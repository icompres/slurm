--- conflicted
+++ resolved
@@ -1,8 +1,4 @@
-<<<<<<< HEAD
-.TH sbatch "1" "Slurm Commands" "December 2020" "Slurm Commands"
-=======
 .TH sbatch "1" "Slurm Commands" "February 2021" "Slurm Commands"
->>>>>>> 630a73de
 
 .SH "NAME"
 sbatch \- Submit a batch script to Slurm.
