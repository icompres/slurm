--- conflicted
+++ resolved
@@ -99,10 +99,6 @@
 SlurmDBD is installed. Install the <i>slurm</i> and <i>slurm-slurmdbd</i>
 RPMs on the server where SlurmDBD is to run.</p>
 
-<<<<<<< HEAD
-<p>If SlurmDBD is configured for use but not responding then <i>slurmctld</i> 
-will utilize an interal cache until SlurmDBD is returned to service.
-=======
 <p>Note if you switch from using the MySQL plugin to use the SlurmDBD plugin
   you must make sure the cluster has been added to the database.  The MySQL
   plugin doesn't require this, but also will not hurt things if you have it
@@ -121,7 +117,6 @@
 
 <p>If SlurmDBD is configured for use but not responding then <i>slurmctld</i>
 will utilize an internal cache until SlurmDBD is returned to service.
->>>>>>> 8c793cc2
 The cached data is written by <i>slurmctld</i> to local storage upon shutdown
 and recovered at startup.
 If SlurmDBD is not available when <i>slurmctld</i> starts, a cache of 
@@ -793,10 +788,6 @@
 If an entity has existed for less than 1 day, the entity will be removed
 completely. This is meant to clean up after typographic errors.</p>
 
-<<<<<<< HEAD
-<p style="text-align:center;">Last modified 27 January 2020</p>
-=======
 <p style="text-align:center;">Last modified 5 February 2020</p>
->>>>>>> 8c793cc2
 
 <!--#include virtual="footer.txt"-->
