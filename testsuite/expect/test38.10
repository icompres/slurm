#!/usr/bin/env expect
############################################################################
# Purpose: Test of scontrol update job for heterogeneous jobs.
############################################################################
# Copyright (C) 2017 SchedMD LLC.
# Written by Isaac Hartung <ihartung@schedmd.com>
# CODE-OCEC-09-009. All rights reserved.
#
# This file is part of Slurm, a resource management program.
# For details, see <https://slurm.schedmd.com/>.
# Please also read the included file: DISCLAIMER.
#
# Slurm is free software; you can redistribute it and/or modify it under
# the terms of the GNU General Public License as published by the Free
# Software Foundation; either version 2 of the License, or (at your option)
# any later version.
#
# Slurm is distributed in the hope that it will be useful, but WITHOUT ANY
# WARRANTY; without even the implied warranty of MERCHANTABILITY or FITNESS
# FOR A PARTICULAR PURPOSE.  See the GNU General Public License for more
# details.
#
# You should have received a copy of the GNU General Public License along
# with Slurm; if not, write to the Free Software Foundation, Inc.,
# 51 Franklin Street, Fifth Floor, Boston, MA 02110-1301  USA.
############################################################################
source ./globals

set exit_code	0

if {[test_front_end]} {
        skip "This test is incompatible with front-end systems"
} else {
	set task_num 2
}

if {[get_config_param "SchedulerType"] ne "sched/backfill"} {
	skip "This test requires SchedulerType = sched/backfill"
}

set nb_nodes [get_node_cnt_in_part]
if {$nb_nodes < 3} {
	skip "Need 3 or more nodes in default partition"
}

proc end_it { exit_code } {
	global het_job_id scancel
	if {$het_job_id > 0} {
		exec $scancel $het_job_id
	}
	if {$exit_code != 0} {
		fail "Test failed due to previous errors (\$exit_code = $exit_code)"
	}
	pass
}

proc check { id tl matches } {
	global scontrol

	set count 0

	spawn $scontrol show job=$id
	expect {
		-re "TimeLimit=00:0$tl:00" {
			incr count
			exp_continue
		}
		timeout {
			log_error "scontrol not responding"
			end_it 1
		}
		eof {
			wait
		}
	}
	if {$count != $matches} {
		log_error "scontrol failure ($count != 3)"
		end_it 1
	}
}

set het_job_id 0
set timeout $max_job_delay
spawn $salloc -t9 -N1 : -N1 : -N1 $bin_bash
expect {
	-re "job ($number) has been allocated resources" {
<<<<<<< HEAD
		set het_job_id $expect_out(1,string)
		send "export PS1=\"$prompt\"\r"
=======
		set pack_job_id $expect_out(1,string)
		send "$reset_bash_prompt\r"
>>>>>>> 2653ad9e
		exp_continue
	}
	-re "\"$test_prompt\"" {
		# skip this, just echo of setting test_prompt
		exp_continue
	}
	-re "$test_prompt" {
		#log_debug "Job initiated"
	}
	timeout {
		log_error "salloc : allocation not granted in $timeout seconds"
		end_it 1
	}
	eof {
		wait
	}
}
if {$het_job_id == 0} {
	log_error "salloc failure"
	end_it 1
}

expect *

set timeout 3

check $het_job_id 9 3

exec $scontrol update job=$het_job_id Timelimit=8
check $het_job_id 8 3

exec $scontrol update job=$het_job_id+0 Timelimit=5
check $het_job_id+0 5 1

exec $scontrol update job=$het_job_id+1 Timelimit=6
check $het_job_id+1 6 1

exec $scontrol update job=$het_job_id+2 Timelimit=7
check $het_job_id+2 7 1

check $het_job_id+1 6 1
check $het_job_id+0 5 1

end_it 0<|MERGE_RESOLUTION|>--- conflicted
+++ resolved
@@ -84,13 +84,8 @@
 spawn $salloc -t9 -N1 : -N1 : -N1 $bin_bash
 expect {
 	-re "job ($number) has been allocated resources" {
-<<<<<<< HEAD
 		set het_job_id $expect_out(1,string)
-		send "export PS1=\"$prompt\"\r"
-=======
-		set pack_job_id $expect_out(1,string)
 		send "$reset_bash_prompt\r"
->>>>>>> 2653ad9e
 		exp_continue
 	}
 	-re "\"$test_prompt\"" {
