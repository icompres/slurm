--- conflicted
+++ resolved
@@ -65,14 +65,6 @@
 	}
 }
 
-<<<<<<< HEAD
-if {[test_cray]} {
-	set target_matches 1
-} else {
-	set target_matches 3
-}
-if {$matches != $target_matches} {
-=======
 set target_matches 3
 if {$matches < $target_matches && [test_cray]} {
 #	NOTE: On emulated Cray system, the matches should be 3.
@@ -80,7 +72,6 @@
 	set target_matches 1
 }
 if {$matches < $target_matches} {
->>>>>>> 50449e17
 	send_user "\nFAILURE: srun failed to report help message ($matches of $target_matches)\n"
 	set exit_code 1
 }
