#!/usr/bin/env expect
############################################################################
# Purpose: Test of Slurm functionality
#          Test of processors, memory, and temporary disk space
#          constraints options (--mincpus, --mem, and --tmp options).
#          Also test that priority zero job is not started (--hold
#          option).
############################################################################
# Copyright (C) 2002-2006 The Regents of the University of California.
# Produced at Lawrence Livermore National Laboratory (cf, DISCLAIMER).
# Written by Morris Jette <jette1@llnl.gov>
# CODE-OCEC-09-009. All rights reserved.
#
# This file is part of Slurm, a resource management program.
# For details, see <https://slurm.schedmd.com/>.
# Please also read the included file: DISCLAIMER.
#
# Slurm is free software; you can redistribute it and/or modify it under
# the terms of the GNU General Public License as published by the Free
# Software Foundation; either version 2 of the License, or (at your option)
# any later version.
#
# Slurm is distributed in the hope that it will be useful, but WITHOUT ANY
# WARRANTY; without even the implied warranty of MERCHANTABILITY or FITNESS
# FOR A PARTICULAR PURPOSE.  See the GNU General Public License for more
# details.
#
# You should have received a copy of the GNU General Public License along
# with Slurm; if not, write to the Free Software Foundation, Inc.,
# 51 Franklin Street, Fifth Floor, Boston, MA 02110-1301  USA.
############################################################################
source ./globals

set exit_code   0
set job_id      0

set cpu_cnt     1
set mem_size    13
set tmp_size    2
set matches     0

<<<<<<< HEAD
print_header $test_id

proc end_it {exit_code} {
	global job_id test_id

	if {$job_id} {
		cancel_job $job_id
	}

	if {$exit_code != 0} {
		fail "Test failed due to previous errors (\$exit_code = $exit_code)"
	}
	pass
}

proc sbatch_mem_error {arg} {
	global sbatch test_id number global_exit_code job_id

	set matches 0
	set job_id 0

	set cmd "$sbatch -Jtest$test_id --wrap=hostname $arg"
	set sbatch_pid [spawn {*}$cmd]
	expect {
		-re "Submitted batch job ($number)" {
			set job_id $expect_out(1,string)
		}
		"sbatch: error: Invalid" {
			incr matches
		}
		timeout {
			log_error "FAILURE: sbatch not responding"
			slow_kill $sbatch_pid
			end_it 1
		}
		eof {
			wait
		}
	}
	if {$job_id} {
		log_error "job shouldn't have submitted (cmd:$cmd)"
		end_it 1
	}
	if {$matches != 1} {
		log_error "job should have errored with arg '$arg'"
		end_it 1
	}
}

=======
>>>>>>> 35a278c8
#
# Spawn a salloc job with constraints
#
set salloc_pid [spawn $salloc --mincpus=$cpu_cnt --mem=$mem_size --tmp=$tmp_size --hold -t1 $bin_id]
expect {
	-re "Pending job allocation ($number)" {
		set job_id $expect_out(1,string)
	}
	-re "uid=" {
		log_error "salloc --hold option ineffective"
		end_it 1
	}
	timeout {
		log_error "salloc not responding"
		slow_kill [expr 0 - $salloc_pid]
		end_it 1
	}
	eof {
		wait
	}
}
if {$job_id == 0} {
	fail "salloc submit failure"
}

#
# Confirm constraints are registered and wait for job completion
#
spawn $scontrol show job $job_id
expect {
	-re "Priority=($number)" {
		set read_prio $expect_out(1,string)
		if {$read_prio == 0} {
			incr matches
			log_debug "Match of Priority"
		}
		exp_continue
	}
	-re "JobState=PENDING" {
		incr matches
		log_debug "Match of JobState"
		exp_continue
	}
	-re "MinCPUsNode=($number)" {
		set read_cpus $expect_out(1,string)
		if {$read_cpus == $cpu_cnt} {
			incr matches
			log_debug "Match of MinCPUsNode"
		}
		exp_continue
	}
	-re "MinMemoryNode=($number)" {
		set read_mem $expect_out(1,string)
		if {$read_mem == $mem_size} {
			incr matches
			log_debug "Match of MinMemory"
		}
		exp_continue
	}
	-re "MinTmpDiskNode=($number)" {
		set read_disk $expect_out(1,string)
		if {$read_disk == $tmp_size} {
			incr matches
			log_debug "Match of MinTmpDiskNode"
		}
		exp_continue
	}
	timeout {
		log_error "scontrol not responding"
		end_it 1
	}
	eof {
		wait
	}
}
if {$matches != 5} {
	log_error "Did not get constraints ($matches of 5)"
	end_it 1
}
if {[cancel_job $job_id] != 0} {
	fail "Unable to cancel job ($job_id)"
}

sbatch_mem_error "--mem="
sbatch_mem_error "--mem=1gggggg"
sbatch_mem_error "--mem=memory"
sbatch_mem_error "--mem=-1"
sbatch_mem_error "--mem-per-cpu="
sbatch_mem_error "--mem-per-cpu=1gggggg"
sbatch_mem_error "--mem-per-cpu=memory"
sbatch_mem_error "--mem-per-cpu=-1"

if {$exit_code != 0} {
	fail "Test failed due to previous errors (\$exit_code = $exit_code)"
}<|MERGE_RESOLUTION|>--- conflicted
+++ resolved
@@ -38,9 +38,6 @@
 set mem_size    13
 set tmp_size    2
 set matches     0
-
-<<<<<<< HEAD
-print_header $test_id
 
 proc end_it {exit_code} {
 	global job_id test_id
@@ -89,8 +86,6 @@
 	}
 }
 
-=======
->>>>>>> 35a278c8
 #
 # Spawn a salloc job with constraints
 #
