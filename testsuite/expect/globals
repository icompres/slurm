#!/usr/bin/env expect
############################################################################
# Purpose: Establish global state information for Slurm test suite
#
# To define site-specific state information, set the values in a file
# named 'globals.local'. Those values will override any specified here.
# for example:
#
# $ cat globals.local
# set slurm_dir  "/usr/local"
# set build_dir  "/home/mine/SLURM/build_smd"
# set src_dir    "/home/mine/SLURM/slurm.git"
# set mpicc      "/usr/local/bin/mpicc"
#
# If you want to have more than one test going at the same time for multiple
# installs you can have multiple globals.local files and set the
# SLURM_LOCAL_GLOBALS_FILE env var, and have that set to the correct
# globals.local file for your various installs.  The file can be named anything,
# not just globals.local.
#
############################################################################
# Copyright (C) 2002-2007 The Regents of the University of California.
# Copyright (C) 2008-2010 Lawrence Livermore National Security.
# Portions Copyright (C) 2010-2018 SchedMD LLC.
# Produced at Lawrence Livermore National Laboratory (cf, DISCLAIMER).
# Written by Morris Jette <jette1@llnl.gov>
# Additions by Joseph Donaghy <donaghy1@llnl.gov>
# CODE-OCEC-09-009. All rights reserved.
#
# This file is part of Slurm, a resource management program.
# For details, see <https://slurm.schedmd.com/>.
# Please also read the supplied file: DISCLAIMER.
#
# Slurm is free software; you can redistribute it and/or modify it under
# the terms of the GNU General Public License as published by the Free
# Software Foundation; either version 2 of the License, or (at your option)
# any later version.
#
# Slurm is distributed in the hope that it will be useful, but WITHOUT ANY
# WARRANTY; without even the implied warranty of MERCHANTABILITY or FITNESS
# FOR A PARTICULAR PURPOSE.  See the GNU General Public License for more
# details.
#
# You should have received a copy of the GNU General Public License along
# with Slurm; if not, write to the Free Software Foundation, Inc.,
# 51 Franklin Street, Fifth Floor, Boston, MA 02110-1301  USA.
############################################################################

global sacctmgr sacct salloc sattach sbatch sbcast scancel scontrol sinfo
global smd squeue sreport srun sstat strigger

################################################################
#
# Proc: cset
#
# Purpose: Conditional set.  Only set variable if variable does not yet exist.
#
# Input: name  -- name of the variable to set
#	 value -- value to set to 'name'
#
################################################################

proc cset {name value} {
	if {![uplevel 1 info exists $name]} {
		upvar $name tmp
		set tmp $value
	}
}

cset local_globals_file "./globals.local"

if {[info exists env(SLURM_LOCAL_GLOBALS_FILE)]} {
	set local_globals_file $env(SLURM_LOCAL_GLOBALS_FILE)
}

if [file exists $local_globals_file] {
	source $local_globals_file
}

#
# Specify the slurm install directory.
# Used to locate binaries, libraries, and header files.
#
cset slurm_dir   "/usr"
cset build_dir   "../../"
cset src_dir     "../../"
cset config_h    "${build_dir}/config.h"
cset sacctmgr    "${slurm_dir}/bin/sacctmgr"
cset sacct       "${slurm_dir}/bin/sacct"
cset salloc      "${slurm_dir}/bin/salloc"
cset sattach     "${slurm_dir}/bin/sattach"
cset sbatch      "${slurm_dir}/bin/sbatch"
cset sbcast      "${slurm_dir}/bin/sbcast"
cset scancel     "${slurm_dir}/bin/scancel"
cset scontrol    "${slurm_dir}/bin/scontrol"
cset sdiag       "${slurm_dir}/bin/sdiag"
cset sgather     "${slurm_dir}/bin/sgather"
cset sh5util     "${slurm_dir}/bin/sh5util"
cset sinfo       "${slurm_dir}/bin/sinfo"
cset smd         "${slurm_dir}/bin/smd"
cset sprio       "${slurm_dir}/bin/sprio"
cset squeue      "${slurm_dir}/bin/squeue"
cset srun        "${slurm_dir}/bin/srun"
cset sreport     "${slurm_dir}/bin/sreport"
cset sshare      "${slurm_dir}/bin/sshare"
cset sstat       "${slurm_dir}/bin/sstat"
cset strigger    "${slurm_dir}/bin/strigger"

cset slurmd      "${slurm_dir}/sbin/slurmd"

cset pbsnodes    "${slurm_dir}/bin/pbsnodes"
cset qdel        "${slurm_dir}/bin/qdel"
cset qstat       "${slurm_dir}/bin/qstat"
cset qsub        "${slurm_dir}/bin/qsub"
cset qalter      "${slurm_dir}/bin/qalter"
cset qrerun      "${slurm_dir}/bin/qrerun"

cset lsid      	 "${slurm_dir}/bin/lsid"
cset bjobs     	 "${slurm_dir}/bin/bjobs"
cset bkill     	 "${slurm_dir}/bin/bkill"
cset bsub     	 "${slurm_dir}/bin/bsub"

# If length of string partition is zero, use output of function
#	default_partition, otherwise use the partition explicitly
#	named in your globals.local file (or below) for poe commands
cset partition ""

# If using MPICH-2 or other version of MPI requiring pmi libary, use this
#cset mpicc	"/home/jette/mpich2-install/bin/mpicc"
#cset use_pmi	1
# OR for other versions of MPICH, use this
cset mpicc	"/usr/local/bin/mpicc"
cset nvcc	"/usr/bin/nvcc"
cset use_pmi	0
#cset upcc       "/usr/local/bin/upcc"
cset upcc       "/usr/bin/xlupc"
cset oshcc      "/usr/local/bin/oshcc"

cset mpirun	"mpirun"
cset totalviewcli	"/usr/local/bin/totalviewcli"

# Set if using "--enable-memory-leak-debug" configuration option
cset enable_memory_leak_debug 0

# Pattern to match your shell prompt
#cset prompt {(%|#|\$|\]) *$}
cset prompt "(%|#|\\\$|]|\[^>]>) *(|\[^ ]* *)$"

#
# Specify locations of other executable files used
# Only the shell names (e.g. bin_bash) must be full pathnames
#
cset bin_awk	"awk"
cset bin_bash   [exec which bash | tail -n 1]
cset bin_cat	"cat"
cset bin_cc	"gcc"
cset bin_chmod	"chmod"
cset bin_cmp	"cmp"
cset bin_cp	"cp"
cset bin_date	"date"
cset bin_diff	"diff"
cset bin_echo	"echo"
cset bin_env	"env"
cset bin_file	"file"
cset bin_id	"id"
cset bin_grep   "grep"
cset bin_head   "head"
cset bin_ln     "ln"
cset bin_perldoc "/usr/bin/perldoc"

# Don't user $bin_hostname unless on a front-end system that
# doesn't fully use the slurmd, use $bin_printenv SLURMD_NODENAME
cset bin_hostname "hostname"

cset bin_kill	"kill"
cset bin_make	"make"
cset bin_mv	"mv"
cset bin_od	"od"
cset bin_pkill	"pkill"
cset bin_printenv "printenv"
cset bin_ps	"ps"
cset bin_pwd	"pwd"
cset bin_rm	"rm"
cset bin_sed	"sed"
cset bin_sleep  "sleep"
cset bin_sort	"sort"
cset bin_sum	"sum"
cset bin_touch	"touch"
cset bin_uname	"uname"
cset bin_uniq	"uniq"
cset bin_wc	"wc"

#
# Let the commands complete without expect timing out waiting for a
# response. Single node jobs submitted to the default partition should
# be initiated within this number of seconds.
# for interactive slurm jobs: cset timeout $max_job_delay
#
cset max_job_delay 120

#
# Files must be propagated between nodes within this number of seconds.
# The delay may be due to NFS.
#
cset max_file_delay 90

#
# Desired job state must be reached within this number of seconds.
#
cset max_job_state_delay 360

#
# Max number of iterations that wait_for_all_jobs can use
#
cset wait_for_all_jobs_iterations 600

#
# Specify the maximum number of tasks to use in the stress tests.
#
cset max_stress_tasks 4

#
# The error message that the "sleep" command prints when we run "sleep aaa".
#
cset sleep_error_message "(invalid time interval)|(bad character in argument)|(usage: sleep seconds)"

# Force LANG, as the expect tests aren't localized
set ::env(LANG)          "en_US.UTF-8"

# Other common variables
set alpha                "\[a-zA-Z\]+"
set alpha_cap            "\[A-Z\]+"
set alpha_comma_slash    "\[a-zA-Z/,\]+"
set alpha_comma_slash_under "\[a-zA-Z/,/_\]+"
set alpha_numeric        "\[a-zA-Z0-9\]+"
set alpha_numeric_special "\[a-zA-Z0-9_,=\\.\\(\\)\\\[\\\]\\\/\:\\-\|\]+"
set alpha_numeric_colon  "\[a-zA-Z0-9_,\:\-\]+"
set alpha_numeric_comma_eq  "\[a-zA-Z0-9_,=\-\]+"
set alpha_numeric_comma  "\[a-zA-Z0-9_,\-\]+"
set alpha_numeric_under  "\[a-zA-Z0-9_\-\]+"
set alpha_under          "\[A-Z_\]+"
set alpha_under_slash    "\[a-zA-Z/_\]+"
set digit                "\[0-9\]"
set end_of_line          "\[\r\n\]"
set float                "\[0-9\]+\\.?\[0-9\]*"
set number               "\[0-9\]+"
set format_time          "\[0-9\]+\\:\[0-9\]+\\:\[0-9\]+"
set number_with_suffix   "\[0-9\]+\[KM\]*"
set slash                "/"
set whitespace		 "\[ \t\n\r\f\v\]+"
set alpha_numeric_nodelist "$alpha_numeric_under\\\[?\[$alpha_numeric_comma\]?\\\]?"
set controlmachine_regex "\[a-zA-Z0-9,\-\.\]+"
# Any characters except ( , : newline
set no_delim             "\[^(,:\r\n\]"
# The first group matches GRES name
# The second **optional** group matches GRES type.
# The third group matches GRES count.
# Test out the regex here: https://regex101.com/r/FlNYKM/7
set gres_regex "($no_delim*):($no_delim*)?:?($no_delim*)"

#
# Cache SlurmUser to check for SuperUser requests
#
cset super_user     0
cset super_user_set 0

#
# Global variable used in multiple functions in "globals" file
#
set gpu_sock_list {}

################################################################
#
# Proc: print_time
#
# Purpose:  Print the current data and time
#
################################################################
proc print_time { } {
	global bin_date

	send_user "\n"
	spawn $bin_date
	expect {
		eof {
			wait
		}
	}
	send_user "\n"

	return
}

################################################################
#
# Proc: cancel_job
#
# Purpose:  Cancel the specified job
#
# Returns: A non-zero return code indicates a failure.
#
# Input: job_id  -- The Slurm job id of a job we want to cancel.
#
################################################################
proc cancel_job { job_id } {
	global scancel bin_sleep

	if {$job_id == 0} {
		return 1
	}

	send_user "cancelling $job_id\n"
	set status [catch [exec $scancel -Q $job_id] result]
	exec $bin_sleep 1
	return [wait_for_job $job_id "DONE"]
}

################################################################
#
# Proc: get_line_cnt
#
# Purpose:  Return size of the specified file
#
# Returns: Number of lines in the specified file.
#
# Input: file_name  -- Name of file to inspect.
#
################################################################
proc get_line_cnt { file_name } {
	global bin_wc number
	set lines 0
	spawn $bin_wc -l $file_name
	expect {
		-re "($number) " {
			set lines $expect_out(1,string)
			exp_continue
		}
		eof {
			wait
		}
	}
	return $lines
}

################################################################
#
# Proc: slow_kill
#
# Purpose:  Kill a process slowly, first trying SIGINT, pausing for
#       a second, then sending SIGKILL.
#
# Returns: A non-zero return code indicates a failure.
#
################################################################

proc slow_kill { pid } {
	global bin_kill

	catch {exec $bin_kill -INT $pid}
	catch {exec $bin_kill -INT $pid}
	sleep  1
	catch {exec $bin_kill -KILL $pid}

	return 0
}

################################################################
#
# Proc: get_my_id
#
# Purpose:  gets the id from the running user
#
# Returns: output of id
#
#
################################################################

proc get_my_id {} {

	global bin_id number
	set login_info -1

	log_user 0

	spawn $bin_id
	expect {
		-re "(uid=.*\n)" {
			set login_info $expect_out(1,string)
			exp_continue
		}
		eof {
			wait
		}
	}

	log_user 1

	if {$login_info == -1} {
		send_user "\nFAILURE: Unable to get user info\n"
		exit 1
	}

	return $login_info
}

################################################################
#
# Proc: get_my_user_name
#
# Purpose:  gets the name uid from the running user
#
# Returns: A non-zero return code indicates a failure.
#
#
################################################################

proc get_my_user_name {  } {
	global bin_id alpha alpha_numeric

	set user_name -1

	log_user 0
	spawn $bin_id -nu
	expect {
		-re "($alpha_numeric|$alpha)" {
			set user_name $expect_out(1,string)
			exp_continue
		}
		eof {
			wait
		}
	}
	log_user 1

	if {$user_name == -1} {
		send_user "\nFAILURE: Unable to get user name\n"
		exit 1
	}

	return $user_name
}

################################################################
#
# Proc: get_my_uid
#
# Purpose:  gets the uid from the running user
#
# Returns: A non-zero return code indicates a failure.
#
#
################################################################

proc get_my_uid {  } {
	global bin_id number

	set uid -1

	log_user 0
	spawn $bin_id -u
	expect {
		-re "($number)" {
			set uid $expect_out(1,string)
			exp_continue
		}
		eof {
			wait
		}
	}
	log_user 1

	return $uid
}

################################################################
#
# Proc: get_my_gid
#
# Purpose:  gets the gid from the running user
#
# Returns: A non-zero return code indicates a failure.
#
#
################################################################

proc get_my_gid {  } {
	global bin_id number

	set gid -1

	log_user 0
	spawn $bin_id -g
	expect {
		-re "($number)" {
			set gid $expect_out(1,string)
			exp_continue
		}
		eof {
			wait
		}
	}
	log_user 1

	return $gid
}


################################################################
#
# Proc: kill_salloc
#
# Purpose:  Kill all salloc commands associated with this user.
#	Issue two SIGINT, sleep 1 and a SIGKILL
#
# Returns: A non-zero return code indicates a failure.
#
# NOTE: Use slow_kill instead of kill_salloc if you can capture
#       the process id
#
################################################################

proc kill_salloc {  } {
	global bin_id bin_pkill bin_sleep number

	set uid [get_my_uid]
	catch {exec $bin_pkill -INT -u $uid salloc}
	catch {exec $bin_pkill -INT -u $uid salloc}
	sleep  1
	catch {exec $bin_pkill -KILL -u $uid salloc}

	return 0
}


################################################################
#
# Proc: kill_srun
#
# Purpose:  Kill all srun commands associated with this user.
#	Issue two SIGINT, sleep 1 and a SIGKILL
#
# Returns: A non-zero return code indicates a failure.
#
# NOTE: Use slow_kill instead of kill_srun if you can capture
#       the process id
#
################################################################

proc kill_srun {  } {
	global bin_id bin_pkill bin_sleep number

	set uid [get_my_uid]
	catch {exec $bin_pkill -INT -u $uid srun}
	catch {exec $bin_pkill -INT -u $uid srun}
	sleep  1
	catch {exec $bin_pkill -KILL -u $uid srun}

	return 0
}


################################################################
#
# Proc: print_header
#
# Purpose:  Print header with test ID
#
# Input: job_id   -- The Slurm job id of a job we want to cancel.
#
################################################################

proc print_header { test_id } {

	send_user "============================================\n"
	send_user "TEST: $test_id\n"
}


################################################################
#
# Proc: wait_for_file
#
# Purpose:  Wait for the specified file to exist and have a
#           non-zero size. Note that if JobFileAppend=0 is
#           configured, a file can exist and be purged then
#           be re-created.
#
# Returns: A non-zero return code indicates a failure.
#
# Input: file_name   -- Name of the file to wait for.
#
################################################################

proc wait_for_file { file_name } {
	global bin_sleep max_file_delay

	for {set my_delay 0} {$my_delay <= $max_file_delay} {incr my_delay} {
		if {[file exists $file_name]} {
#			Add small delay for I/O buffering
			exec $bin_sleep 1
			return 0
		}
		exec $bin_sleep 1
#
#		Expect may fail to load current NFS info.
#		Use the ls command to load current info.
#
		set slash_pos [string last $file_name "/"]
		if {$slash_pos < 1} {
			set dir_name "."
		} else {
			decr slash_pos
			set dir_name [string $file_name 0 $slash_pos]
		}
		exec /bin/ls $dir_name
	}
	send_user "\nFAILURE: Timeout waiting for file $file_name\n"
	return 1
}


################################################################
#
# Proc: wait_for_job
#
# Purpose:  Wait for a previously submitted Slurm job to reach
# the desired state, exponential back-off 1 to 10 seconds
#
# Returns: A non-zero return code indicates a failure.
#
# Input: job_id   -- The Slurm job id of a job we want to
#                    wait for.
#        desired_state -- The state you want the job to attain before
#                         returning.  Currently supports:
#                            DONE any terminated state
#                            PENDING job is pending
#                            RUNNING job is running
#                            SUSPENDED job is suspended
#
# NOTE: We sleep for two seconds before replying that a job is
# done to give time for I/O completion (stdout/stderr files)
#
################################################################

proc wait_for_job { job_id desired_state } {
	global scontrol max_job_state_delay

	# First verify that desired_state is supported
	switch $desired_state {
		"DONE" {}
		"PENDING" {}
		"RUNNING" {}
		"SUSPENDED" {}
		default {
			send_user "WARNING: wait_for_job with invalid state: $desired_state\n"
			return 1
		}
	}

	if {$job_id == 0} {
		send_user "WARNING: wait_for_job with invalid job ID: $job_id\n"
		return 1
	}

	set sleep_time  1
	set my_delay    0
	while 1 {
		set fd [open "|$scontrol -o show job $job_id"]
		gets $fd line
		catch {close $fd}
		if {[regexp {JobState\s*=\s*(\w+)} $line foo state] != 1} {
			set state "NOT_FOUND"
		}

		switch $state {
			"NOT_FOUND" -
			"CANCELLED" -
			"DEADLINE" -
			"FAILED" -
			"TIMEOUT" -
			"NODE_FAIL" -
			"PREEMPTED" -
			"COMPLETED" {
				if {[string compare $desired_state "DONE"] == 0} {
					send_user "Job $job_id is DONE ($state)\n"
					sleep 2
					return 0
				}
				if {[string compare $desired_state "RUNNING"] == 0} {
					send_user "Job $job_id is $state, "
					send_user "but we wanted RUNNING\n"
				}
				if {[string compare $desired_state "SUSPENDED"] == 0} {
					send_user "Job $job_id is $state, "
					send_user "but we wanted SUSPENDED\n"
				}
				return 1
			}
			"PENDING" {
				if {[string compare $desired_state "PENDING"] == 0} {
					send_user "Job $job_id is PENDING\n"
					return 0
				}
				send_user "Job $job_id is in state $state, "
				send_user "desire $desired_state\n"
			}
			"RUNNING" {
				if {[string compare $desired_state "RUNNING"] == 0} {
					send_user "Job $job_id is RUNNING\n"
					return 0
				}
				send_user "Job $job_id is in state $state, "
				send_user "desire $desired_state\n"
			}
			"SUSPENDED" {
				if {[string compare $desired_state "SUSPENDED"] == 0} {
					send_user "Job $job_id is SUSPENDED\n"
					return 0
				}
				send_user "Job $job_id is in state $state, "
				send_user "desire $desired_state\n"
			}
			default {
				send_user "Job $job_id is in state $state, "
				send_user "desire $desired_state\n"
			}
		}

		if { $my_delay > $max_job_state_delay } {
			send_user "WARNING: Timeout waiting for job state $desired_state\n"
			return 1
		}

		exec sleep $sleep_time
		set my_delay [expr $my_delay + $sleep_time]
		set sleep_time  [expr $sleep_time * 2]
		if { $sleep_time > 10 } {
			set sleep_time 10
		}
	}
}

################################################################
#
# Proc: wait_for_account_done
#
# Purpose:  Cancel jobs on and wait for them to be finished in account(s) given,
#           exponential back-off 1 to 10 seconds
#
# Returns: A non-zero return code indicates a failure.
#
# Input: accounts -- The Slurm account(s) we want to wait to be empty.
#
# NOTE: We sleep for two seconds before replying that a job is
# done to give time for I/O completion (stdout/stderr files)
#
################################################################

proc wait_for_account_done { accounts } {
	global scancel squeue max_job_state_delay alpha_numeric_colon

	if { $accounts == "" } {
		log_error "wait_for_account_done: no account given"
		return 1
	}

	log_user 0
	set account_list [split $accounts ","]
	foreach item $account_list {
		spawn $scancel -A $item
		expect {
			timeout {
				send_user "No response from scancel\n"
			}
			eof {
				wait
			}
		}
	}

	set sleep_time  1
	set my_delay    0
	while 1 {
		set found 0
		spawn $squeue -o Account=%a -h -A$accounts
		expect {
			-re "Account=($alpha_numeric_colon)" {
				set found 1
				exp_continue;
			}
			eof {
				wait
			}
		}

		if { !$found } {
			log_info "Account(s) $accounts is/are empty"
			break;
		}

		if { $my_delay > $max_job_state_delay } {
			log_error "Timeout waiting for account(s) '$accounts' to be finished"
			log_user 1
			return 1
		}

		exec sleep $sleep_time
		set my_delay [expr $my_delay + $sleep_time]
		set sleep_time  [expr $sleep_time * 2]
		if { $sleep_time > 10 } {
			set sleep_time 10
		}
	}
	log_user 1
	return 0
}

################################################################
#
# Proc: wait_for_part_done
#
# Purpose:  Cancel jobs on and wait for them to be finished in partition given,
#           exponential back-off 1 to 10 seconds
#
# Returns: A non-zero return code indicates a failure.
#
# Input: part -- The Slurm partition we want to wait to be empty.
#
# NOTE: We sleep for two seconds before replying that a job is
# done to give time for I/O completion (stdout/stderr files)
#
################################################################

proc wait_for_part_done { part } {
	global scancel squeue max_job_state_delay alpha_numeric_colon

	if { $part == "" } {
		log_error "wait_for_part_done: no partition given"
		return 1
	}

	log_user 0
	spawn $scancel -p $part
	expect {
		timeout {
			log_error "wait_for_part_done: No response from scancel"
		}
		eof {
			wait
		}
	}

	set sleep_time  1
	set my_delay    0
	while 1 {
		set found 0
		spawn $squeue -o Part=%P -h -p$part
		expect {
			-re "Part=($alpha_numeric_colon)" {
				set found 1
				exp_continue;
			}
			eof {
				wait
			}
		}

		if { !$found } {
			log_info "Partition $part is empty"
			break;
		}

		if { $my_delay > $max_job_state_delay } {
			log_error "wait_for_part_done: Timeout waiting for partition '$part' to be finished"
			log_user 1
			return 1
		}

		exec sleep $sleep_time
		set my_delay [expr $my_delay + $sleep_time]
		set sleep_time  [expr $sleep_time * 2]
		if { $sleep_time > 10 } {
			set sleep_time 10
		}
	}
	log_user 1
	return 0
}

################################################################
#
# Proc: wait_for_step
#
# Purpose: Wait for a job step to be found, exponential back-off
# 1 to 10 seconds
#
# Returns: A non-zero return code indicates a failure.
#
# Input: step_id   -- The Slurm step id of a job we want to
#                     wait for.
#
################################################################

proc wait_for_step { step_id } {
	global scontrol max_job_state_delay
	set sleep_time  1
	set my_delay    0
	while 1 {
		set fd [open "|$scontrol -o show step $step_id"]
		gets $fd line
		catch {close $fd}
		if {[regexp {Nodes=} $line foo] == 1} {
			return 0
		}
		if {[regexp {MidplaneList=} $line foo] == 1} {
			return 0
		}
		if { $my_delay > $max_job_state_delay } {
			send_user "FAILURE: Timeout waiting for job step\n"
			return 1
		}

		send_user "Step $step_id not done yet waiting for $sleep_time seconds\n"
		exec sleep $sleep_time
		set my_delay [expr $my_delay + $sleep_time]
		set sleep_time  [expr $sleep_time * 2]
		if { $sleep_time > 10 } {
			set sleep_time 10
		}
	}
}

################################################################
#
# Proc: wait_for_all_jobs
#
# Purpose:  Wait for previously submitted Slurm jobs to finish of a
# certain name, if incr_sleep is set exponential back-off 1 to 10 seconds
#
# Returns: A non-zero return code indicates a failure.
#
# Input: job_name   -- The name of job to wait for.
#        incr_sleep -- To exponentially back-off or not
#
#
################################################################
# Wait up to 900 seconds for all jobs to terminate
# Return 0 if all jobs done, remainin job count otherwise
proc wait_for_all_jobs { job_name incr_sleep } {
	global scancel squeue bin_sleep wait_for_all_jobs_iterations

	set matches 0
	set my_delay    0
	set last_matches 0
	set timeout 30

	if {$incr_sleep == 0} {
		set sleep_time  0.2
	} else {
		set sleep_time  1
	}
	send_user "Waiting for all jobs to terminate\n"
	for {set inx 0} {$inx < $wait_for_all_jobs_iterations} {incr inx} {
		log_user 0
		set matches 0
		spawn $squeue -o %j
		expect {
			-re "$job_name" {
				incr matches
				exp_continue
			}
			-re "error" {
				set matches -1
			}
			timeout {
				send_user "No response from squeue\n"
				set matches -1
			}
			eof {
				wait
			}
		}
		log_user 1
		if {$matches == 0} {
			send_user "All jobs complete\n"
			break
		}
		if {$matches > 0} {
			send_user "  $matches jobs remaining\n"
#			Moab can slow throughput down a lot,
#			so don't return here
#			if {$matches == $last_matches} {
#				send_user "Running jobs hung\n"
#				break
#			}
#			set last_matches $matches
			exec sleep $sleep_time
			set my_delay [expr $my_delay + $sleep_time]
			if { $incr_sleep } {
				set sleep_time  [expr $sleep_time * 2]
				if { $sleep_time > 10 } {
					set sleep_time 10
				}
			}
		}
		if {$matches == -1} {
			break
		}
	}
	if {$matches != 0} {
		spawn $scancel -n $job_name
		expect {
			timeout {
				send_user "No response from scancel\n"
			}
			eof {
				wait
			}
		}
	}
	return $matches
}

################################################################
#
# Proc: test_config_overrides
#
# Returns if SlurmdParameters=config_overrides in slurm.conf
#
################################################################
proc test_config_overrides { } {
	global scontrol alpha_numeric_comma

	log_user 0
	set config_overrides 0
	spawn $scontrol show config
	expect {
		-re "SlurmdParameters *= *($alpha_numeric_comma)" {
			if { [string first "config_overrides" $expect_out(1,string)] != -1} {
				set config_overrides 1
			} else {
				set config_overrides 0
			}
			exp_continue
		}
		eof {
			wait
		}
	}

	log_user 1
	return $config_overrides
}

################################################################
#
# Proc: test_assoc_enforced
#
# Purpose: Determine if we need an association to run a job.
# This is based upon
# the value of AccountingStorageEnforce in the slurm.conf.
#
# Returns level of association enforcement, 0 if none
#
################################################################
proc test_assoc_enforced { } {
	global scontrol number

	log_user 0
	set assoc_enforced 0
	spawn $scontrol show config
	expect {
		-re "AccountingStorageEnforce *= associations" {
			set assoc_enforced 1
			exp_continue
		}
		eof {
			wait
		}
	}

	log_user 1
	return $assoc_enforced
}

################################################################
#
# Proc: test_limits_enforced
#
# Purpose: Check if AccountingStorageEnforce limits is set
#
# Returns 1 if limits is set, else 0
#
################################################################
proc test_limits_enforced { } {
	global scontrol

	log_user 0
	set enforced 0
	spawn $scontrol show config
	expect {
		-re "AccountingStorageEnforce *= (\[a-z]+),limits" {
			set enforced 1
			exp_continue
		}
		eof {
			wait
		}
	}

	log_user 1
	return $enforced
}

################################################################
#
# Proc: test_enforce_part_limits
#
# Purpose: Return value of EnforcePartLimits
#
# Returns EnforcePartLimits value (ALL, ANY, or NO)
#
################################################################
proc test_enforce_part_limits { } {
	global alpha scontrol

	log_user 0
	set enforced "UNKNOWN"
	spawn $scontrol show config
	expect {
		-re "EnforcePartLimits *= ($alpha)" {
			set enforced $expect_out(1,string)
			exp_continue
		}
		eof {
			wait
		}
	}

	log_user 1
	return $enforced
}

################################################################
#
# Proc: test_gang
#
# Purpose: Determine if gang scheduling is configured
#
# Returns level of association enforcement, 0 if none
#
################################################################
proc test_gang { } {
	global scontrol

	log_user 0
	set gang 0
	spawn $scontrol show config
	expect {
		-re "PreemptMode *= .*GANG" {
			set gang 1
			exp_continue
		}
		eof {
			wait
		}
	}

	log_user 1
	return $gang
}

################################################################
#
# Proc: test_power_save
#
# Return 1 if power save mode is enabled, 0 otherwise
#
################################################################
proc test_power_save { } {
	global scontrol number

	log_user 0
	set suspend_time 0
	spawn $scontrol show config
	expect {
		-re "SuspendTime *= ($number)" {
			set suspend_time $expect_out(1,string)
			exp_continue
		}
		eof {
			wait
		}
	}
	log_user 1

	if {$suspend_time == 0} {
		set power_save 0
	} else {
		set power_save 1
	}
	return $power_save
}

################################################################
#
# Proc: slurmd_user_root
#
# Return 1 if the SlurmdUser is root, 0 otherwise
#
################################################################
proc slurmd_user_root { } {
	global scontrol

	log_user 0
	set rc 0
	spawn $scontrol show config
	expect {
		-re "SlurmdUser *= root" {
			set rc 1
			exp_continue
		}
		eof {
			wait
		}
	}
	log_user 1

	return $rc
}

################################################################
#
# Proc: test_topology
#
# Purpose: Determine if system is topology aware
#
# Returns level of association enforcement, 0 if none
#
################################################################
proc test_topology { } {
	global scontrol

	log_user 0
	set have_topology 1
	spawn $scontrol show config
	expect {
		-re "TopologyPlugin *= *topology/none" {
			set have_topology 0
			exp_continue
		}
		eof {
			wait
		}
	}
	log_user 1
	return $have_topology
}

################################################################
#
# Proc: get_affinity_types
#
# Purpose: get the task plugins running with task/ stripped
#
# Returns Returns comma separated list of task plugins running without the task/
#
################################################################
proc get_affinity_types { } {
	global scontrol alpha_comma_slash_under

	log_user 0
	set affinity ""
	spawn $scontrol show config
	expect {
		-re "TaskPlugin *= ($alpha_comma_slash_under)" {
			set parts [split $expect_out(1,string) ",/"]
			while 1 {
				set task_found [lsearch $parts "task"]
				if { $task_found == -1 } break
				set parts [lreplace $parts $task_found $task_found]
			}
			set affinity [join $parts ","]
			exp_continue
		}
		eof {
			wait
		}
	}
	log_user 1

	return $affinity
}

################################################################
#
# Proc: get_affinity_params
#
# Purpose: get the task plugin parameters
#
# Returns Returns value of TaskPluginParam
#
################################################################
proc get_affinity_params { } {
	global scontrol alpha_comma_slash_under

	log_user 0
	set params ""
	spawn $scontrol show config
	expect {
		-re "TaskPluginParam *= ($alpha_comma_slash_under)" {
			set params $expect_out(1,string)
			exp_continue
		}
		eof {
			wait
		}
	}
	log_user 1
	return $params
}

################################################################
#
# Proc: test_constrain_devices
#
# Purpose: Determine if devices are constrained by cgroup.
# the value of ConstrainDevices in the gres.conf.
#
# Returns 1 if constrained, 0 otherwise
#
################################################################
proc test_constrain_devices { } {
	global scontrol number

	log_user 0
	set constrain_devices 0
	spawn $scontrol show config
	expect {
		-re "ConstrainDevices *= yes" {
			set constrain_devices 1
			exp_continue
		}
		eof {
			wait
		}
	}

	log_user 1
	return $constrain_devices
}

################################################################
#
# Proc: get_mps_count_by_index
#
# Return the Count of a specific gres/mps device
#
################################################################
proc get_mps_count_by_index { index hostname } {
	global slurmd number alpha_numeric_special

	log_user 0
	set count 0
	spawn $slurmd -G -N $hostname
	expect {
		-re "Gres Name=mps Type=$alpha_numeric_special Count=($number) Index=$index" {
			set count $expect_out(1,string)
			exp_continue
		}
		eof {
			wait
		}
	}
	log_user 1

	return $count
}

################################################################
#
# Proc: get_bb_emulate
#
# Purpose: Determine if Cray burst buffers API is emulated
#
# Returns: 1 if true, 0 if false
#
################################################################
proc get_bb_emulate { } {
	global scontrol

	log_user 0
	set bb_emulate 0
	spawn $scontrol show burst
	expect {
		-re "EmulateCray" {
			set bb_emulate 1
			exp_continue
		}
		eof {
			wait
		}
	}
	log_user 1
	return $bb_emulate
}

################################################################
#
# Proc: get_bb_persistent
#
# Purpose: Determine if persistent burst buffers can be created by users
#
# Returns: 1 if true, 0 if false
#
################################################################
proc get_bb_persistent { } {
	global scontrol

	log_user 0
	set bb_persistent 0
	spawn $scontrol show burst
	expect {
		-re "EnablePersistent" {
			set bb_persistent 1
			exp_continue
		}
		eof {
			wait
		}
	}
	log_user 1
	return $bb_persistent
}

################################################################
#
# Proc: get_bb_types
#
# Purpose: get the burst buffer plugins running with task/ stripped
#
# Returns Returns comma separated list of task plugins running without the task/
#
################################################################
proc get_bb_types { } {
	global scontrol alpha_under_slash

	log_user 0
	set bb_types ""
	spawn $scontrol show config
	expect {
		-re "BurstBufferType *= ($alpha_under_slash)" {
			set parts [split $expect_out(1,string) ",/"]
			while 1 {
				set task_found [lsearch $parts "burst_buffer"]
				if { $task_found == -1 } break
				set parts [lreplace $parts $task_found $task_found]
			}
			set bb_types [join $parts ","]
			exp_continue
		}
		eof {
			wait
		}
	}

	log_user 1
	return $bb_types
}

################################################################
#
# Proc: get_cpu_governors
#
# Purpose: get the CpuFreqGovernor configuration parameter
#
# Returns Returns comma separated list of available CPU governor's
#
################################################################
proc get_cpu_governors { } {
	global scontrol alpha_numeric_comma

	log_user 0
	set governors ""
	spawn $scontrol show config
	expect {
		-re "CpuFreqGovernors *= ($alpha_numeric_comma)" {
			set governors $expect_out(1,string)
			exp_continue
		}
		eof {
			wait
		}
	}

	log_user 1
	return $governors
}

################################################################
#
# Proc: test_cpu_affinity
#
# Purpose: Determine if system is using the task/affinity plugin
#
# Returns 1 if enforcing, 0 if none
#
################################################################
proc test_cpu_affinity { } {
	log_user 0

	set affinity 0
	set parts [split [get_affinity_types] ","]

	if { [lsearch $parts "affinity"] != -1 } {
		set affinity 1
	}

	log_user 1
	return $affinity
}

################################################################
#
# Proc: test_cpu_affinity_or_cgroup
#
# Purpose: Determine if system is enforcing CPU affinity (using
# either the task/affinity and/or task/cgroup plugin)
#
# Returns 1 if enforcing, 0 if none
#
################################################################
proc test_cpu_affinity_or_cgroup { } {
	global scontrol alpha

	log_user 0

	set affinity 0
	set parts [split [get_affinity_types] ","]

	if { [lsearch $parts "affinity"] != -1 } {
		set affinity 1
	} elseif { [lsearch $parts "cgroup"] != -1 } {
		spawn $scontrol show config
		expect {
			-re "TaskAffinity *= yes" {
				set affinity 1
				exp_continue
			}
			eof {
				wait
			}
		}
	}

	log_user 1
	return $affinity
}

################################################################
#
# Proc: test_mem_affinity
#
# Purpose: Determine if system is enforcing memory affinity
#
# Returns 1 if enforcing, 0 if none
#
################################################################
proc test_mem_affinity { } {
	global scontrol alpha

	log_user 0

	set affinity 0
	set parts [split [get_affinity_types] ","]

	if { [lsearch $parts "affinity"] != -1 } {
		set affinity 1
	}

	log_user 1
	return $affinity
}

################################################################
#
# Proc: test_track_wckey_slurmctld
#
# Purpose: Determine if we track workload characterization keys.
# This is based upon the value of TrackWCKey in the slurm.conf.
#
# Returns value of TrackWCKey
#
################################################################
proc test_track_wckey_slurmctld { } {
	global scontrol number

	log_user 0
	set track_wckey 0
	spawn $scontrol show config
	expect {
		-re "TrackWCKey *= Yes" {
			set track_wckey 1
			exp_continue
		}
		eof {
			wait
		}
	}

	log_user 1
	return $track_wckey
}

################################################################
#
# Proc: test_account_storage
#
# Purpose: Determine if we are using a usable accounting storage
# package.
# This is based upon
# the value of AccountingStorageType in the slurm.conf.
#
# Returns 1 if the system is running an accounting storage type
# that is complete, 0 otherwise
#
################################################################

proc test_account_storage { } {
	global scontrol

	log_user 0
	set account_storage 0
	spawn $scontrol show config
	expect {
		-re "(accounting_storage/slurmdbd|accounting_storage/mysql|accounting_storage/pgsql)" {
			set account_storage 1
			exp_continue
		}
		eof {
			wait
		}
	}
	log_user 1

	return $account_storage
}

################################################################
#
# Proc: test_enforce_limits
#
# Purpose: Determine resouce limits are enforced
# This is based upon
# the value of AccountingStorageEnforce in the slurm.conf.
#
# Returns 1 if the system is enforcing limits, 0 otherwise
#
################################################################

proc test_enforce_limits { } {
	global alpha_numeric_comma scontrol

	log_user 0
	set enforce_limits 0
	spawn $scontrol show config
	expect {
		-re "AccountingStorageEnforce *= ($alpha_numeric_comma)" {
			if {[string first "safe" $expect_out(1,string)] != -1 } {
				set enforce_limits 1
			}
			if {[string first "limits" $expect_out(1,string)] != -1 } {
				set enforce_limits 1
			}
			exp_continue
		}
		eof {
			wait
		}
	}
	log_user 1

	return $enforce_limits
}

################################################################
#
# Proc: test_allow_spec_resources
#
# Purpose: Return value of AllowSpecResources
#
# Returns 1 if AllowSpecResources is set, 0 if not and 2 in case of error
# It also sets the global variable exit_code to 1 in case of error.
#
################################################################
proc test_allow_spec_resc { } {
	global exit_code alpha scontrol

	log_user 0
	set allow_spec_resc 2
	spawn $scontrol show config
	expect {
		-re "AllowSpecResourcesUsage *= ($alpha)" {
			if {[string equal $expect_out(1,string) Yes]} {
				set allow_spec_resc 1
			} elseif {[string equal $expect_out(1,string) No]} {
				set allow_spec_resc 0
			}
			exp_continue
		}
		timeout {
			log_error "scontrol show config time out"
			set exit_code 1
		}
		eof {
			wait
		}
	}

	if {$allow_spec_resc == 2} {
		log_error "AllowSpecResourcesUsage not found in scontrol show config"
		set exit_code 1
	}

	log_user 1
	return $allow_spec_resc
}

################################################################
#
# Proc: test_enforce_safe_set
#
# Purpose: Determine if AccountingStorageEnforce=safe is set in the slurm.conf.
#
# Returns 1 if the system is running with safe limits, 0 otherwise
#
################################################################

proc test_enforce_safe_set { } {
	global alpha_numeric_comma scontrol

	log_user 0
	set enforce_limits 0
	spawn $scontrol show config
	expect {
		-re "AccountingStorageEnforce *= ($alpha_numeric_comma)" {
			if {[string first "safe" $expect_out(1,string)] != -1 } {
				set enforce_limits 1
			}
			exp_continue
		}
		eof {
			wait
		}
	}
	log_user 1

	return $enforce_limits
}


################################################################
#
# Proc: test_enforce_qos_set
#
# Purpose: Determine if AccountingStorageEnforce=qos is set in the slurm.conf.
#
# Returns 1 if the system is running with safe limits, 0 otherwise
#
################################################################

proc test_enforce_qos_set { } {
	global alpha_numeric_comma scontrol

	log_user 0
	set enforce_limits 0
	spawn $scontrol show config
	expect {
		-re "AccountingStorageEnforce *= ($alpha_numeric_comma)" {
			if {[string first "qos" $expect_out(1,string)] != -1 } {
				set enforce_limits 1
			}
			exp_continue
		}
		eof {
			wait
		}
	}
	log_user 1

	return $enforce_limits
}

################################################################
#
# Proc: test_using_slurmdbd
#
# Purpose: Since there is a lag at which the slurmdbd processes a job start
# we need to wait a bit to make sure the data has been set before proceeding.
# This is based upon
# the value of AccountingStorageType in the slurm.conf.
#
# Returns 1 if the system is running with slurmdbd, 0 otherwise
#
################################################################

proc test_using_slurmdbd { } {
	global scontrol

	log_user 0
	set account_storage 0
	spawn $scontrol show config
	expect {
		-re "(accounting_storage/slurmdbd)" {
			set account_storage 1
			exp_continue
		}
		eof {
			wait
		}
	}
	log_user 1

	return $account_storage
}

################################################################
#
# Proc: priority_type
#
# Purpose: Use scontrol to determine the priority plugin
#
# Returns: Name of priority type
#
################################################################

proc priority_type {} {
	global scontrol

	log_user 0
	set name ""
	set fd [open "|$scontrol show config"]
	while {[gets $fd line] != -1} {
		if {[regexp {^PriorityType *= priority/(\w+)} $line frag name]
				== 1} {
			break
		}
	}
	catch {close $fd}
	log_user 1

	if {[string length $name] == 0} {
		send_user "ERROR: could not identify the Priority Type\n"
	}

	return $name
}

################################################################
#
# Proc: get_min_job_age
#
# Purpose: Use scontrol to determine the MinJobAge
#
# Returns: MinJobAge value
#
################################################################

proc get_min_job_age {} {
	global scontrol number

	set age 0
	log_user 0
	spawn $scontrol show config
	expect {
		-re "MinJobAge *= ($number)" {
			set age $expect_out(1,string)
			exp_continue
		}
		eof {
			wait
		}
	}
	log_user 1

	if {$age == 0} {
		send_user "ERROR: could not identify the MinJobAge\n"
	}
	return $age
}

################################################################
#
# Proc: get_default_acct
#
# Purpose: get users default account.
#
# Returns name of default account if exists, NULL otherwise
#
################################################################

proc get_default_acct { user } {
	global sacctmgr alpha_numeric_under bin_id

	log_user 0
	set def_acct ""

	if { !$user } {
		set user [get_my_user_name]
	}

	spawn $sacctmgr -n list -P user $user format="DefaultAccount"
	expect {
		-re "($alpha_numeric_under)" {
			set def_acct $expect_out(1,string)
			exp_continue
		}
		eof {
			wait
		}
	}
	log_user 1

	return $def_acct
}

################################################################
#
# Proc: test_front_end
#
# Purpose: Determine if the execution host is one in which the
# slurmd daemon executes on a front-end node rather than the
# compute hosts (e.g. Blue Gene systems).
#
# Returns 1 if the system uses a front-end, 0 otherwise
#
################################################################

proc test_front_end { } {
	global enable_front_end scontrol

	log_user 0
	set front_end 0
	spawn $scontrol show frontend
	expect {
		"FrontendName=" {
			set front_end 1
			exp_continue
		}
		eof {
			wait
		}
	}
	log_user 1

	return $front_end
}

################################################################
#
# Proc: test_multiple_slurmd
#
# Returns 1 if running multiple slurmd per node
#
################################################################

proc test_multiple_slurmd { } {
	global scontrol

	log_user 0
	set multiple_slurmd 0
	spawn $scontrol show config
	expect {
		"MULTIPLE_SLURMD" {
			set multiple_slurmd 1
			exp_continue
		}
		eof {
			wait
		}
	}
	log_user 1

	return $multiple_slurmd
}

################################################################
#
# Proc: test_cray
#
# Purpose: Determine if the system is a native cray system
#
# Returns 1 if the system is a cray, 0 otherwise
#
################################################################

proc test_cray { } {
	global scontrol bin_bash bin_grep

	log_user 0
	set cray 0
	spawn -noecho $bin_bash -c "exec $scontrol show config | $bin_grep SwitchType"
	expect {
		"switch/cray" {
			set cray 1
			exp_continue
		}
		eof {
			wait
		}
	}
	log_user 1

	return $cray
}

################################################################
#
# Proc: test_launch_type
#
# Purpose: Determine launch type plugin.
#
# Returns the launch plugin type
#
################################################################

proc test_launch_type { } {
	global scontrol bin_bash bin_grep alpha_numeric_under

	log_user 0
	set type ""
	spawn -noecho $bin_bash -c "exec $scontrol show config | $bin_grep LaunchType"
	expect {
		-re "launch/($alpha_numeric_under)" {
			set type $expect_out(1,string)
			exp_continue
		}
		eof {
			wait
		}
	}
	log_user 1

	return $type
}

################################################################
#
# Proc: test_launch_test_exec
#
# Purpose: Determine launch type plugin.
#
# Returns the launch plugin type
#
################################################################

proc test_launch_test_exec { } {
	global scontrol bin_bash bin_grep alpha_numeric_under

	log_user 0
	set test_exec 0
	set type ""
	spawn -noecho $bin_bash -c "exec $scontrol show config | $bin_grep LaunchParameters"
	expect {
		-re "test_exec" {
			set test_exec 1
			exp_continue
		}
		eof {
			wait
		}
	}
	log_user 1

	return $test_exec
}

################################################################
#
# Proc: test_node_features_plugin
#
# Purpose: Determine NodeFeaturesPlugin type.
#
# Returns the NodeFeaturesPlugin type
#
################################################################

proc test_node_features_plugin { } {
	global scontrol bin_bash bin_grep alpha_numeric_under

	log_user 0
	set type ""
	spawn -noecho $bin_bash -c "exec $scontrol show config | $bin_grep NodeFeaturesPlugins"
	expect {
		-re "node_features/($alpha_numeric_under)" {
			set type $expect_out(1,string)
			exp_continue
		}
		-re "null" {
			exp_continue
		}
		-re "($alpha_numeric_under)" {
			set type $expect_out(1,string)
			exp_continue
		}
		eof {
			wait
		}
	}
	log_user 1

	return $type
}

################################################################
#
# Proc: test_emulated
#
# Purpose: Determine if the system is emulated (not running on
#          actual Cray or Bluegene hardware
#
# Returns 1 if the system is emulated otherwise
#
################################################################

proc test_emulated { } {
	global scontrol bin_bash

	log_user 0
	set emulated 0
	spawn -noecho $bin_bash -c "exec $scontrol show config"
	expect {
		"Emulated * = yes" {
			set emulated 1
			exp_continue
		}
		eof {
			wait
		}
	}
	log_user 1

	return $emulated
}

################################################################
#
# Proc: test_killonbadexit
#
# Purpose: Determine if KillOnBadExit is configured to be 1.
#
#
# Returns 1 if KillOnBadExit is 1.
#
################################################################

proc test_killonbadexit { } {
	global scontrol bin_bash bin_grep

	log_user 0
	set killonbadexit 0
	spawn -noecho $bin_bash -c "exec $scontrol show config | $bin_grep KillOnBadExit"
	expect {
		-re "KillOnBadExit *= *1" {
			set killonbadexit 1
			exp_continue
		}
		eof {
			wait
		}
	}
	log_user 1

	return $killonbadexit
}

################################################################
#
# Proc: get_cycle_count
#
# Purpose: For tests with iteration counts (e.g. test9.1, test9.2)
#	   return the desired iteration count
#
# Returns desired iteration count
#
################################################################

proc get_cycle_count { } {
	global enable_memory_leak_debug

	if {$enable_memory_leak_debug != 0} {
		return 2
	}
	return 100
}

################################################################
#
# Proc: test_select_type
#
# Purpose: Determine which select plugin is being used
#
# Returns name of select plugin
#
################################################################

proc test_select_type { } {
	global scontrol bin_bash bin_grep alpha_numeric_under

	log_user 0
	set type ""
	spawn -noecho $bin_bash -c "exec $scontrol show config | $bin_grep SelectType"
	expect {
		-re "select/($alpha_numeric_under)" {
			set type $expect_out(1,string)
			exp_continue
		}
		eof {
			wait
		}
	}
	log_user 1

	return $type
}

################################################################
#
# Proc: get_select_type_params
#
# Purpose: Determine SelectTypeParameters being used for a
#          given partition
#
# Returns string containing SelectTypeParameters
#
################################################################
proc get_select_type_params { partition } {
	global scontrol bin_bash bin_grep alpha_numeric_comma

	log_user 0
	set params ""
	if {[string compare $partition ""]} {
		spawn -noecho $bin_bash -c "exec $scontrol show part $partition | $bin_grep SelectTypeParameters"
		expect {
			-re "SelectTypeParameters *= *NONE" {
				exp_continue
			}
			-re "SelectTypeParameters *= *($alpha_numeric_comma)" {
				set params $expect_out(1,string)
				exp_continue
			}
			eof {
				wait
			}
		}
	}
	if { [string compare params ""] } {
		spawn -noecho $bin_bash -c "exec $scontrol show config | $bin_grep SelectTypeParameters"
		expect {
			-re "SelectTypeParameters *= *($alpha_numeric_comma)" {
				set params $expect_out(1,string)
				exp_continue
			}
			eof {
				wait
			}
		}
	}
	log_user 1

	return $params
}

################################################################
#
# Proc: test_linear
#
# Purpose: Determine if system is configured with linear plugin.
#
# Returns 1 if configured, 0 otherwise
#
################################################################
proc test_linear { } {
	global scontrol number

	log_user 0
	set select_type [test_select_type]

	if {![string compare $select_type "linear"]} {
		return 1
	} elseif {![string compare $select_type "cray_aries"] &&
		  ![test_select_type_params "other_cons_res"] &&
		  ![test_select_type_params "other_cons_tres"]} {
		return 1
	}
	log_user 1

	return 0
}

################################################################
#
# Proc: test_cons_res
#
# Purpose: Determine if system is configured with cons_res plugin.
#
# Returns 1 if configured, 0 otherwise
#
################################################################
proc test_cons_res { } {
	global scontrol number

	log_user 0
	set select_type [test_select_type]

	if {![string compare $select_type "cons_res"]} {
		return 1
	} elseif {![string compare $select_type "cray_aries"] &&
		  [test_select_type_params "other_cons_res"]} {
		return 1
	}
	log_user 1

	return 0
}

################################################################
#
# Proc: test_cons_tres
#
# Purpose: Determine if system is configured with cons_tres plugin.
#
# Returns 1 if configured, 0 otherwise
#
################################################################
proc test_cons_tres { } {
	global scontrol number

	log_user 0
	set select_type [test_select_type]

	if {![string compare $select_type "cons_tres"]} {
		return 1
	} elseif {![string compare $select_type "cray_aries"] &&
		  [test_select_type_params "other_cons_tres"]} {
		return 1
	}
	log_user 1

	return 0
}

################################################################
#
# Proc: get_total_cpus
#
# Purpose: Return the TotalCPUs count for a given partition
#
# Returns string containing SelectTypeParameters
#
################################################################
proc get_total_cpus { partition } {
	global scontrol bin_bash bin_grep number

	log_user 0
	set total_cpus 0
	if {[string compare $partition ""]} {
		spawn -noecho $bin_bash -c "exec $scontrol show part $partition"
		expect {
			-re "TotalCPUs *= *($number)" {
				set total_cpus $expect_out(1,string)
				exp_continue
			}
			eof {
				wait
			}
		}
	}
	if { $total_cpus < 1 } {
		spawn -noecho $bin_bash -c "exec $scontrol show part"
		expect {
			-re "TotalCPUs *= *($number)" {
				if { $total_cpus < 1 } {
					set total_cpus $expect_out(1,string)
				}
				exp_continue
			}
			eof {
				wait
			}
		}
	}
	log_user 1

	return $total_cpus
}

################################################################
#
# Proc: test_scheduler_params
#
# Purpose: Test SchedulerParameters being used
#
# Returns 1 if "type" (input) is found, 0 otherwise
#
################################################################

proc test_scheduler_params { type } {
	global scontrol bin_bash bin_grep alpha_numeric_comma_eq

	log_user 0
	set ret 0
	set params ""
	spawn -noecho $bin_bash -c "exec $scontrol show config | $bin_grep SchedulerParameters"
	expect {
		-re "SchedulerParameters *= *($alpha_numeric_comma_eq)" {
			set params $expect_out(1,string)
			exp_continue
		}
		eof {
			wait
		}
	}

	# Since string first doesn't have any case
	# distinction just make it always be upper.
	set type [string toupper $type]
	set params [string toupper $params]
	set params [split $params ,]

	# We have to search with the '*' since some options have an =value
	# on them.
	if { [lsearch $params "$type*"] != -1 } {
		set ret 1
	}
	log_user 1

	return $ret
}

################################################################
#
# Proc: test_select_type_params
#
# Purpose: Determine SelectTypeParameters being used
#
# Returns 1 if "type" (input) is found, 0 otherwise
#
################################################################

proc test_select_type_params { type } {
	global scontrol bin_bash bin_grep alpha_numeric_comma

	log_user 0
	set ret 0
	set params ""
	spawn -noecho $bin_bash -c "exec $scontrol show config | $bin_grep SelectTypeParameters"
	expect {
		-re "SelectTypeParameters *= *($alpha_numeric_comma)" {
			set params $expect_out(1,string)
			exp_continue
		}
		eof {
			wait
		}
	}

	# Since string first doesn't have any case
	# distinction just make it always be upper.
	set type [string toupper $type]
	set params [string toupper $params]
	set params [split $params ,]

	foreach item $params {
		# If argument is "MEMORY" then search for "_MEMORY"
		if {![string compare $type "MEMORY"] &&
		    [string first "_MEMORY" $item] != -1} {
			set ret 1
			break		
		# i.e. Check for CR_CORE_MEMORY or CR_CORE
		} elseif {[string first "MEMORY" $item] != -1 &&
		          [string first $type $item] != -1} {
			set ret 1
			break
		} elseif {![string compare $type $item]} {
			set ret 1
			break
		}
	}
	log_user 1

	return $ret
}

################################################################
#
# Proc: test_root_user
#
# Purpose: Determine if user is root
#
################################################################

proc test_root_user { } {
	global super_user super_user_set
	set uid [get_my_uid]
	if {$uid == 0} {
		set super_user 1
		set super_user_set 1
		return 1
	}
	return 0
}

################################################################
#
# Proc: test_super_user
#
# Purpose: Determine if user is a Slurm super user (i.e. user
# root or configured SlurmUser)
#
################################################################

proc test_super_user { } {
	global alpha_numeric_under bin_id number scontrol super_user super_user_set

	if {$super_user_set != 0} {
		return $super_user
	}

#
#	Check if user root
#
	set uid [get_my_uid]
	if {$uid == 0} {
		set super_user 1
		set super_user_set 1
		return $super_user
	}

#
#	Check if SlurmUser
#
	set user [get_my_user_name]

	log_user 0
	spawn $scontrol show config
	set slurm_user ""
	expect {
		-re "SlurmUser *= ($alpha_numeric_under).($number)" {
			set slurm_user $expect_out(1,string)
			exp_continue
		}
		eof {
			wait
		}
	}
	if {[string compare $user $slurm_user] == 0} {
		set super_user 1
	}
	set super_user_set 1
	log_user 1
	return $super_user
}

################################################################
#
# Proc: dec2hex
#
# Purpose: Create a 32 bit hex number from a signed decimal number
#
# Returns: 32 bit hex version of input 'value'
#
# Input: value -- decimal number to convert
#
# Courtesy of Chris Cornish
# http://aspn.activestate.com/ASPN/Cookbook/Tcl/Recipe/415982
################################################################
# Replace all non-decimal characters
proc dec2hex {value} {
	regsub -all {[^0-x\.-]} $value {} newtemp
	set value [string trim $newtemp]
	if {$value < 2147483647 && $value > -2147483648} {
		set tempvalue [format "%#010X" [expr $value]]
		return [string range $tempvalue 2 9]
	} elseif {$value < -2147483647} {
		return "80000000"
	} else {
		return "7FFFFFFF"
	}
}

################################################################
#
# Proc: uint2hex
#
# Purpose: Create a 32 bit hex number from an unsigned decimal
# number.
#
# Returns: 32 bit hex version of input 'value'
#
# Input: value -- unsigneddecimal number to convert
#
# Courtesy of Chris Cornish
# http://aspn.activestate.com/ASPN/Cookbook/Tcl/Recipe/415982
################################################################
# Replace all non-decimal characters
proc uint2hex {value} {
	regsub -all {[^0-x\.-]} $value {} newtemp
	set value [string trim $newtemp]
	if {$value <= 4294967295 && $value >= 0} {
		set tempvalue [format "%#010X" [expr $value]]
		return [string range $tempvalue 2 9]
	} else {
		return "FFFFFFFF"
	}
}

################################################################
#
# Proc: available_nodes
#
# Purpose: Check to see if a given partition has a at least
#          "num_nodes" number of nodes in the alloc, idle, or comp
#          state.  This can be used to avoid launching a job that
#          will never run because nodes are in the "drained" state
#          or otherwise unavailable.
#
# Returns: Returns the number of available nodes in the partition, or
#          -1 on failure.
#
# Input: partition - name of a partition
#
################################################################

proc available_nodes { partition state } {
	global sinfo

	if {[string length $partition] == 0} {
		set partition [default_partition]
	}

	if {[string length $state] == 0} {
		set state "idle,alloc,comp"
	}

	set available -1
	#send_user "$sinfo --noheader --partition $partition --state $state --format %D\n"
	set fd [open "|$sinfo --noheader --partition $partition --state $state --format %D"]
	gets $fd line
	catch {close $fd}
	regexp {\d+} $line available
	if {[string match *K $line]} {
		set available [expr $available * 1024]
	} elseif {[string match *M $line]} {
		set available [expr $available * 1048576]
	}


	return $available
}

################################################################
#
# Proc: partition_oversubscribe
#
# Purpose: Determine the oversubscribe configuration of the specified
#          partition
#
# Returns: Return the oversubscribe configuration of the specified
#          partition
#
#
# Input: partition - name of a partition
#
################################################################

proc partition_oversubscribe { partition } {
	global sinfo

	set oversubscribe "NO"
	send_user "$sinfo --noheader --partition $partition --format %h\n"
	set fd [open "|$sinfo --noheader --partition $partition --format %h"]
	gets $fd line
	catch {close $fd}
	regexp {[a-zA-Z]+} $line oversubscribe
	return $oversubscribe
}

################################################################
#
# Proc: default_partition
#
# Purpose: Use scontrol to determine the name of the default partition
#
# Returns: Name of the current default partition
#
################################################################

proc default_partition {} {
	global scontrol

	set name ""
	set fd [open "|$scontrol --all --oneliner show partition"]
	while {[gets $fd line] != -1} {
		if {[regexp {^PartitionName=([^ ]*).*Default=YES} $line frag name]
				== 1} {
			break
		}
	}
	catch {close $fd}

	if {[string length $name] == 0} {
		send_user "ERROR: could not identify the default partition\n"
	}

	return $name
}

################################################################
#
# Proc: default_part_exclusive
#
# Purpose: Use scontrol to determine if the default partition
#          allocates whole nodes to jobs
#
# Returns: Name of the current default partition
#
################################################################

proc default_part_exclusive {} {
	set def_part [default_partition]
	set oversubscribe [partition_oversubscribe $def_part]
	if {[string compare $oversubscribe "EXCLUSIVE"] == 0} {
		return 1
	} else {
		return 0
	}
}

################################################################
#
# Proc: switch_type
#
# Purpose: Use scontrol to determine the switch type
#
# Returns: Name of SwitchType
#
################################################################

proc switch_type {} {
	global scontrol

	set name ""
	set fd [open "|$scontrol show config"]
	while {[gets $fd line] != -1} {
		if {[regexp {^SwitchType *= switch/(\w+)} $line frag name]
				== 1} {
			break
		}
	}
	catch {close $fd}

	if {[string length $name] == 0} {
		send_user "ERROR: could not identify the switch type\n"
	}

	return $name
}

################################################################
#
# Proc: make_bash_script
#
# Purpose: Create a bash script of name "script_name", and
#          make the body of the script "script_contents".
#          make_bash_script removes the file if it already exists,
#          then generates the #! line, and then dumps "script_contents"
#          to the file.  Finally, it makes certain that the script
#          is executable.
#
# Returns: Nothing.
#
# Input: script_name - file name for the bash script
#        script_contents - body of the script, not including the
#                          initial #! line.
#
################################################################

proc make_bash_script { script_name script_contents } {
	global bin_bash bin_chmod

	file delete $script_name
	set fd [open $script_name "w"]
	puts $fd "#!$bin_bash"
	puts $fd $script_contents
	close $fd
	exec $bin_chmod 700 $script_name
}

################################################################
#
# Proc: get_suffix
#
# Purpose: Given a hostname, return it's numeric suffix
#
# Returns: numerical suffix for input 'hostname' or -1 if not a number
#
# Input: hostname -- hostname for which to return suffix
#
################################################################
proc get_suffix { hostname } {
	set host_len [string length $hostname]
	set host_inx [expr $host_len-1]
	set host_char [string index $hostname $host_inx]
	if {[string compare $host_char "0"] < 0 || [string compare $host_char "9"] > 0} {
		return -1
	}

	for {set host_inx [expr $host_len-1]} {$host_inx >= 0} {incr host_inx -1} {
		set host_char [string index $hostname $host_inx]
		if {[string compare $host_char "0"] < 0} { break }
		if {[string compare $host_char "9"] > 0} { break }
	}
	incr host_inx

	if {$host_inx == $host_len} {
		send_user "\nHostname lacks a suffix:$hostname\n"
		return "-1"
	}

#	Strip off leading zeros to avoid doing octal arithmetic
	set suffix [string range $hostname $host_inx $host_len]
	set suffix_len [string length $suffix]
	for {set suffix_inx 0} {$suffix_inx < [expr $suffix_len - 1]} {incr suffix_inx} {
		set suffix_char [string index $suffix $suffix_inx]
		if {[string compare $suffix_char "0"] != 0} { break }
	}

	return [string range $suffix $suffix_inx $suffix_len]
}

################################################################
#
# Proc: is_super_user
#
# Purpose: Check if we are user root or SlurmUser
#
# Returns: 1 if true, 0 if false
#
################################################################

proc is_super_user { } {
	global alpha_numeric_under bin_id scontrol

	log_user 0
	set user_name [get_my_user_name]
	if {[string compare $user_name "root"] == 0} {
		log_user 1
		return 1
	}

	set found_user 0
	spawn $scontrol show config
	expect {
		-re "SlurmUser *= $user_name" {
			set found_user 1
			exp_continue
		}
		eof {
			wait
		}
	}
	log_user 1
	return $found_user
}

################################################################
#
# Proc: check_acct_associations
#
# Purpose: Use sacctmgr to check associations
#
# Returns: 0 on any error
#
################################################################
proc check_acct_associations { } {
	global sacctmgr number alpha_numeric_under exit_code

	set rc 1
	log_user 0
	send_user "Testing Associations\n"
	#
	# Use sacctmgr to check associations
	#
	set s_pid [spawn $sacctmgr -n -p list assoc wopi wopl withd format=lft,rgt,cluster]
	expect {
	       -re "($number)\\|($number)\\|($alpha_numeric_under)\\|" {
		      # Here we are checking if we have duplicates and
		      # setting up an array to check for holes later

		      set cluster $expect_out(3,string)
		      if { ![info exists c_min($cluster)] } {
			      set c_min($cluster) -1
			      set c_max($cluster) -1
		      }

		      set num1 $expect_out(1,string)
		      set num2 $expect_out(2,string)
		      set first [info exists found($cluster,$num1)]
		      set sec [info exists found($cluster,$num2)]
		      #send_user "$first=$num1 $sec=$num2\n"
		      if { $first } {
			     send_user "FAILURE: $cluster found lft $num1 again\n"
			     set rc 0
		      } elseif { $sec } {
			     send_user "FAILURE: $cluster found rgt $num2 again\n"
			     set rc 0
		      } else {
			     set found($cluster,$num1) 1
			     set found($cluster,$num2) 1
			     if { $c_min($cluster) == -1
				  || $c_min($cluster) > $num1 } {
				    set c_min($cluster) $num1
			     }
			     if { $c_max($cluster) == -1
				  || $c_max($cluster) < $num2 } {
				    set c_max($cluster) $num2
			     }
		      }
		      exp_continue
	       }
	       timeout {
		      send_user "FAILURE: sacctmgr add not responding\n"
		      slow_kill $s_pid
		      set exit_code 1
	       }
	       eof {
		      wait
	       }
	}

	foreach cluster [array names c_min] {
		# Here we are checking for holes in the list from above
		for {set inx $c_min($cluster)} {$inx < $c_max($cluster)} {incr inx} {
			if { ![info exists found($cluster,$inx)] } {
				send_user "FAILURE: $cluster No index at $inx\n"
				set rc 0
			}
		}
	}
	log_user 1
	return $rc
}

################################################################
#
# Proc: get_job_acct_freq
#
# Purpose: gets the value of the job account gather frequency
#
# Returns: job account gather frequency
#
################################################################
proc get_job_acct_freq { } {
	global scontrol number

	log_user 0
	set freq_val 0

	spawn $scontrol show config
	expect {
		-re "JobAcctGatherFrequency *= ($number)" {
			set freq_val $expect_out(1,string)
			if {$freq_val == 0} {
				set freq_val 0
			}
		}
		-re "JobAcctGatherFrequency *= task=($number)" {
			set freq_val $expect_out(1,string)
			if {$freq_val == 0} {
				set freq_val 0
			}
		}
		eof {
			wait
		}
	}

	log_user 1
	return $freq_val
}

################################################################
#
# Proc: get_job_acct_type
#
# Purpose: gets the value of JobAcctGatherType
#
# Returns: JobAcctGatherType value
#
################################################################
proc get_job_acct_type { } {
	global scontrol alpha

	log_user 0
	set gather_type "none"

	spawn $scontrol show config
	expect {
		-re "JobAcctGatherType *= jobacct_gather/($alpha)" {
			set gather_type $expect_out(1,string)
			exp_continue
		}
		-re "JobAcctGatherType *= ($alpha)" {
			set gather_type $expect_out(1,string)
			exp_continue
		}
		eof {
			wait
		}
	}

	log_user 1
	return $gather_type
}

################################################################
#
# Proc:check_accounting_admin_level
#
# Purpose: get the admin_level for the current user
#
# Returns: admin_level for the current user
#
################################################################
proc check_accounting_admin_level { } {
	global sacctmgr alpha alpha_numeric_under bin_id exit_code

	set admin_level ""
	set user_name ""

	log_user 0

	if { [test_super_user] } {
		return "Administrator"
	}

	set user_name [get_my_user_name]

	if { ![string length $user_name] } {
		send_user "FAILURE: No name returned from id\n"
		return ""
	}

	#
	# Use sacctmgr to check admin_level
	#
	set s_pid [spawn $sacctmgr -n -P list user $user_name format=admin]
	expect {
		-re "($alpha)" {
		      set admin_level $expect_out(1,string)
		      exp_continue
	       }
	       timeout {
		      send_user "FAILURE: sacctmgr add not responding\n"
		      slow_kill $s_pid
		      set exit_code 1
	       }
	       eof {
		      wait
	       }
	}

	log_user 1
	return $admin_level
}

################################################################
#
# Proc: get_cluster_name
#
# Purpose: get the cluster name
#
# Returns: name of the cluster
#
################################################################
proc get_cluster_name { } {
	global scontrol alpha_numeric_under exit_code
	#
	# Use scontrol to find the cluster name
	#
	log_user 0
	set cluster_name ""
	set scon_pid [spawn -noecho $scontrol show config]
	expect {
		-re "ClusterName *= ($alpha_numeric_under)" {
			set cluster_name $expect_out(1,string)
			exp_continue
		}
		timeout {
			send_user "\nFAILURE: scontrol not responding\n"
			slow_kill $scon_pid
			set exit_code 1
		}
		eof {
			wait
		}
	}

	log_user 1
	return $cluster_name
}

################################################################
#
# Proc: get_control_machine
#
# Purpose: get ControlMachine parameter
#
# Returns: ControlMachine value
#
################################################################
proc get_control_machine { } {
	global scontrol controlmachine_regex exit_code
	#
	# Use scontrol to find the ControlMachine
	#
	log_user 0
	set control_machine ""
	set scon_pid [spawn -noecho $scontrol show config]
	expect {
		-re "ControlMachine *= ($controlmachine_regex)" {
			set control_machine $expect_out(1,string)
			exp_continue
		}
		-re "SlurmctldHost.0. *= ($controlmachine_regex)" {
			set control_machine $expect_out(1,string)
			exp_continue
		}
		timeout {
			send_user "\nFAILURE: scontrol not responding\n"
			slow_kill $scon_pid
			set exit_code 1
		}
		eof {
			wait
		}
	}

	log_user 1
	return $control_machine
}

################################################################
#
# Proc: get_node_cnt
#
# Purpose: Determine how many nodes are on the system
#
# Returns count of nodes on system or 0 if unknown
#
################################################################

proc get_node_cnt { } {
	global scontrol exit_code

	log_user 0
	set node_cnt 0
	set scon_pid [spawn -noecho $scontrol show nodes]
	expect {
		-re "NodeName=" {
			incr node_cnt
			exp_continue
		}
		timeout {
			send_user "\nFAILURE: scontrol not responding\n"
			slow_kill $scon_pid
			set exit_code 1
		}
		eof {
			wait
		}
	}
	log_user 1

	return $node_cnt
}

################################################################
#
# Proc: get_node_cnt_in_part
#
# Purpose: Determine how many nodes are in a given partition
#
# Returns count of nodes in a partition or 0 if unknown
#
################################################################

proc get_node_cnt_in_part { partition } {
	global scontrol number

	log_user 0
	set node_cnt 0
	set scon_pid [spawn -noecho $scontrol show partition $partition]
	expect {
		-re "not found" {
			send_user "\nFAILURE: partition $partition doesn't exist\n"
		}
		-re "TotalNodes=($number)" {
			set node_cnt $expect_out(1,string)
			exp_continue
		}
		timeout {
			send_user "\nFAILURE: scontrol not responding\n"
		}
		eof {
		}
	}
	log_user 1

	return $node_cnt
}

################################################################
#
# Proc: get_idle_node_in_part
#
# Purpose: Get an idle node in a given partition
#
# Returns name of node in a partition or "" if unknown
#
################################################################

proc get_idle_node_in_part { partition } {
	global scontrol sinfo alpha_numeric_nodelist alpha_numeric_under

	log_user 0
	set host_list ""
	spawn $sinfo -oNAME=%N -h -p$partition --state=idle
	expect {
		-re "not found" {
			send_user "\nFAILURE: partition $partition doesn't exist\n"
		}
		-re "NAME=($alpha_numeric_nodelist)" {
			set host_list $expect_out(1,string)
		}
		timeout {
			send_user "\nFAILURE: sinfo not responding\n"
		}
		eof {
			wait
		}
	}

	set node_name ""
	spawn $scontrol show hostname $host_list
	expect {
		-re "($alpha_numeric_under)" {
			set node_name $expect_out(1,string)
		}
		timeout {
			send_user "\nFAILURE: scontrol not responding\n"
		}
		eof {
			wait
		}
	}
	log_user 1

	return $node_name
}

################################################################
#
# Proc: print_failure
#
# Purpose:  Print failure with test ID
#
# Input: test_id   -- The Slurm regression test ID.
#
################################################################

proc print_failure { test_id } {

	send_user "\n"
	send_user "FAILURE: test$test_id\n"
}

################################################################
#
# Proc: print_success
#
# Purpose:  Print success with test ID
#
# Input: test_id   -- The Slurm regression test ID.
#
################################################################

proc print_success { test_id } {

	send_user "\n"
	send_user "SUCCESS: test$test_id\n"
}

################################################################
#
# Proc: get_array_config
#
# Purpose: Use scontrol to determine the MaxArraySize
#
# Returns: MaxArraySize value
#
################################################################

proc get_array_config { } {
	global scontrol number

	log_user 0
	set array_size 1
	spawn $scontrol show config
	expect {
		-re "MaxArraySize *= ($number)" {
			set array_size $expect_out(1,string)
			exp_continue
		}
		eof {
			wait
		}
	}
	log_user 1
	return $array_size
}

################################################################
#
# Proc: get_max_tasks
#
# Purpose: Use scontrol to determine the MaxTasksPerNode
#
# Returns: MaxTasksPerNode value
#
################################################################

proc get_max_tasks { } {
	global scontrol number

	log_user 0
	set max_tasks 1
	spawn $scontrol show config
	expect {
		-re "MaxTasksPerNode *= ($number)" {
			set max_tasks $expect_out(1,string)
			exp_continue
		}
		eof {
			wait
		}
	}
	log_user 1
	return $max_tasks
}

#################################################
#
# Proc: scale_to_megs
#
# Purpose: scale the value by the factor T|G|M
#          to megabytes
# Returns: the scaled variable
#
#################################################

proc scale_to_megs { value factor } {

	if {[string compare $factor "T"] == 0} {
		set value [expr $value * 1024 * 1024]
	} elseif {[string compare $factor "G"] == 0} {
		set value [expr $value * 1024]
	} elseif {[string compare $factor "M"] == 0} {
		set value [expr $value * 1]
	} elseif {[string compare $factor "K"] == 0} {
		set value [expr $value / 1024]
		set value [expr {round($value)}]
	} else {
		set value [expr $value / (1024 * 1024)]
		set value [expr {round($value)}]
	}

	return $value
}

#################################################
#
# Proc: scale_to_ks
#
# Purpose: scale the value by the factor G|M|K
#          to kilobytes
# Returns: the scaled variable
#
#################################################

proc scale_to_ks { value factor } {

	if {[string compare $factor "G"] == 0} {
		set value [expr $value * 1024 * 1024]
	} elseif {[string compare $factor "M"] == 0} {
		set value [expr $value * 1024]
	} elseif {[string compare $factor "K"] == 0} {
		set value [expr $value * 1]
	} else {
		set value [expr $value / 1024]
		set value [expr {round($value)}]
	}

	return $value
}

############################################################
#
# Proc: check_node_mem
#
# Purpose: check that the nodes have memory configured
#
# Returns: 1 if the nodes have memory, 0 otherwise
#
############################################################

proc check_node_mem { } {
	global scontrol number

	log_user 0
	set mem_size 0

	spawn $scontrol show node
	expect {
		-re "RealMemory=($number)" {
			set mem_size $expect_out(1,string)
			exp_continue
		}
		eof {
			wait
		}
	}

	if {$mem_size == 1} {
		return 0
	} else {
		return 1
	}
	log_user 1

}

################################################################
#
# Proc: get_fs_damping_factor
#
# Purpose: get FairShareDampeningFactor configuration parameter
#
# Returns FairShareDampeningFactor
#
################################################################
proc get_fs_damping_factor { } {
	global scontrol number exit_code

	log_user 0
	set damp 1
	set scon_pid [spawn -noecho $scontrol show config]
	expect {
		-re "FairShareDampeningFactor *= ($number)" {
			set damp $expect_out(1,string)
			exp_continue
		}
		timeout {
			send_user "\nFAILURE: scontrol not responding\n"
			slow_kill $scon_pid
			set exit_code 1
		}
		eof {
			wait
		}
	}
	log_user 1

	return $damp
}

################################################################
#
# Proc: slurmctld_plug_stack_nonstop
#
# Purpose: Use scontrol to determine that the
#	   SlurmctldPlugstack is set to nonstop.
#
# Returns: 1 if the value is set to nonstop.
#
################################################################

proc slurmctld_plug_stack_nonstop { } {
	global scontrol alpha_numeric_comma exit_code

	log_user 0
	set nonstop_enforce 0
	set scon_pid [spawn -noecho $scontrol show config]
	expect {
		-re "SlurmctldPlugstack *= ($alpha_numeric_comma)" {
			if {[string first $expect_out(1,string) "nonstop"] != -1} {
				set nonstop_enforce 1
			}
			exp_continue
		}
		timeout {
			send_user "\nFAILURE: scontrol not responding\n"
			slow_kill $scon_pid
			set exit_code 1
		}
		eof {
			wait
		}
	}
	log_user 1
	return $nonstop_enforce
}

################################################################
#
# Proc: job_submit_all_partitions
#
# Purpose: Use scontrol to determine if the JobSubmitPlugins
#          includes "all_partitions".
#
# Returns: 1 if the value is set to nonstop.
#
################################################################

proc job_submit_all_partitions { } {
	global scontrol alpha_numeric_comma exit_code

	log_user 0
	set all_partitions 0
	set scon_pid [spawn -noecho $scontrol show config]
	expect {
		-re "JobSubmitPlugins *= ($alpha_numeric_comma)" {
			if {[string first $expect_out(1,string) "all_partitions"] != -1} {
				set all_partitions 1
			}
			exp_continue
		}
		timeout {
			send_user "\nFAILURE: scontrol not responding\n"
			slow_kill $scon_pid
			set exit_code 1
		}
		eof {
			wait
		}
	}
	log_user 1
	return $all_partitions
}

################################################################
#
# Proc: wait_for_node
#
# Purpose: Wait for a certain number of nodes in a partition to
#          reach a certain state.
#
# Returns: 1 on failure.
#
################################################################
proc wait_for_node {partition state num_nodes} {
	set wait_time 0
	set done      0
	set cnt       0
	set rt        0

	global sinfo number

	while {$done != 1 && $wait_time < 3} {

		log_user 0
		spawn $sinfo --noheader --partition $partition --state $state --format %D
		expect {
			-re "($number)" {
				set cnt $expect_out(1,string)
				exp_continue
			}
			timeout {
				send_user "\nFAILURE: sinfo is not responding\n"
				set rt 1
			}
			eof {
				wait
			}
		}
		log_user 1

		if {$num_nodes <= $cnt} {
			set done 1
		} else {
			send_user "partition $partition has $cnt nodes idle and we want $num_nodes\n"
			sleep 3
			incr wait_time 1
		}
	}
	if {$done != 1} {
		set rt 1
	}

	return $rt
}

#####################################################################
#
# Proc: test_preempttype_part
#
# Purpose: Determine if preempt mode partition_prio is configured
#
# Returns: 0 if none
#
#####################################################################
proc test_preempttype_part { } {

	global scontrol
	log_user 0
	set part_prio 0
	spawn $scontrol show config
	expect {
		-re "PreemptType *= preempt/partition_prio" {
			set part_prio 1
			exp_continue
		}
		eof {
			wait
		}
	}
	log_user 1
	return $part_prio
}

#####################################################################
#
# Proc: test_preempttype_qos
#
# Purpose: Determine if preempt mode qos is configured
#
# Returns: 0 if none
#
#####################################################################
proc test_preempttype_qos { } {

	global scontrol
	log_user 0
	set qos 0
	spawn $scontrol show config
	expect {
		-re "PreemptType *= preempt/qos" {
			set qos 1
			exp_continue
		}
		eof {
			wait
		}
	}
	log_user 1
	return $qos
}

#####################################################################
#
# Proc: test_proctrack
#
# Purpose: Determine the ProctrackType
#
# Returns: the proctrack type
#
#####################################################################

proc test_proctrack { } {

	global scontrol alpha_numeric_under
	log_user 0
	set proctype ""
	spawn $scontrol show config
	expect {
		-re "ProctrackType *=* proctrack/($alpha_numeric_under)" {
			set proctype $expect_out(1,string)
			exp_continue
		}
		eof {
			wait
		}
	}
	log_user 1

	return $proctype
}

#####################################################################
#
# Proc: get_srun_ports
#
# Purpose: Determine the SrunPortRange
#
# Returns: the SrunPortRange
#
#####################################################################

proc get_srun_ports { } {

	global scontrol alpha_numeric_under bin_grep bin_bash number
	log_user 0
	set ports 0
	spawn -noecho $bin_bash -c "exec $scontrol show config | $bin_grep SrunPortRange"
	expect {
		-re "SrunPortRange *=* ($alpha_numeric_under)" {
			set ports $expect_out(1,string)
			exp_continue
		}
		eof {
			wait
		}
	}
	log_user 1

	return $ports
}

#####################################################################
#
# Proc: available_nodes_hostnames
#
# Purpose: Get all idle nodes in the system
#
# Returns: idle nodes
#
#####################################################################

proc available_nodes_hostnames { partition } {

	global sinfo alpha_numeric_nodelist exit_code

	log_user 0
	set idle_nodelist ""
	set sep ""
	if {[string compare $partition ""] == 0} {
		spawn $sinfo -tidle -h -o%N
	} else {
		spawn $sinfo -tidle -h -o%N -p$partition
	}
	expect {
		-re "($alpha_numeric_nodelist)" {
			append idle_nodelist $sep
			append idle_nodelist $expect_out(1,string)
			set sep ","
			exp_continue
		}
		timeout {
			send_user "\nFAILURE: sinfo is not responding\n"
			set exit_code 1
		}
		eof {
			wait
		}
	}
	log_user 1
	return $idle_nodelist
}

#####################################################################
#
# Proc: test_accting_steps
#
# Purpose: Determine if nostep or nojobs is set for
#          AccoutingStorageEnforce
#
# Returns: 1 if set else 0
#
#####################################################################

proc test_accting_steps { } {

	global scontrol alpha_numeric_comma
	log_user 0
	set enforce_limits 1
	spawn $scontrol show config
	expect {
		-re "AccountingStorageEnforce *= ($alpha_numeric_comma)" {
			if {[string first "nosteps" $expect_out(1,string)] != -1 } {
				set enforce_limits 0
			}
			if {[string first "nojobs" $expect_out(1,string)] != -1 } {
				set enforce_limits 0
			}
			exp_continue
		}
		eof {
			wait
		}

	}
	log_user 1

	return $enforce_limits
}

# Print the current line number in the script.  Calling like this
#  [get_curr_line_num [info frame]]
# will return the current line number
proc get_curr_line_num {frame_info} {
	# Getting value of the key 'line' from the dictionary
	# returned by 'info frame'
	set result [dict get [info frame $frame_info] line]
}

#####################################################################
#
# Proc: get_partition_nodes
#
# Purpose: Get the list of node names in a given partition/states
#
# Input:	partition - partition to get nodes off
#		states - states to filter on nodes
#
# Returns: node names list, -1 on sinfo error
#
#####################################################################

proc get_partition_nodes {partition states} {

	global sinfo alpha_numeric_under
	log_user 0
	set node_list ""

	if {[string length $partition] == 0} {
		set partition [default_partition]
	}

	if {[string length $states] == 0} {
		set sinfo_pid [spawn -noecho $sinfo -h -N -p $partition -o %N -e]
	} else {
		set sinfo_pid [spawn -noecho $sinfo -h -N -p $partition -o %N -t $states -e]
	}

	expect {
		-re "($alpha_numeric_under)" {
			lappend node_list $expect_out(1,string)
			exp_continue
		}
		timeout {
			send_user "\nFAILURE: sinfo not responding\n"
			slow_kill $sinfo_pid
			set exit_code 1
		}
		eof {
			wait
		}
	}

	log_user 1
	return $node_list
}

#####################################################################
#
# Proc: set_partition_maximum_time_limit
#
# Purpose: Set the maximum time limit in a given partition
#
# Input:   partition - partition to set the max time limit of
#          limit - the new time limit
#
# Returns: 0 if succeeded, -1 if error
#
#####################################################################

proc set_partition_maximum_time_limit {partition limit} {
	global scontrol exit_code

	if {[string length $partition] == 0} {
		set partition [default_partition]
		if { $partition == "" } {
			return 1
		}
	}

	if { $limit < -1 } {
		log_error "Trying to set invalid partition time limit of $limit"
		return 1
	}
	if { $limit == -1 } {
		set expected_lim "UNLIMITED"
	} else {
		set expected_lim limit
	}

	spawn $scontrol update partitionname=$partition MaxTime=-1
	expect {
		timeout {
			log_error "scontrol not responding"
			return 1
		}
		eof {
			wait
		}
	}

	set maxtime [get_partition_maximum_time_limit $partition]
	if { $maxtime != $limit } {
		log_error "Unable to update partition MaxTime, got $maxtime, wanted $limit"
		return 1
	}
	if { $exit_code != 0 } {
		log_error "set_partition_maximum_time_limit: Unexpected error."
		return 1
	}

	return 0
}

#####################################################################
#
# Proc: get_partition_maximum_time_limit
#
# Purpose: Get the maximum time limit in a given partition
#
# Input:   partition - partition to get the max time limit of
#
# Returns: time limit in seconds, -1 if undefined or error
#
#####################################################################

proc get_partition_maximum_time_limit {partition} {

	global sinfo number exit_code

	if {[string length $partition] == 0} {
		set partition [default_partition]
	}

	set secs 0
	log_user 0
	set sinfo_pid [spawn -noecho $sinfo -h -p $partition -O time -e]
	expect {
		-re "infinite" {
			set secs -1
			exp_continue
		}
		-re "n/a" {
			set secs -1
			exp_continue
		}
		-re "($number)-($number):($number):($number)" {
			set days  [expr $expect_out(1,string) * 24 * 60 * 60]
			set hours [expr $expect_out(2,string) * 60 * 60]
			set mins  [expr $expect_out(3,string) * 60]
			set secs  [expr $days + $hours + $mins + $expect_out(4,string)]
			exp_continue
		}
		-re "($number):($number):($number)" {
			set hours [expr $expect_out(1,string) * 60 * 60]
			set mins  [expr $expect_out(2,string) * 60]
			set secs  [expr $hours + $mins + $expect_out(3,string)]
			exp_continue
		}
		-re "($number):($number)" {
			set mins  [expr $expect_out(1,string) * 60]
			set secs  [expr $mins + $expect_out(2,string)]
			exp_continue
		}
		-re "($number)" {
			set secs  [expr $expect_out(1,string) * 60]
			exp_continue
		}
		timeout {
			send_user "\nFAILURE: sinfo not responding\n"
			slow_kill $sinfo_pid
			set exit_code 1
		}
		eof {
			wait
		}
	}

	log_user 1
	return $secs
}

#####################################################################
#
# Proc: get_partition_default_time_limit
#
# Purpose: Get the default time limit in a given partition
#
# Input:   partition - partition to default time limit of
#
# Returns: time limit in seconds, -1 if undefined or error
#
#####################################################################

proc get_partition_default_time_limit {partition} {

	global sinfo number exit_code

	if {[string length $partition] == 0} {
		set partition [default_partition]
	}

	set secs 0
	log_user 0
	set sinfo_pid [spawn -noecho $sinfo -h -p $partition -O defaulttime -e]
	expect {
		-re "infinite" {
			set secs -1
			exp_continue
		}
		-re "n/a" {
			set secs -1
			exp_continue
		}
		-re "($number)-($number):($number):($number)" {
			set days  [expr $expect_out(1,string) * 24 * 60 * 60]
			set hours [expr $expect_out(2,string) * 60 * 60]
			set mins  [expr $expect_out(3,string) * 60]
			set secs  [expr $days + $hours + $mins + $expect_out(4,string)]
			exp_continue
		}
		-re "($number):($number):($number)" {
			set hours [expr $expect_out(1,string) * 60 * 60]
			set mins  [expr $expect_out(2,string) * 60]
			set secs  [expr $hours + $mins + $expect_out(3,string)]
			exp_continue
		}
		-re "($number):($number)" {
			set mins  [expr $expect_out(1,string) * 60]
			set secs  [expr $mins + $expect_out(2,string)]
			exp_continue
		}
		-re "($number)" {
			set secs  [expr $expect_out(1,string) * 60]
			exp_continue
		}
		timeout {
			send_user "\nFAILURE: sinfo not responding\n"
			slow_kill $sinfo_pid
			set exit_code 1
		}
		eof {
			wait
		}
	}

	log_user 1
	return $secs
}

#####################################################################
#
# Proc: get_node_cores
#
# Purpose:	Given a node, return its total number of cores
#		(not the CoresPerSocket, but the total cores)
#
# Input: node - node to get cores from
#
# Returns: node cores if retrieved, -1 otherwise
#
#####################################################################
proc get_node_cores {node} {

	global sinfo number
	set cores -1
	set sockets_per_node 0
	set cores_per_socket 0

	if {[string length $node] == 0} {
		return $cores
	}

	log_user 0
	set sinfo_pid [spawn -noecho $sinfo -o "%X %Y" -h -n $node]

	expect {
		-re "($number)" {
			if {$sockets_per_node == 0} {
				set sockets_per_node $expect_out(1,string)
			} else {
				set cores_per_socket $expect_out(1,string)
			}
			exp_continue
		}
		timeout {
			send_user "\nFAILURE: sinfo not responding\n"
			slow_kill $sinfo_pid
			set exit_code 1
		}
		eof {
			wait
		}
	}

	log_user 1

	set cores [expr $sockets_per_node * $cores_per_socket]

	return $cores
}

#####################################################################
#
# Proc: get_node_cpus
#
# Purpose:	Given a node, return its total number of threads we account for.
#		(not always ThreadsPerCore, but how many threads are in use.
#               i.e. CPUs=6 CoresPerSocket=6 ThreadsPerCore=2 Socket=1 would
#               result in only 1 thread we care about instead of the 2 listed.)
#
# Input: node - node to get threads from
#
# Returns: list of node [ tot_cpus threads ] if retrieved, [ -1 -1 ] otherwise
#
#####################################################################
proc get_node_cpus {node} {

	global scontrol number
	set nthreads -1
	set nsockets 0
	set ncores 0
	set totcpus -1

	if {[string length $node] == 0} {
		return [list $totcpus $nthreads]
	}

	# Get the number of CPUs on a node
	set my_pid [spawn $scontrol show node $node]
	expect {
		-re "CoresPerSocket=($number)" {
			set ncores $expect_out(1,string)
			exp_continue
		}
		-re "CPUTot=($number)" {
			set totcpus $expect_out(1,string)
			exp_continue
		}
		-re "Sockets=($number)" {
			set nsockets $expect_out(1,string)
			exp_continue
		}
		-re "ThreadsPerCore=($number)" {
			set nthreads $expect_out(1,string)
			exp_continue
		}
		timeout {
			send_user "\nFAILURE: scontrol is not responding\n"
			slow_kill $scontrol_pid
			set exit_code 1
		}
		eof {
			wait
		}
	}

	set core_cnt [expr $nsockets * $ncores]
	set thread_cnt [expr $ncores * $nthreads]
	if {$totcpus != $nthreads && $totcpus == $ncores} {
		send_user "\nNOTE: Cores rather than threads are being allocated\n"
		set nthreads 1
	}

	return [list $totcpus $nthreads]
}

#####################################################################
#
# Proc: get_part_total_cores
#
# Purpose: Given a partition and/or states, return its total cores
#
# Input part - partition to check cores
#	states - states to filter on partition cores
#
# Returns: partition cores
#
#####################################################################

proc get_part_total_cores {part states} {
	global sinfo number
	log_user 0
	set cores 0
	set tmp 0
	set i 0

	if {[string length $part] == 0} {
		set part [default_partition]
	}

	if {[string length $states] == 0} {
		set sinfo_pid [spawn -noecho $sinfo -h -N -p $part -o "%X %Y"]
	} else {
		set sinfo_pid [spawn -noecho $sinfo -h -N -p $part -t $states -o "%X %Y"]
	}

	expect {
		-re "($number)" {
			set is_even [expr {($i % 2) == 0}]
			if {$is_even == 1} {
				set tmp $expect_out(1,string)
			} else {
				set tmp [expr $tmp * $expect_out(1,string)]
				set cores [expr $cores + $tmp]
			}
			incr i
			exp_continue
		}
		timeout {
			send_user "\nFAILURE: sinfo not responding\n"
			slow_kill $sinfo_pid
			set exit_code 1
		}
		eof {
			wait
		}
	}

	log_user 1
	return $cores
}

#####################################################################
#
# Proc: check_hosts_contiguous
#
# Purpose:	Given a partition and a list of hosts, verify if all
#		hosts belong to the partition and are contiguous.
#
# Input part			- partition
#	check_hosts_list	- hosts to check contiguous
#
# Returns: 0 on SUCCESS, 1 otherwise
#
#####################################################################

proc check_hosts_contiguous {part check_hosts_list} {

	global sinfo alpha_numeric_under

	set part_hosts_list {}

	log_user 0
	set sinfo_pid [spawn $sinfo --noheader -p $part -N -o %N]
	expect {
		-re "($alpha_numeric_under)" {
			lappend part_hosts_list $expect_out(1,string)
			exp_continue
		}
		-re "Unable to contact" {
			log_user 1
			send_user "\nFAILURE: slurm appears to be down\n"
			return 1
		}
		timeout {
			log_user 1
			send_user "\nFAILURE: sinfo not responding\n"
			slow_kill $sinfo_pid
			return 1
		}
		eof {
			wait
		}
	}
	log_user 1

	foreach host $check_hosts_list {
		set idx_cur [lsearch $part_hosts_list $host]
		if {$idx_cur == -1} {
			send_user "\nFAILURE: $host not found in list of hosts from partition $part\n"
			return 1
		}
		if {[info exists idx_old]} {
			if {$idx_cur != [expr $idx_old + 1]} {
				send_user "\nFAILURE: node sequence number not contiguous\n"
				return 1
			}
		}
		set idx_old $idx_cur
	}

	return 0
}


#####################################################################
#
# Proc: stop_root_user
#
# Purpose:	Detect, warn, and stop root user
#
#
# Input
#
# Returns: uid if not root user, exits otherwise
#
#####################################################################
proc stop_root_user {} {

	global bin_id number

	set uid [get_my_uid]
	if {$uid == -1} {
		send_user "\nCan't get my uid\n"
		exit 1
	} elseif {$uid == 0} {
		send_user "\nWARNING: Can't run this test as user root\n"
		exit 0
	}

	return $uid
}

################################################################
#
# Proc: get_requeue_exit
#
# Purpose: get RequeueExit configuration parameter
#
# Returns RequeueExit number
#
################################################################
proc get_requeue_exit { } {
	global scontrol number exit_code

	log_user 0
	set re 0
	set scon_pid [spawn -noecho $scontrol show config]
	expect {
		-re "RequeueExit *= ($number)" {
			set re $expect_out(1,string)
			exp_continue
		}
		timeout {
			send_user "\nFAILURE: scontrol not responding\n"
			slow_kill $scon_pid
			set exit_code 1
		}
		eof {
			wait
		}
	}
	log_user 1

	return $re
}

################################################################
#
# Proc: get_requeue_exit_hold
#
# Purpose: get RequeueExitHold configuration parameter
#
# Returns RequeueExitHold number
#
################################################################
proc get_requeue_exit_hold { } {
	global scontrol number exit_code

	log_user 0
	set re 0
	set scon_pid [spawn -noecho $scontrol show config]
	expect {
		-re "RequeueExitHold *= ($number)" {
			set re $expect_out(1,string)
			exp_continue
		}
		timeout {
			send_user "\nFAILURE: scontrol not responding\n"
			slow_kill $scon_pid
			set exit_code 1
		}
		eof {
			wait
		}
	}
	log_user 1

	return $re
}

################################################################
#
# Proc: get_prolog
#
# Purpose: get Prolog configuration parameter
#
# Returns Prolog parameter
#
################################################################
proc get_prolog { } {
	global scontrol alpha_numeric exit_code

	log_user 0
	set prolog 0
	set scon_pid [spawn -noecho $scontrol show config]
	expect {
		-re "^Prolog *= ($alpha_numeric)" {
			set re $expect_out(1,string)
			exp_continue
		}
		timeout {
			send_user "\nFAILURE: scontrol not responding\n"
			slow_kill $scon_pid
			set exit_code 1
		}
		eof {
			wait
		}
	}
	log_user 1

	return $prolog
}

proc expect_extern_step { } {
	global scontrol
	# If PrologFlags=contain is in slurm.conf, then an "extern" step will be
	# launched on each node, so we need to check for 3 steps per
	# job instead of 2.

	log_user 0
	set extern_step 0
	set scon_pid [spawn -noecho $scontrol show config]
	expect {
		-re "PrologFlags\\s*=\\s*\[A-z/,\]*Contain" {
			set extern_step 1
		}
		timeout {
			log_error "scontrol show config not responding\n"
			exit 1
		}
		eof {
			wait
		}
	}
	log_user 1

	return $extern_step
}

################################################################
#
# Proc: test_pack_step
#
# Returns 1 if steps can span multiple heterogeneous job allocations,
#	  0 otherwise
#
################################################################
proc test_pack_step { } {
	global scontrol number

	log_user 0
	set pack_step 0
	set major 0
	set minor 0
	spawn $scontrol -V
	expect {
		-re " ($number).($number).($number)" {
			set version_major $expect_out(1,string)
			set version_minor $expect_out(2,string)
			exp_continue
		}
		timeout {
			send_user "\nFAILURE: scontrol not responding\n"
		}
		eof {
			wait
		}
	}
	if {$version_major >= 19} {
		set pack_step 1
	} elseif {$version_major >= 18} {
		set pack_step 1
		spawn $scontrol show config
		expect {
			-re "select/cray" {
				set pack_step 0
				exp_continue
			}
			timeout {
				send_user "\nFAILURE: scontrol not responding\n"
			}
			eof {
				wait
			}
		}
	} elseif {$version_major == 17 && $version_minor == 11} {
		spawn $scontrol show config
		expect {
			-re "select/cray" {
				set pack_step 0
				exp_continue
			}
			-re "disable_hetero_steps" {
				set pack_step 0
				exp_continue
			}
			-re "enable_hetero_steps" {
				set pack_step 1
				exp_continue
			}
			timeout {
				send_user "\nFAILURE: scontrol not responding\n"
			}
			eof {
				wait
			}
		}
	}
	log_user 1
	return $pack_step
}

################################################################
#
# Proc: reconfigure
#
# Purpose:	Calls scontrol reconfigure.
#
# Input (optional) cluster 	- The cluster to reconfigure.
# Output global exit_code 	- Sets exit_code to 1 on failure.
#
# Returns void
#
################################################################
proc reconfigure { {cluster ""} } {
	global exit_code scontrol timeout

	#
	# Increase timeout just in case we're running under valgrind
	#
	set save_timeout $timeout
	set timeout 20
	if { $cluster == "" } {
		spawn $scontrol reconfigure
	} else {
		spawn $scontrol -M$cluster reconfigure
	}
	expect {
		-re "slurm_reconfigure error: Invalid user id" {
			log_error "Invalid user id"
			set exit_code 1
			exp_continue
		}
		-re "Error|error" {
			log_error "scontrol reconfigure error"
			set exit_code 1
			exp_continue
		}
		timeout {
			log_error "scontrol not responding\n"
			set exit_code 1
		}
		eof {
			wait
		}
	}
	#
	# Wait for reconfigure to complete, then reset timeout and return.
	#
	sleep 5
	set timeout $save_timeout
}

proc log_error {msg} {
	send_user "\nFAILURE: $msg\n"
}

proc log_warn {msg} {
	send_user "\nWARNING:    $msg\n"
}

proc log_info {msg} {
	send_user "INFO:    $msg\n"
}

################################################################
#
# Proc: in_fed
#
# Returns 1 if this cluster is in a federation
#	  0 otherwise
#
################################################################
proc in_fed {} {
	global scontrol

	spawn $scontrol show fed
	expect {
		-re "Federation" {
			return 1
		}
		timeout {
			send_user "\nFAILURE: scontrol not responding\n"
		}
		eof {
			wait
		}
	}
	return 0
}

# Checks the state of the job
proc check_job_state { job state } {

	global scontrol exit_code

	set state_match 0
	spawn $scontrol show job $job
	expect {
		-re "JobState=($state)" {
			incr state_match
		}
		timeout {
			send_user "\nFAILURE scontrol not responding\n"
			set exit_code 1
		}
		eof {
			wait
		}
	}

	if {$state_match != 1} {
		send_user "\nFAILURE job should be in $state state, but is not\n"
		set exit_code 1
	}
}

################################################################
#
# Proc: get_craynetwork_count
#
# Returns number of craynetwork GRES in the default partition
#
################################################################
proc get_craynetwork_count {} {
	global number sbatch scancel
	set count 0
	set fini 0
	log_user 0
	for {set inx 1} {$fini == 0} {set inx [expr $inx * 2]} {
		set job_id 0
		if {$inx > 32} {
			set count -1
			break
		}
		spawn $sbatch --gres=craynetwork:$inx --output=/dev/null --wrap "exit 0"
		expect {
			-re "Invalid generic resource" {
				set fini 1
				exp_continue
			}
			-re "Requested node configuration is not available" {
				set fini 1
				exp_continue
			}
			-re "Submitted batch job ($number)" {
				set job_id $expect_out(1,string)
				set count $inx
				exp_continue
			}
			timeout {
				send_user "\nFAILURE: sbatch not responding\n"
				set fini 1
			}
			eof {
				wait
			}
		}
		if {$job_id != 0} {
			exec $scancel -Q $job_id
		}
	}
	log_user 1
	return $count
}

################################################################
#
# Proc: get_gpu_count
#
# For a given node count, returns number of GPUs per node on
# those "node_count" nodes with the highest GPU counts
# For example: node1 has 1 GPU, node2 has 2 GPUs and node3 has 3 GPUs
# [get_gpu_count 1] returns 3 (i.e. 1 node 3 GPUs)
# [get_gpu_count 2] returns 2 (i.e. 2 nodes have at least 2 GPUs each)
# [get_gpu_count 3] returns 1 (i.e. 3 nodes have at least 1 GPU each)
#
################################################################
proc get_gpu_count { node_count } {
	get_gres_count $node_count "gpu"
}

################################################################
#
# Proc: get_gres_count
#
# For a given node count and GRES name, returns number of GRES per node on
# those "node_count" nodes with the highest GRES counts
# For example: node1 has 1 GPU, node2 has 2 GPUs and node3 has 3 GPUs
# [get_gres_count 1 "gpu"] returns 3 (i.e. 1 node 3 GPUs)
# [get_gres_count 2 "gpu"] returns 2 (i.e. 2 nodes have at least 2 GPUs each)
# [get_gres_count 3 "gpu"] returns 1 (i.e. 3 nodes have at least 1 GPU each)
#
################################################################
proc get_gres_count { node_count gres_name } {
	global sinfo gres_regex
	set fini 0
	set node_inx 0
	set def_part [default_partition]
	# The first group lets us know if we started a new line (i.e. new node).
	# The second, third, and fourth groups in $gres_regex match a GRES
	# name, type, and count.
	set regex "(GRES=|,)$gres_regex"

	if {$node_count <= 0} {
		return 0
	}

	set line_count 0

	log_user 0
	spawn $sinfo -N -p$def_part -oGRES=%G -h
	expect {
		-re $regex {
			set count 0
			set line $expect_out(1,string)
			set name $expect_out(2,string)
			# Assume typed GRES of format gpu:1080:5 to start out
			set type $expect_out(3,string)
			set count $expect_out(4,string)

			if {$line == "GRES="} {
				if {$node_inx > 0} {
					lappend gres_count $line_count
					set line_count 0
				}
				incr node_inx
			}

			# Skip all GRES of different names
			if {$name != $gres_name} {
				exp_continue
			}

			if {$count == ""} {
				# Now assume GRES format gpu:5
				set count $type
			}
			if { $count } {
				incr line_count $count
			}

			exp_continue
		}
		eof {
			wait
		}
	}

	# Add the last node line's GRES
	lappend gres_count $line_count

	log_user 1

	if {$node_inx < $node_count} {
		return 0
	}

	set count [lindex [lsort -decreasing -integer $gres_count] [expr $node_count - 1]]
	return $count
}

################################################################
# Subroutine used by get_gpu_socket_count
# Add a socket index to the array gpu_sock_list if not already
# on the list.
################################################################
proc _set_gpu_socket_inx { sock_inx } {
	global gpu_sock_list

	if {$sock_inx == -1} {
		set gpu_sock_list [lreplace $gpu_sock_list 0 99]
		return
	}

	set sock_cnt [llength $gpu_sock_list]
	for {set i 0} {$i < $sock_cnt} {incr i} {
		if {[lindex $gpu_sock_list $i] == $sock_inx} {
			return
		}
	}
	lappend gpu_sock_list $sock_inx
}

################################################################
# Subroutine used by get_gpu_socket_count
# Add a socket index to the array gpu_sock_list if not already
# on the list.
################################################################
proc _set_gpu_socket_range { sock_first_inx sock_last_inx } {
	global gpu_sock_list

	if {$sock_inx == -1} {
		set gpu_sock_list [lreplace $gpu_sock_list 0 99]
	}

	set sock_cnt [llength $gpu_sock_list]
	for {set s $sock_first_inx} {$s <= $sock_last_inx} {incr s} {
		set found 0
		for {set i 0} {$i < $sock_cnt} {incr i} {
			if {[lindex $gpu_sock_list $i] == $s} {
				set found 1
				break
			}
		}
		if {$found == 0} {
			lappend gpu_sock_list $s
		}
	}
}

################################################################
#
# Proc: get_gpu_socket_count
#
# Given a per-node GPU count, return the number of sockets with
# GPUs on a node with the given per-node GPU count.
# If the sockets_per_node has a value of 1 then just return 1
# rather than determine the count (for performance reasons).
#
################################################################
proc get_gpu_socket_count { gpu_cnt sockets_per_node } {
	global alpha_numeric_under bin_rm number scontrol srun
	global gpu_sock_list
	set sockets_with_gpus 1
	set file_in "test_get_gpu_socket_count.input"

	if {$sockets_per_node == 1} {
		return 1
	}

	log_user 0
	_set_gpu_socket_inx -1
	make_bash_script $file_in "$scontrol show node \$SLURMD_NODENAME"
	spawn $srun -N1 --gres=gpu:$gpu_cnt $file_in
	expect {
		-re "gpu:${number}.S:($number)-($number)" {
			_set_gpu_socket_range $expect_out(1,string) $expect_out(2,string)
			exp_continue
		}
		-re "gpu:${alpha_numeric_under}:${number}.S:($number),($number),($number),($number)" {
			_set_gpu_socket_inx $expect_out(1,string)
			_set_gpu_socket_inx $expect_out(2,string)
			_set_gpu_socket_inx $expect_out(3,string)
			_set_gpu_socket_inx $expect_out(4,string)
			exp_continue
		}
		-re "gpu:${alpha_numeric_under}:${number}.S:($number),($number),($number)" {
			_set_gpu_socket_inx $expect_out(1,string)
			_set_gpu_socket_inx $expect_out(2,string)
			_set_gpu_socket_inx $expect_out(3,string)
			exp_continue
		}
		-re "gpu:${alpha_numeric_under}:${number}.S:($number),($number)" {
			_set_gpu_socket_inx $expect_out(1,string)
			_set_gpu_socket_inx $expect_out(2,string)
			exp_continue
		}
		-re "gpu:${alpha_numeric_under}:${number}.S:($number)" {
			_set_gpu_socket_inx $expect_out(1,string)
			exp_continue
		}
		-re "gpu:${number}.S:($number),($number),($number),($number)" {
			_set_gpu_socket_inx $expect_out(1,string)
			_set_gpu_socket_inx $expect_out(2,string)
			_set_gpu_socket_inx $expect_out(3,string)
			_set_gpu_socket_inx $expect_out(4,string)
			exp_continue
		}
		-re "gpu:${number}.S:($number),($number),($number)" {
			_set_gpu_socket_inx $expect_out(1,string)
			_set_gpu_socket_inx $expect_out(2,string)
			_set_gpu_socket_inx $expect_out(3,string)
			exp_continue
		}
		-re "gpu:${number}.S:($number),($number)" {
			_set_gpu_socket_inx $expect_out(1,string)
			_set_gpu_socket_inx $expect_out(2,string)
			exp_continue
		}
		-re "gpu:${number}.S:($number)" {
			_set_gpu_socket_inx $expect_out(1,string)
			exp_continue
		}
		eof {
			wait
		}
	}
	log_user 1
	exec $bin_rm -f $file_in

	set sock_cnt [llength $gpu_sock_list]
	if {$sock_cnt > 1} {
		set sockets_with_gpus $sock_cnt
	}

	return $sockets_with_gpus
}

################################################################
#
# Proc: get_mps_count
#
# For a given node count, returns number of MPS resources on
# those "node_count" nodes with the highest values
#
################################################################
proc get_mps_count { node_count } {
	get_gres_count $node_count "mps"
}

################################################################
#
# Proc: get_mps_node_count
#
# Return the count of nodes with a non-zero count of GRES MPS
#
################################################################
proc get_mps_node_count { } {
	global number sinfo
	set fini 0
	set node_inx 0
	set def_part [default_partition]
	set alpha_numeric_colon_paren "\[a-zA-Z0-9_\\(\\),\:\-\]+"

	log_user 0
	spawn $sinfo -N -p$def_part -oGRES=%G -h
	expect {
		-re "GRES=($alpha_numeric_colon_paren)" {
			set mps_count 0
			set parts [split $expect_out(1,string) ",/"]
			while 1 {
				set mps_found [lsearch $parts "mps*"]
				if { $mps_found == -1 } break

				set parts2 [split [lindex $parts $mps_found] ":(/"]
				set col [lsearch -regexp $parts2 ^$number$]
				if { $col == -1 } {
					incr mps_count
				} else {
					set mps_count [expr $mps_count + [lindex $parts2 $col]]
				}
				set parts [lreplace $parts $mps_found $mps_found]
			}

			if {$mps_count > 0} {
				incr node_inx
			}
			exp_continue
		}
		eof {
			wait
		}
	}
	log_user 1

	return $node_inx
}

################################################################
#
# Proc: get_over_time_limit
#
# Returns the value of OverTimeLimit in slurm.conf
#
################################################################
proc get_over_time_limit {} {
	global number scontrol exit_code
	set ret 0
	log_user 0
	spawn $scontrol show config
	expect {
		-re "OverTimeLimit *= *($number) min" {
			set ret $expect_out(1,string)
		}
		timeout {
			log_error "FAILURE: scontrol not responding"
			incr exit_code
		}
		eof {
			wait
		}
	}
	log_user 1
	return $ret
}

################################################################
#
# Proc: cuda_count
#
# Purpose: Determine count of allocated GPUs
#
# Returns: Return the number of GPUs or -1 on error
#
# Input: cuda_string - Contents of a CUDA_VISIBLE_DEVICES environment
# variable
#
################################################################
proc cuda_count { cuda_string } {
	set cuda_count 0
	set has_number 0
	set len [string length $cuda_string]
	for {set char_inx 0} {$char_inx < $len} {incr char_inx} {
		set cuda_char [string index $cuda_string $char_inx]
		if {[string match , $cuda_char]} {
			if {$has_number > 0} {
				incr cuda_count
				set has_number 0
			} else {
				send_user "cuda_count: Invalid input ($cuda_string)\n"
				return -1
			}
		} elseif {[string is digit $cuda_char]} {
			set has_number 1
		}
	}
	if {$has_number > 0} {
		incr cuda_count
	} else {
		send_user "cuda_count: Invalid input ($cuda_string)\n"
		return -1
	}
	return $cuda_count
}

################################################################
#
# Proc: get_acct_store_tres
#
# Purpose: Get the configured value of AccountingStorageTRES
#
# Returns Returns the configured value of AccountingStorageTRES
#
################################################################
proc get_acct_store_tres { } {
	global scontrol alpha_numeric_special

	log_user 0
	set store_tres ""
	spawn $scontrol show config
	expect {
		-re "AccountingStorageTRES *= ($alpha_numeric_special)" {
			set store_tres $expect_out(1,string)
			exp_continue
		}
		eof {
			wait
		}
	}
	log_user 1
	return $store_tres
}

################################################################
# Proc: get_conf_path
#
# Returns the path to the slurm.conf file
#
################################################################
proc get_conf_path { } {
	global scontrol alpha exit_code

	set config_path ""
	set got_config 0
	log_user 0
	spawn $scontrol show config
	expect {
		-re "SLURM_CONF.*= (/.*)/($alpha).*SLURM_VERSION" {
			set config_path $expect_out(1,string)
			set got_config 1
			exp_continue
		}
		timeout {
			send_user "\nFAILURE: scontrol is not responding\n"
			set exit_code 1
		}
		eof {
			wait
		}
	}
	log_user 1

	if {$got_config != 1} {
		send_user "\nFAILURE: did not get slurm.conf path\n"
		set exit_code 1
	}
	return $config_path
}

################################################################
# Proc: copy_conf
#
# Copy the slurm.conf file to the a new file called
# slurm.conf.orig in the current working directory
#
# Input config_path - The path to slurm.conf
# Input cwd - The full path of the current working directory
#
################################################################
proc copy_conf { config_path cwd } {
	global bin_cp bin_rm exit_code

	exec $bin_rm -fr $cwd/slurm.conf.orig
	spawn $bin_cp -v $config_path/slurm.conf $cwd/slurm.conf.orig
	expect {
		timeout {
			send_user "\nFAILURE: slurm.conf was not copied\n"
			set exit_code 1
		}
		eof {
			wait
		}
	}
}

################################################################
#
# Proc: have_nvml
#
# Returns 1 if HAVE_NVML is set in config.h. Else, returns 0.
#
################################################################
proc have_nvml { } {
	global bin_grep number exit_code config_h

	set grep_fail 0
	set have_nvml 0
	log_user 0
	spawn $bin_grep "HAVE_NVML" $config_h
	expect {
		-re "HAVE_NVML ($number)" {
			set have_nvml $expect_out(1,string)
			exp_continue
		}
		timeout {
			set grep_fail 1
			set exit_code 1
		}
		eof {
			wait
		}
	}
	log_user 1

	if {$grep_fail == 1} {
		send_user "\nFAILURE: Could not grep $config_h for HAVE_NVML\n"
		set have_nvml 0
	}

	return $have_nvml
}

################################################################
#
# Proc: delete_part
#
# Delete partition on system
#
# Input part_name - Name of partition to delete
#
################################################################
proc delete_part { part_name } {
	global scontrol

	# Remove part
	spawn $scontrol delete partition=$part_name
	expect {
		timeout {
			log_error "scontrol is not responding"
			set exit_code 1
		}
		eof {
			wait
		}
	}
}

################################################################
#
# Proc: have_lua
#
# Returns 1 if HAVE_LUA is set in config.h. Else, returns 0.
#
################################################################
proc have_lua { } {
	global bin_grep number exit_code config_h

	set grep_fail 0
	set have_lua 0
	log_user 0
	spawn $bin_grep "HAVE_LUA" $config_h
	expect {
		-re "HAVE_LUA ($number)" {
			set have_lua $expect_out(1,string)
			exp_continue
		}
		timeout {
			set grep_fail 1
			set exit_code 1
		}
		eof {
			wait
		}
	}
	log_user 1

	if {$grep_fail == 1} {
		send_user "\nFAILURE: Could not grep $config_h for HAVE_LUA\n"
		set have_lua 0
	}

	return $have_lua
}

################################################################
#
# Proc: create_part
#
# Create partition on system
#
# Input part_name - Name of partition to create
# Input num_nodes_in - Number of nodes of partition to create
#
################################################################
proc create_part { part_name num_nodes_in } {
	global scontrol srun bin_printenv number alpha_numeric_nodelist

	set nodes ""
	set num_nodes_out 0

	set found 0
	spawn $scontrol show partitionname=$part_name
	expect {
		-re "PartitionName=$part_name" {
			set found 1
			exp_continue
		}
		timeout {
			log_err "scontrol is not responding"
			set exit_code 1
		}
		eof {
			wait
		}
	}

	if {$found == 1} {
		log_error "there is already a partition $part_name"
		return 1
	}

	set def_part [default_partition]
	if {[string length $def_part] == 0} {
		log_warn "create_part does not work without a default partition"
		return 1
	}

	if { $num_nodes_in } {
		set num_nodes $num_nodes_in
	} else {
		set num_nodes [available_nodes $def_part idle]
	}

	log_user 0
	# Get a list of nodes
	spawn $srun -t1 -N1-$num_nodes $bin_printenv
	expect {
		-re "SLURM_JOB_NUM_NODES=($number)" {
			set num_nodes_out $expect_out(1,string)
			exp_continue
		}
		-re "SLURM_NODELIST=($alpha_numeric_nodelist)" {
			set nodes $expect_out(1,string)
			exp_continue
		}
		timeout {
			log_error "srun is not responding getting number of nodes creating part"
			return 1
		}
		eof {
			wait
		}
	}

	if {[string length $nodes] == 0} {
		log_error "did not get a valid node list"
		return 1
	} elseif { $num_nodes_out != $num_nodes_in } {
		log_error "did not get enough nodes ($num_nodes_out != $num_nodes_in) to run test"
		return 1
	}

	spawn $scontrol create partitionname=$part_name nodes=$nodes
	expect {
		timeout {
			log_error "scontrol is not responding creating partition"
			return 1
		}
		eof {
			wait
		}
	}

	set found 0
	spawn $scontrol show partitionname=$part_name
	expect {
		-re "PartitionName=$part_name" {
			set found 1
			exp_continue
		}
		timeout {
			log_error "scontrol is not responding"
			set exit_code 1
		}
		eof {
			wait
		}
	}

	if { $found == 0 } {
		log_error "scontrol did not create partition $part_name"
		return 1
	}
	log_user 1

	log_info "Created partition $part_name with $num_nodes_in nodes"
	return 0
}

################################################################
#
# Proc: get_node_config
#
# Determine the configuration of a node containing at least desired_gpus, one
# gpu id desired_gpus is not specified.
#
# Set the following global variables
# cores_per_socket - Cores per socet
# cpus_per_socket - CPUs per socket
# cpus_tot - Total count of CPUs on the node
# exit_code - Set to 1 on failure
# gpu_cnt - GPUs in the node
# hostname - Name of the node referenced
# mem_size - Real memory size
# sockets_per_node - Sockets per node
#
# Returns true if node with the desired_gpus was found, false otherwise.
#
################################################################
proc get_node_config { {desired_gpus 1} } {
	global cores_per_socket cpus_per_socket sockets_per_node mem_size
	global hostname exit_code max_job_delay number srun scontrol gpu_cnt
	global alpha_numeric_nodelist bin_rm gres_regex

	set node_found false
	set cpus_tot 1
	set file_in  "test_gloabls"
	set hostname "UNKNOWN"
	set mem_size 1
	set sockets_per_node 1
	set cpus_per_socket 1
	make_bash_script $file_in "$scontrol show node \$SLURM_JOB_NODELIST"
	set timeout $max_job_delay
	log_user 0
	set srun_pid [spawn $srun --gres=gpu:$desired_gpus -n1 -t1 ./$file_in]
	expect {
		-re "NodeName=($alpha_numeric_nodelist)" {
			set hostname $expect_out(1,string)
			set node_found true
			exp_continue
		}
		-re "CoresPerSocket=($number)" {
			set cores_per_socket $expect_out(1,string)
			exp_continue
		}
		-re "CPUTot=($number)" {
			set cpus_tot $expect_out(1,string)
			exp_continue
		}
		-re "Gres=($gres_regex)" {
			set name $expect_out(2,string)
			# Assume typed GRES of format gpu:1080:5 to start out
			set type $expect_out(3,string)
			set gpu_cnt $expect_out(4,string)

			# Skip all GRES of different names
			if {$name != "gpu"} {
				exp_continue
			}
			if {$gpu_cnt == ""} {
				# Now assume GRES format gpu:5
				set gpu_cnt $type
			}
			exp_continue
		}
		-re "RealMemory=($number)" {
			set mem_size $expect_out(1,string)
			exp_continue
		}
		-re "Sockets=($number)" {
			set sockets_per_node $expect_out(1,string)
			exp_continue
		}
		timeout {
			send_user "\nFAILURE: srun not responding\n"
			slow_kill $srun_pid
			set exit_code 1
		}
		eof {
			wait
		}
	}
	exec $bin_rm -f $file_in
	log_user 1
	set cpus_per_socket [expr $cpus_tot / $sockets_per_node]
<<<<<<< HEAD
}

proc check_reason { job_id reason } {
	global squeue

	set found 0
	spawn $squeue -j $job_id --noheader -o "%r"
	expect {
		-re "$reason" {
			set found 1
			exp_continue
		}
		timeout {
			send_user "\nFAILURE: squeue not responding\n"
		}
		eof {
			wait
		}
	}

	if {$found == 0} {
		log_error "Job $job_id should have a wait reason of $reason"
	}
	return $found
=======
	return $node_found
>>>>>>> 122cad7f
}<|MERGE_RESOLUTION|>--- conflicted
+++ resolved
@@ -5434,7 +5434,7 @@
 	exec $bin_rm -f $file_in
 	log_user 1
 	set cpus_per_socket [expr $cpus_tot / $sockets_per_node]
-<<<<<<< HEAD
+	return $node_found
 }
 
 proc check_reason { job_id reason } {
@@ -5459,7 +5459,4 @@
 		log_error "Job $job_id should have a wait reason of $reason"
 	}
 	return $found
-=======
-	return $node_found
->>>>>>> 122cad7f
 }