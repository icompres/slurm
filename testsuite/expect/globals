--- conflicted
+++ resolved
@@ -1152,9 +1152,6 @@
 
 ################################################################
 #
-<<<<<<< HEAD
-# Proc: test_config_overrides
-=======
 # Proc: wait_job_reason
 #	Wait until the job is in desired state and reason is one
 #	of the desired ones. Or to max_job_state_delay.
@@ -1241,8 +1238,7 @@
 
 ################################################################
 #
-# Proc: test_fast_schedule
->>>>>>> d0d7b479
+# Proc: test_config_overrides
 #
 # Returns if SlurmdParameters=config_overrides in slurm.conf
 #
