--- conflicted
+++ resolved
@@ -515,12 +515,7 @@
 
 if {$exit_code == 0} {
 	exec $bin_rm -f $file_prog
-<<<<<<< HEAD
-	send_user "\nSUCCESS\n"
 } elseif { [test_config_overrides] == 1 } {
-=======
-} elseif { [test_fast_schedule] == 2 } {
->>>>>>> 59f33f7e
 	exec $bin_rm -f $file_prog
 	fail "This test can fail if the node configuration in slurm.conf (sockets, cores, threads) differs from the actual configuration or if using task/cgroup without task/affinity"
 } else {
