/*****************************************************************************\
 *  ping_nodes.c - ping the slurmd daemons to test if they respond
 *	Note: there is a global node table (node_record_table_ptr)
 *****************************************************************************
 *  Copyright (C) 2003-2006 The Regents of the University of California.
 *  Produced at Lawrence Livermore National Laboratory (cf, DISCLAIMER).
 *  Written by Morris Jette <jette1@llnl.gov> et. al.
 *  UCRL-CODE-226842.
 *  
 *  This file is part of SLURM, a resource management program.
 *  For details, see <http://www.llnl.gov/linux/slurm/>.
 *  
 *  SLURM is free software; you can redistribute it and/or modify it under
 *  the terms of the GNU General Public License as published by the Free
 *  Software Foundation; either version 2 of the License, or (at your option)
 *  any later version.
 *
 *  In addition, as a special exception, the copyright holders give permission 
 *  to link the code of portions of this program with the OpenSSL library under 
 *  certain conditions as described in each individual source file, and 
 *  distribute linked combinations including the two. You must obey the GNU 
 *  General Public License in all respects for all of the code used other than 
 *  OpenSSL. If you modify file(s) with this exception, you may extend this 
 *  exception to your version of the file(s), but you are not obligated to do 
 *  so. If you do not wish to do so, delete this exception statement from your
 *  version.  If you delete this exception statement from all source files in 
 *  the program, then also delete it here.
 *  
 *  SLURM is distributed in the hope that it will be useful, but WITHOUT ANY
 *  WARRANTY; without even the implied warranty of MERCHANTABILITY or FITNESS
 *  FOR A PARTICULAR PURPOSE.  See the GNU General Public License for more
 *  details.
 *  
 *  You should have received a copy of the GNU General Public License along
 *  with SLURM; if not, write to the Free Software Foundation, Inc.,
 *  51 Franklin Street, Fifth Floor, Boston, MA 02110-1301  USA.
\*****************************************************************************/

#ifdef HAVE_CONFIG_H
#  include "config.h"
#endif

#ifdef WITH_PTHREADS
#  include <pthread.h>
#endif

#include <time.h>
#include <string.h>

#include "src/common/hostlist.h"
#include "src/common/read_config.h"
#include "src/slurmctld/agent.h"
#include "src/slurmctld/ping_nodes.h"
#include "src/slurmctld/slurmctld.h"

/* Attempt to fork a thread at most MAX_RETRIES times before aborting */
#define MAX_RETRIES 10

/* Request that nodes re-register at most every MAX_REG_FREQUENCY pings */
#define MAX_REG_FREQUENCY 20

/* Spawn no more than MAX_REG_THREADS for node re-registration */
#define MAX_REG_THREADS   DEFAULT_TREE_WIDTH

static pthread_mutex_t lock_mutex = PTHREAD_MUTEX_INITIALIZER;
static int ping_count = 0;

/* struct timeval start_time, end_time; */

/*
 * is_ping_done - test if the last node ping cycle has completed.
 *	Use this to avoid starting a new set of ping requests before the 
 *	previous one completes
 * RET true if ping process is done, false otherwise
 */
bool is_ping_done (void)
{
	bool is_done = true;

	slurm_mutex_lock(&lock_mutex);
	if (ping_count)
		is_done = false;
	slurm_mutex_unlock(&lock_mutex);

	return is_done;
}

/*
 * ping_begin - record that a ping cycle has begin. This can be called more 
 *	than once (for REQUEST_PING and simultaneous REQUEST_NODE_REGISTRATION 
 *	for selected nodes). Matching ping_end calls must be made for each 
 *	before is_ping_done returns true.
 */
void ping_begin (void)
{
	slurm_mutex_lock(&lock_mutex);
	ping_count++;
	slurm_mutex_unlock(&lock_mutex);
}

/*
 * ping_end - record that a ping cycle has ended. This can be called more 
 *	than once (for REQUEST_PING and simultaneous REQUEST_NODE_REGISTRATION 
 *	for selected nodes). Matching ping_end calls must be made for each 
 *	before is_ping_done returns true.
 */
void ping_end (void)
{
	slurm_mutex_lock(&lock_mutex);
	if (ping_count > 0)
		ping_count--;
	else
		fatal ("ping_count < 0");
	slurm_mutex_unlock(&lock_mutex);
	
	/* gettimeofday(&end_time, NULL); */
/* 	start = start_time.tv_sec; */
/* 	start *= 1000000; */
/* 	start += start_time.tv_usec; */
/* 	end = end_time.tv_sec; */
/* 	end *= 1000000; */
/* 	end += end_time.tv_usec; */
/* 	info("done with ping took %ld",(end-start)); */
}

/*
 * ping_nodes - check that all nodes and daemons are alive,  
 *	get nodes in UNKNOWN state to register
 */
void ping_nodes (void)
{
	static int offset = 0;	/* mutex via node table write lock on entry */
<<<<<<< HEAD
	int i;
=======
	int i, pos;
>>>>>>> e77a2066
	time_t now, still_live_time, node_dead_time;
	static time_t last_ping_time = (time_t) 0;
	uint16_t base_state, no_resp_flag;
	bool restart_flag;
<<<<<<< HEAD
	hostlist_t down_hostlist = NULL;
	char host_str[MAX_SLURM_NAME];
	agent_arg_t *ping_agent_args = NULL;
	agent_arg_t *reg_agent_args = NULL;
=======
	hostlist_t ping_hostlist = hostlist_create("");
	hostlist_t reg_hostlist  = hostlist_create("");
	hostlist_t down_hostlist = NULL;
	char host_str[MAX_SLURM_NAME];

	int ping_buf_rec_size = 0;
	agent_arg_t *ping_agent_args;

	int reg_buf_rec_size = 0;
	agent_arg_t *reg_agent_args;
>>>>>>> e77a2066
	
	ping_agent_args = xmalloc (sizeof (agent_arg_t));
	ping_agent_args->msg_type = REQUEST_PING;
	ping_agent_args->retry = 0;
	ping_agent_args->hostlist = hostlist_create("");
			
	reg_agent_args = xmalloc (sizeof (agent_arg_t));
	reg_agent_args->msg_type = REQUEST_NODE_REGISTRATION_STATUS;
	reg_agent_args->retry = 0;
	reg_agent_args->hostlist = hostlist_create("");
	/* gettimeofday(&start_time, NULL); */
		
	/*
	 * If there are a large number of down nodes, the node ping
	 * can take a long time to complete: 
	 *  ping_time = down_nodes * agent_timeout / agent_parallelism
	 *  ping_time = down_nodes * 10_seconds / 10
	 *  ping_time = down_nodes (seconds)
	 * Because of this, we extend the SlurmdTimeout by the 
	 * time needed to complete a ping of all nodes.
	 */
	now = time (NULL);
	if ((slurmctld_conf.slurmd_timeout == 0) 
	||  (last_ping_time == (time_t) 0)) {
		node_dead_time = (time_t) 0;
	} else {
		node_dead_time = last_ping_time -
				slurmctld_conf.slurmd_timeout;
	}
	still_live_time = now - (slurmctld_conf.slurmd_timeout / 3);
	last_ping_time  = now;

	offset += MAX_REG_THREADS;
	if ((offset > node_record_count) && 
	    (offset >= (MAX_REG_THREADS * MAX_REG_FREQUENCY)))
		offset = 0;

	for (i = 0; i < node_record_count; i++) {
		struct node_record *node_ptr;
		
		node_ptr = &node_record_table_ptr[i];
		base_state   = node_ptr->node_state & NODE_STATE_BASE;
		no_resp_flag = node_ptr->node_state & NODE_STATE_NO_RESPOND;
		
		if ((slurmctld_conf.slurmd_timeout == 0)
		&&  (base_state != NODE_STATE_UNKNOWN))
			continue;

		if ((node_ptr->last_response != (time_t) 0)
		    &&  (node_ptr->last_response <= node_dead_time)
		    &&  (base_state != NODE_STATE_DOWN)) {
			if (down_hostlist)
				(void) hostlist_push_host(down_hostlist,
					node_ptr->name);
			else
				down_hostlist = 
					hostlist_create(node_ptr->name);
			set_node_down(node_ptr->name, "Not responding");
			continue;
		}

		if (node_ptr->last_response == (time_t) 0) {
			restart_flag = true;	/* system just restarted */
			node_ptr->last_response = slurmctld_conf.last_update;
		} else
			restart_flag = false;

#ifdef HAVE_FRONT_END		/* Operate only on front-end */
		if (i > 0)
			continue;
#endif

		/* Request a node registration if its state is UNKNOWN or 
		 * on a periodic basis (about every MAX_REG_FREQUENCY ping, 
		 * this mechanism avoids an additional (per node) timer or 
		 * counter and gets updated configuration information 
		 * once in a while). We limit these requests since they 
		 * can generate a flood of incomming RPCs. */
		if ((base_state == NODE_STATE_UNKNOWN) || restart_flag ||
		    ((i >= offset) && (i < (offset + MAX_REG_THREADS)))) {
			hostlist_push(reg_agent_args->hostlist, 
				      node_ptr->name);
			reg_agent_args->node_count++;
			continue;
		}

		if (node_ptr->last_response >= still_live_time)
			continue;

		/* Do not keep pinging down nodes since this can induce
		 * huge delays in hierarchical communication fail-over */
		if ((no_resp_flag) && (base_state == NODE_STATE_DOWN))
			continue;

<<<<<<< HEAD
		hostlist_push(ping_agent_args->hostlist, node_ptr->name);
=======
		(void) hostlist_push_host(ping_hostlist, node_ptr->name);
		if ((ping_agent_args->node_count+1) > ping_buf_rec_size) {
			ping_buf_rec_size += 32;
			xrealloc ((ping_agent_args->slurm_addr), 
			          (sizeof (struct sockaddr_in) * 
				  ping_buf_rec_size));
			xrealloc ((ping_agent_args->node_names), 
			          (MAX_SLURM_NAME * ping_buf_rec_size));
		}
		ping_agent_args->slurm_addr[ping_agent_args->node_count] = 
					node_ptr->slurm_addr;
		pos = MAX_SLURM_NAME * ping_agent_args->node_count;
		strncpy (&ping_agent_args->node_names[pos],
		         node_ptr->name, MAX_SLURM_NAME);
>>>>>>> e77a2066
		ping_agent_args->node_count++;
	}

	if (ping_agent_args->node_count == 0) {
		hostlist_destroy(ping_agent_args->hostlist);
		xfree (ping_agent_args);
	} else {
		hostlist_uniq(ping_agent_args->hostlist);
		hostlist_ranged_string(ping_agent_args->hostlist, 
			sizeof(host_str), host_str);
		verbose("Spawning ping agent for %s", host_str);
		ping_begin();
		agent_queue_request(ping_agent_args);
	}

	if (reg_agent_args->node_count == 0) {
		hostlist_destroy(reg_agent_args->hostlist);
		xfree (reg_agent_args);
	} else {
		hostlist_uniq(reg_agent_args->hostlist);
		hostlist_ranged_string(reg_agent_args->hostlist, 
			sizeof(host_str), host_str);
		verbose("Spawning registration agent for %s %d hosts", 
			host_str, reg_agent_args->node_count);
		ping_begin();
		agent_queue_request(reg_agent_args);
	}

	if (down_hostlist) {
		hostlist_uniq(down_hostlist);
		hostlist_ranged_string(down_hostlist,
			sizeof(host_str), host_str);
		error("Nodes %s not responding, setting DOWN", host_str);
		hostlist_destroy(down_hostlist);
	}
}<|MERGE_RESOLUTION|>--- conflicted
+++ resolved
@@ -5,7 +5,7 @@
  *  Copyright (C) 2003-2006 The Regents of the University of California.
  *  Produced at Lawrence Livermore National Laboratory (cf, DISCLAIMER).
  *  Written by Morris Jette <jette1@llnl.gov> et. al.
- *  UCRL-CODE-226842.
+ *  UCRL-CODE-217948.
  *  
  *  This file is part of SLURM, a resource management program.
  *  For details, see <http://www.llnl.gov/linux/slurm/>.
@@ -130,21 +130,11 @@
 void ping_nodes (void)
 {
 	static int offset = 0;	/* mutex via node table write lock on entry */
-<<<<<<< HEAD
-	int i;
-=======
 	int i, pos;
->>>>>>> e77a2066
 	time_t now, still_live_time, node_dead_time;
 	static time_t last_ping_time = (time_t) 0;
 	uint16_t base_state, no_resp_flag;
 	bool restart_flag;
-<<<<<<< HEAD
-	hostlist_t down_hostlist = NULL;
-	char host_str[MAX_SLURM_NAME];
-	agent_arg_t *ping_agent_args = NULL;
-	agent_arg_t *reg_agent_args = NULL;
-=======
 	hostlist_t ping_hostlist = hostlist_create("");
 	hostlist_t reg_hostlist  = hostlist_create("");
 	hostlist_t down_hostlist = NULL;
@@ -155,17 +145,13 @@
 
 	int reg_buf_rec_size = 0;
 	agent_arg_t *reg_agent_args;
->>>>>>> e77a2066
 	
 	ping_agent_args = xmalloc (sizeof (agent_arg_t));
 	ping_agent_args->msg_type = REQUEST_PING;
 	ping_agent_args->retry = 0;
-	ping_agent_args->hostlist = hostlist_create("");
-			
 	reg_agent_args = xmalloc (sizeof (agent_arg_t));
 	reg_agent_args->msg_type = REQUEST_NODE_REGISTRATION_STATUS;
 	reg_agent_args->retry = 0;
-	reg_agent_args->hostlist = hostlist_create("");
 	/* gettimeofday(&start_time, NULL); */
 		
 	/*
@@ -211,8 +197,7 @@
 				(void) hostlist_push_host(down_hostlist,
 					node_ptr->name);
 			else
-				down_hostlist = 
-					hostlist_create(node_ptr->name);
+				down_hostlist = hostlist_create(node_ptr->name);
 			set_node_down(node_ptr->name, "Not responding");
 			continue;
 		}
@@ -236,8 +221,21 @@
 		 * can generate a flood of incomming RPCs. */
 		if ((base_state == NODE_STATE_UNKNOWN) || restart_flag ||
 		    ((i >= offset) && (i < (offset + MAX_REG_THREADS)))) {
-			hostlist_push(reg_agent_args->hostlist, 
-				      node_ptr->name);
+			(void) hostlist_push_host(reg_hostlist, node_ptr->name);
+			if ((reg_agent_args->node_count+1) > 
+						reg_buf_rec_size) {
+				reg_buf_rec_size += 32;
+				xrealloc ((reg_agent_args->slurm_addr), 
+				          (sizeof (struct sockaddr_in) * 
+					  reg_buf_rec_size));
+				xrealloc ((reg_agent_args->node_names), 
+				          (MAX_SLURM_NAME * reg_buf_rec_size));
+			}
+			reg_agent_args->slurm_addr[reg_agent_args->node_count] 
+				= node_ptr->slurm_addr;
+			pos = MAX_SLURM_NAME * reg_agent_args->node_count;
+			strncpy (&reg_agent_args->node_names[pos],
+			         node_ptr->name, MAX_SLURM_NAME);
 			reg_agent_args->node_count++;
 			continue;
 		}
@@ -250,9 +248,6 @@
 		if ((no_resp_flag) && (base_state == NODE_STATE_DOWN))
 			continue;
 
-<<<<<<< HEAD
-		hostlist_push(ping_agent_args->hostlist, node_ptr->name);
-=======
 		(void) hostlist_push_host(ping_hostlist, node_ptr->name);
 		if ((ping_agent_args->node_count+1) > ping_buf_rec_size) {
 			ping_buf_rec_size += 32;
@@ -267,28 +262,25 @@
 		pos = MAX_SLURM_NAME * ping_agent_args->node_count;
 		strncpy (&ping_agent_args->node_names[pos],
 		         node_ptr->name, MAX_SLURM_NAME);
->>>>>>> e77a2066
 		ping_agent_args->node_count++;
 	}
 
-	if (ping_agent_args->node_count == 0) {
-		hostlist_destroy(ping_agent_args->hostlist);
+	if (ping_agent_args->node_count == 0)
 		xfree (ping_agent_args);
-	} else {
-		hostlist_uniq(ping_agent_args->hostlist);
-		hostlist_ranged_string(ping_agent_args->hostlist, 
+	else {
+		hostlist_uniq(ping_hostlist);
+		hostlist_ranged_string(ping_hostlist, 
 			sizeof(host_str), host_str);
 		verbose("Spawning ping agent for %s", host_str);
 		ping_begin();
 		agent_queue_request(ping_agent_args);
 	}
 
-	if (reg_agent_args->node_count == 0) {
-		hostlist_destroy(reg_agent_args->hostlist);
+	if (reg_agent_args->node_count == 0)
 		xfree (reg_agent_args);
-	} else {
-		hostlist_uniq(reg_agent_args->hostlist);
-		hostlist_ranged_string(reg_agent_args->hostlist, 
+	else {
+		hostlist_uniq(reg_hostlist);
+		hostlist_ranged_string(reg_hostlist, 
 			sizeof(host_str), host_str);
 		verbose("Spawning registration agent for %s %d hosts", 
 			host_str, reg_agent_args->node_count);
@@ -303,4 +295,6 @@
 		error("Nodes %s not responding, setting DOWN", host_str);
 		hostlist_destroy(down_hostlist);
 	}
+	hostlist_destroy(ping_hostlist);
+	hostlist_destroy(reg_hostlist);
 }