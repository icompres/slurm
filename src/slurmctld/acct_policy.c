/*****************************************************************************\
 *  acct_policy.c - Enforce accounting policy
 *****************************************************************************
 *  Copyright (C) 2008 Lawrence Livermore National Security.
 *  Produced at Lawrence Livermore National Laboratory (cf, DISCLAIMER).
 *  Written by Morris Jette <jette1@llnl.gov>
 *  CODE-OCEC-09-009. All rights reserved.
 *
 *  This file is part of SLURM, a resource management program.
 *  For details, see <http://slurm.schedmd.com/>.
 *  Please also read the included file: DISCLAIMER.
 *
 *  SLURM is free software; you can redistribute it and/or modify it under
 *  the terms of the GNU General Public License as published by the Free
 *  Software Foundation; either version 2 of the License, or (at your option)
 *  any later version.
 *
 *  In addition, as a special exception, the copyright holders give permission
 *  to link the code of portions of this program with the OpenSSL library under
 *  certain conditions as described in each individual source file, and
 *  distribute linked combinations including the two. You must obey the GNU
 *  General Public License in all respects for all of the code used other than
 *  OpenSSL. If you modify file(s) with this exception, you may extend this
 *  exception to your version of the file(s), but you are not obligated to do
 *  so. If you do not wish to do so, delete this exception statement from your
 *  version.  If you delete this exception statement from all source files in
 *  the program, then also delete it here.
 *
 *  SLURM is distributed in the hope that it will be useful, but WITHOUT ANY
 *  WARRANTY; without even the implied warranty of MERCHANTABILITY or FITNESS
 *  FOR A PARTICULAR PURPOSE.  See the GNU General Public License for more
 *  details.
 *
 *  You should have received a copy of the GNU General Public License along
 *  with SLURM; if not, write to the Free Software Foundation, Inc.,
 *  51 Franklin Street, Fifth Floor, Boston, MA 02110-1301  USA.
\*****************************************************************************/

#ifdef HAVE_CONFIG_H
#  include "config.h"
#endif

#include "slurm/slurm_errno.h"

#include "src/common/assoc_mgr.h"
#include "src/common/slurm_accounting_storage.h"

#include "src/slurmctld/slurmctld.h"
#include "src/slurmctld/acct_policy.h"
#include "src/common/node_select.h"
#include "src/common/slurm_priority.h"

#define _DEBUG 0

enum {
	ACCT_POLICY_ADD_SUBMIT,
	ACCT_POLICY_REM_SUBMIT,
	ACCT_POLICY_JOB_BEGIN,
	ACCT_POLICY_JOB_FINI
};

static void _set_qos_order(struct job_record *job_ptr,
			   slurmdb_qos_rec_t **qos_ptr_1,
			   slurmdb_qos_rec_t **qos_ptr_2)
{
	xassert(job_ptr);
	xassert(qos_ptr_1);
	xassert(qos_ptr_2);

	/* Initialize incoming pointers */
	*qos_ptr_1 = *qos_ptr_2 = NULL;

	if (job_ptr->qos_ptr) {
		if (job_ptr->part_ptr && job_ptr->part_ptr->qos_ptr) {
			/* If the job's QOS has the flag to over ride the
			 * partition then use that otherwise use the
			 * partition's QOS as the king.
			 */
			if (((slurmdb_qos_rec_t *)job_ptr->qos_ptr)->flags
			    & QOS_FLAG_PART_QOS) {
				*qos_ptr_1 = job_ptr->qos_ptr;
				*qos_ptr_2 = job_ptr->part_ptr->qos_ptr;
			} else {
				*qos_ptr_1 = job_ptr->part_ptr->qos_ptr;
				*qos_ptr_2 = job_ptr->qos_ptr;
			}

			/* No reason to look at the same QOS twice, actually
			 * we never want to do that ;). */
			if (*qos_ptr_1 == *qos_ptr_2)
				*qos_ptr_2 = NULL;
		} else
			*qos_ptr_1 = job_ptr->qos_ptr;
	} else if (job_ptr->part_ptr && job_ptr->part_ptr->qos_ptr)
		*qos_ptr_1 = job_ptr->part_ptr->qos_ptr;

	return;
}

static slurmdb_used_limits_t *_get_used_limits_for_user(
	List user_limit_list, uint32_t user_id)
{
	slurmdb_used_limits_t *used_limits = NULL;
	ListIterator itr = NULL;

	if (!user_limit_list)
		return NULL;

	itr = list_iterator_create(user_limit_list);
	while ((used_limits = list_next(itr))) {
		if (used_limits->uid == user_id)
			break;
	}
	list_iterator_destroy(itr);

	return used_limits;
}

static bool _valid_job_assoc(struct job_record *job_ptr)
{
	slurmdb_assoc_rec_t assoc_rec, *assoc_ptr;

	assoc_ptr = (slurmdb_assoc_rec_t *)job_ptr->assoc_ptr;
	if ((assoc_ptr == NULL) ||
	    (assoc_ptr->id  != job_ptr->assoc_id) ||
	    (assoc_ptr->uid != job_ptr->user_id)) {
		error("Invalid assoc_ptr for jobid=%u", job_ptr->job_id);
		memset(&assoc_rec, 0, sizeof(slurmdb_assoc_rec_t));

		assoc_rec.acct      = job_ptr->account;
		if (job_ptr->part_ptr)
			assoc_rec.partition = job_ptr->part_ptr->name;
		assoc_rec.uid       = job_ptr->user_id;

		if (assoc_mgr_fill_in_assoc(acct_db_conn, &assoc_rec,
					    accounting_enforce,
					    (slurmdb_assoc_rec_t **)
					    &job_ptr->assoc_ptr, false)) {
			info("_validate_job_assoc: invalid account or "
			     "partition for uid=%u jobid=%u",
			     job_ptr->user_id, job_ptr->job_id);
			return false;
		}
		job_ptr->assoc_id = assoc_rec.id;
	}
	return true;
}

static void _qos_adjust_limit_usage(int type, struct job_record *job_ptr,
				    slurmdb_qos_rec_t *qos_ptr,
				    uint32_t node_cnt,
				    uint64_t used_cpu_run_secs,
				    uint32_t job_memory)
{
	slurmdb_used_limits_t *used_limits = NULL;

	if (!qos_ptr)
		return;

	if (!qos_ptr->usage->user_limit_list)
		qos_ptr->usage->user_limit_list =
			list_create(slurmdb_destroy_used_limits);
	used_limits = _get_used_limits_for_user(qos_ptr->usage->user_limit_list,
						job_ptr->user_id);

	if (!used_limits) {
		used_limits = xmalloc(sizeof(slurmdb_used_limits_t));
		used_limits->uid = job_ptr->user_id;
		list_append(qos_ptr->usage->user_limit_list,
			    used_limits);
	}

	switch(type) {
	case ACCT_POLICY_ADD_SUBMIT:
		qos_ptr->usage->grp_used_submit_jobs++;
		used_limits->submit_jobs++;
		break;
	case ACCT_POLICY_REM_SUBMIT:
		if (qos_ptr->usage->grp_used_submit_jobs)
			qos_ptr->usage->grp_used_submit_jobs--;
		else
			debug2("acct_policy_remove_job_submit: "
			       "grp_submit_jobs underflow for qos %s",
			       qos_ptr->name);

		if (used_limits->submit_jobs)
			used_limits->submit_jobs--;
		else
			debug2("acct_policy_remove_job_submit: "
			       "used_submit_jobs underflow for "
			       "qos %s user %d",
			       qos_ptr->name, used_limits->uid);
		break;
	case ACCT_POLICY_JOB_BEGIN:
		qos_ptr->usage->grp_used_jobs++;
		qos_ptr->usage->grp_used_cpus += job_ptr->total_cpus;
		qos_ptr->usage->grp_used_mem += job_memory;
		qos_ptr->usage->grp_used_nodes += node_cnt;
		qos_ptr->usage->grp_used_cpu_run_secs +=
			used_cpu_run_secs;
		used_limits->jobs++;
		used_limits->cpus += job_ptr->total_cpus;
		used_limits->nodes += node_cnt;
		break;
	case ACCT_POLICY_JOB_FINI:
		qos_ptr->usage->grp_used_jobs--;
		if ((int32_t)qos_ptr->usage->grp_used_jobs < 0) {
			qos_ptr->usage->grp_used_jobs = 0;
			debug2("acct_policy_job_fini: used_jobs "
			       "underflow for qos %s", qos_ptr->name);
		}

		qos_ptr->usage->grp_used_cpus -= job_ptr->total_cpus;
		if ((int32_t)qos_ptr->usage->grp_used_cpus < 0) {
			qos_ptr->usage->grp_used_cpus = 0;
			debug2("acct_policy_job_fini: grp_used_cpus "
			       "underflow for qos %s", qos_ptr->name);
		}

		qos_ptr->usage->grp_used_mem -= job_memory;
		if ((int32_t)qos_ptr->usage->grp_used_mem < 0) {
			qos_ptr->usage->grp_used_mem = 0;
			debug2("acct_policy_job_fini: grp_used_mem "
			       "underflow for qos %s", qos_ptr->name);
		}

		qos_ptr->usage->grp_used_nodes -= node_cnt;
		if ((int32_t)qos_ptr->usage->grp_used_nodes < 0) {
			qos_ptr->usage->grp_used_nodes = 0;
			debug2("acct_policy_job_fini: grp_used_nodes "
			       "underflow for qos %s", qos_ptr->name);
		}

		used_limits->cpus -= job_ptr->total_cpus;
		if ((int32_t)used_limits->cpus < 0) {
			used_limits->cpus = 0;
			debug2("acct_policy_job_fini: "
			       "used_limits->cpus "
			       "underflow for qos %s user %d",
			       qos_ptr->name, used_limits->uid);
		}

		used_limits->jobs--;
		if ((int32_t)used_limits->jobs < 0) {
			used_limits->jobs = 0;
			debug2("acct_policy_job_fini: used_jobs "
			       "underflow for qos %s user %d",
			       qos_ptr->name, used_limits->uid);
		}

		used_limits->nodes -= node_cnt;
		if ((int32_t)used_limits->nodes < 0) {
			used_limits->nodes = 0;
			debug2("acct_policy_job_fini: "
			       "used_limits->nodes"
			       "underflow for qos %s user %d",
			       qos_ptr->name, used_limits->uid);
		}

		break;
	default:
		error("acct_policy: qos unknown type %d", type);
		break;
	}

}

static void _adjust_limit_usage(int type, struct job_record *job_ptr)
{
	slurmdb_qos_rec_t *qos_ptr_1, *qos_ptr_2;
	slurmdb_assoc_rec_t *assoc_ptr = NULL;
	assoc_mgr_lock_t locks = { WRITE_LOCK, NO_LOCK, WRITE_LOCK, NO_LOCK,
				   NO_LOCK, NO_LOCK, NO_LOCK };
	uint64_t used_cpu_run_secs = 0;
	uint32_t job_memory = 0;
	uint32_t node_cnt;

	if (!(accounting_enforce & ACCOUNTING_ENFORCE_LIMITS)
	    || !_valid_job_assoc(job_ptr))
		return;
#ifdef HAVE_BG
	xassert(job_ptr->select_jobinfo);
	select_g_select_jobinfo_get(job_ptr->select_jobinfo,
				    SELECT_JOBDATA_NODE_CNT, &node_cnt);
	if (node_cnt == NO_VAL) {
		/* This should never happen */
		node_cnt = job_ptr->node_cnt;
		error("node_cnt not available at %s:%d\n", __FILE__, __LINE__);
	}
#else
	node_cnt = job_ptr->node_cnt;
#endif

	if (type == ACCT_POLICY_JOB_FINI)
		priority_g_job_end(job_ptr);
	else if (type == ACCT_POLICY_JOB_BEGIN)
		used_cpu_run_secs = (uint64_t)job_ptr->total_cpus
			* (uint64_t)job_ptr->time_limit * 60;

	if (job_ptr->details && job_ptr->details->pn_min_memory) {
		if (job_ptr->details->pn_min_memory & MEM_PER_CPU) {
			job_memory = (job_ptr->details->pn_min_memory
				      & (~MEM_PER_CPU))
				* job_ptr->total_cpus;
			debug2("_adjust_limit_usage: job %u: MPC: "
			       "job_memory set to %u", job_ptr->job_id,
			       job_memory);
		} else {
			job_memory = (job_ptr->details->pn_min_memory)
				* node_cnt;
			debug2("_adjust_limit_usage: job %u: MPN: "
			       "job_memory set to %u", job_ptr->job_id,
			       job_memory);
		}
	}

	assoc_mgr_lock(&locks);

	_set_qos_order(job_ptr, &qos_ptr_1, &qos_ptr_2);

	_qos_adjust_limit_usage(type, job_ptr, qos_ptr_1,
				node_cnt, used_cpu_run_secs, job_memory);
	_qos_adjust_limit_usage(type, job_ptr, qos_ptr_2,
				node_cnt, used_cpu_run_secs, job_memory);

	assoc_ptr = (slurmdb_assoc_rec_t *)job_ptr->assoc_ptr;
	while (assoc_ptr) {
		switch(type) {
		case ACCT_POLICY_ADD_SUBMIT:
			assoc_ptr->usage->used_submit_jobs++;
			break;
		case ACCT_POLICY_REM_SUBMIT:
			if (assoc_ptr->usage->used_submit_jobs)
				assoc_ptr->usage->used_submit_jobs--;
			else
				debug2("acct_policy_remove_job_submit: "
				       "used_submit_jobs underflow for "
				       "account %s",
				       assoc_ptr->acct);
			break;
		case ACCT_POLICY_JOB_BEGIN:
			assoc_ptr->usage->used_jobs++;
			assoc_ptr->usage->grp_used_cpus += job_ptr->total_cpus;
			assoc_ptr->usage->grp_used_mem += job_memory;
			assoc_ptr->usage->grp_used_nodes += node_cnt;
			assoc_ptr->usage->grp_used_cpu_run_secs +=
				used_cpu_run_secs;
			debug4("acct_policy_job_begin: after adding job %i, "
			       "assoc %s grp_used_cpu_run_secs is %"PRIu64"",
			       job_ptr->job_id, assoc_ptr->acct,
			       assoc_ptr->usage->grp_used_cpu_run_secs);
			break;
		case ACCT_POLICY_JOB_FINI:
			if (assoc_ptr->usage->used_jobs)
				assoc_ptr->usage->used_jobs--;
			else
				debug2("acct_policy_job_fini: used_jobs "
				       "underflow for account %s",
				       assoc_ptr->acct);

			assoc_ptr->usage->grp_used_cpus -= job_ptr->total_cpus;
			if ((int32_t)assoc_ptr->usage->grp_used_cpus < 0) {
				assoc_ptr->usage->grp_used_cpus = 0;
				debug2("acct_policy_job_fini: grp_used_cpus "
				       "underflow for account %s",
				       assoc_ptr->acct);
			}

			assoc_ptr->usage->grp_used_mem -= job_memory;
			if ((int32_t)assoc_ptr->usage->grp_used_mem < 0) {
				assoc_ptr->usage->grp_used_mem = 0;
				debug2("acct_policy_job_fini: grp_used_mem "
				       "underflow for account %s",
				       assoc_ptr->acct);
			}

			assoc_ptr->usage->grp_used_nodes -= node_cnt;
			if ((int32_t)assoc_ptr->usage->grp_used_nodes < 0) {
				assoc_ptr->usage->grp_used_nodes = 0;
				debug2("acct_policy_job_fini: grp_used_nodes "
				       "underflow for account %s",
				       assoc_ptr->acct);
			}

			break;
		default:
			error("acct_policy: association unknown type %d", type);
			break;
		}
		/* now handle all the group limits of the parents */
		assoc_ptr = assoc_ptr->usage->parent_assoc_ptr;
	}
	assoc_mgr_unlock(&locks);
}

<<<<<<< HEAD
static void _qos_alter_job(struct job_record *job_ptr,
			   slurmdb_qos_rec_t *qos_ptr,
			   uint64_t used_cpu_run_secs,
			   uint64_t new_used_cpu_run_secs)
=======
/*
 * acct_policy_add_job_submit - Note that a job has been submitted for
 *	accounting policy purposes.
 */
extern void acct_policy_add_job_submit(struct job_record *job_ptr)
{
	_adjust_limit_usage(ACCT_POLICY_ADD_SUBMIT, job_ptr);
}

/*
 * acct_policy_remove_job_submit - Note that a job has finished (might
 *      not had started or been allocated resources) for accounting
 *      policy purposes.
 */
extern void acct_policy_remove_job_submit(struct job_record *job_ptr)
{
	_adjust_limit_usage(ACCT_POLICY_REM_SUBMIT, job_ptr);
}

/*
 * acct_policy_job_begin - Note that a job is starting for accounting
 *	policy purposes.
 */
extern void acct_policy_job_begin(struct job_record *job_ptr)
{
	_adjust_limit_usage(ACCT_POLICY_JOB_BEGIN, job_ptr);
}

/*
 * acct_policy_job_fini - Note that a job is completing for accounting
 *	policy purposes.
 */
extern void acct_policy_job_fini(struct job_record *job_ptr)
{
	/* if end_time_exp == NO_VAL this has already happened */
	if (job_ptr->end_time_exp != (time_t)NO_VAL)
		_adjust_limit_usage(ACCT_POLICY_JOB_FINI, job_ptr);
	else
		debug2("We have already ran the job_fini for job %u",
		       job_ptr->job_id);
}

extern void acct_policy_alter_job(struct job_record *job_ptr,
				  uint32_t new_time_limit)
>>>>>>> a507ddcb
{
	if (!qos_ptr || !job_ptr)
		return;

	qos_ptr->usage->grp_used_cpu_run_secs -=
		used_cpu_run_secs;
	qos_ptr->usage->grp_used_cpu_run_secs +=
		new_used_cpu_run_secs;
	debug2("altering %u QOS %s got %"PRIu64" "
	       "just removed %"PRIu64" and added %"PRIu64"",
	       job_ptr->job_id,
	       qos_ptr->name,
	       qos_ptr->usage->grp_used_cpu_run_secs,
	       used_cpu_run_secs,
	       new_used_cpu_run_secs);
}

static int _qos_policy_validate(job_desc_msg_t *job_desc,
				struct part_record *part_ptr,
				slurmdb_qos_rec_t *qos_ptr,
				slurmdb_qos_rec_t *qos_out_ptr,
				uint32_t *reason,
				acct_policy_limit_set_t *acct_policy_limit_set,
				bool update_call,
				char *user_name,
				uint32_t job_memory,
				int job_cnt,
				bool strict_checking,
				bool admin_set_memory_limit)
{
	uint32_t qos_max_cpus_limit = INFINITE;
	uint32_t qos_max_nodes_limit = INFINITE;
	uint32_t qos_time_limit = INFINITE;
	uint32_t qos_out_max_cpus_limit = INFINITE;
	uint32_t qos_out_max_nodes_limit = INFINITE;
	int rc = true;

	if (!qos_ptr || !qos_out_ptr)
		return rc;

	/* for validation we don't need to look at
	 * qos_ptr->grp_cpu_mins.
	 */
	qos_max_cpus_limit =
		MIN(qos_ptr->grp_cpus, qos_ptr->max_cpus_pu);
	qos_out_max_cpus_limit =
		MIN(qos_out_ptr->grp_cpus, qos_out_ptr->max_cpus_pu);

	if ((acct_policy_limit_set->max_cpus == ADMIN_SET_LIMIT)
	    || (qos_out_max_cpus_limit != INFINITE)
	    || (qos_max_cpus_limit == INFINITE)
	    || (update_call && (job_desc->max_cpus == NO_VAL))) {
		/* no need to check/set */

	} else if (strict_checking && (job_desc->min_cpus != NO_VAL)) {

		if (qos_out_ptr->max_cpus_pu == INFINITE)
			qos_out_ptr->max_cpus_pu = qos_ptr->max_cpus_pu;
		if (qos_out_ptr->grp_cpus == INFINITE)
			qos_out_ptr->grp_cpus = qos_ptr->grp_cpus;

		if (job_desc->min_cpus > qos_ptr->max_cpus_pu) {
			if (reason)
				*reason = WAIT_QOS_MAX_CPU_PER_USER;

			debug2("job submit for user %s(%u): "
			       "min cpu request %u exceeds "
			       "per-user max cpu limit %u for qos '%s'",
			       user_name,
			       job_desc->user_id,
			       job_desc->min_cpus,
			       qos_ptr->max_cpus_pu,
			       qos_ptr->name);
			rc = false;
			goto end_it;
		} else if (job_desc->min_cpus > qos_ptr->grp_cpus) {
			if (reason)
				*reason = WAIT_QOS_GRP_CPU;

			debug2("job submit for user %s(%u): "
			       "min cpu request %u exceeds "
			       "group max cpu limit %u for qos '%s'",
			       user_name,
			       job_desc->user_id,
			       job_desc->min_cpus,
			       qos_ptr->grp_cpus,
			       qos_ptr->name);
			rc = false;
			goto end_it;
		}
	}

	/* for validation we don't need to look at
	 * qos_ptr->grp_jobs.
	 */
	if (!admin_set_memory_limit && strict_checking
	    && (qos_out_ptr->grp_mem == INFINITE)
	    && (qos_ptr->grp_mem != INFINITE)) {

		qos_out_ptr->grp_mem = qos_ptr->grp_mem;

		if (job_memory > qos_ptr->grp_mem) {
			if (reason)
				*reason = WAIT_QOS_GRP_MEMORY;
			debug2("job submit for user %s(%u): "
			       "min memory request %u exceeds "
			       "group max memory limit %u for qos '%s'",
			       user_name,
			       job_desc->user_id,
			       job_memory,
			       qos_ptr->grp_mem,
			       qos_ptr->name);
			rc = false;
			goto end_it;
		}
	}

	qos_max_nodes_limit =
		MIN(qos_ptr->grp_nodes, qos_ptr->max_nodes_pu);
	qos_out_max_nodes_limit =
		MIN(qos_out_ptr->grp_nodes, qos_out_ptr->max_nodes_pu);

	if ((acct_policy_limit_set->max_nodes == ADMIN_SET_LIMIT)
	    || (qos_out_max_nodes_limit != INFINITE)
	    || (qos_max_nodes_limit == INFINITE)
	    || (update_call && (job_desc->max_nodes == NO_VAL))) {
		/* no need to check/set */
	} else if (strict_checking && (job_desc->min_nodes != NO_VAL)) {

		if (qos_out_ptr->max_nodes_pu == INFINITE)
			qos_out_ptr->max_nodes_pu = qos_ptr->max_nodes_pu;
		if (qos_out_ptr->grp_nodes == INFINITE)
			qos_out_ptr->grp_nodes = qos_ptr->grp_nodes;

		if (job_desc->min_nodes > qos_ptr->max_nodes_pu) {
			/* MaxNodesPerUser */
			if (reason)
				*reason = WAIT_QOS_MAX_NODE_PER_USER;
			debug2("job submit for user %s(%u): "
			       "min node request %u exceeds "
			       "per-user max node limit %u for qos '%s'",
			       user_name,
			       job_desc->user_id,
			       job_desc->min_nodes,
			       qos_ptr->max_nodes_pu,
			       qos_ptr->name);
			rc = false;
			goto end_it;
		} else if (job_desc->min_nodes > qos_ptr->grp_nodes) {
			if (reason)
				*reason = WAIT_QOS_GRP_NODES;
			debug2("job submit for user %s(%u): "
			       "min node request %u exceeds "
			       "group max node limit %u for qos '%s'",
			       user_name,
			       job_desc->user_id,
			       job_desc->min_nodes,
			       qos_ptr->grp_nodes,
			       qos_ptr->name);
			rc = false;
			goto end_it;
		}
	}

	if ((qos_out_ptr->grp_submit_jobs == INFINITE) &&
	    (qos_ptr->grp_submit_jobs != INFINITE)) {

		qos_out_ptr->grp_submit_jobs = qos_ptr->grp_submit_jobs;

		if ((qos_ptr->usage->grp_used_submit_jobs + job_cnt)
		    > qos_ptr->grp_submit_jobs) {
			if (reason)
				*reason = WAIT_QOS_GRP_SUB_JOB;
			debug2("job submit for user %s(%u): "
			       "group max submit job limit exceeded %u "
			       "for qos '%s'",
			       user_name,
			       job_desc->user_id,
			       qos_ptr->grp_submit_jobs,
			       qos_ptr->name);
			rc = false;
			goto end_it;
		}
	}


	/* for validation we don't need to look at
	 * qos_ptr->grp_wall. It is checked while the job is running.
	 */


	/* we do need to check qos_ptr->max_cpu_mins_pj.
	 * if you can end up in PENDING QOSJobLimit, you need
	 * to validate it if DenyOnLimit is set
	 */
	if (((job_desc->min_cpus  != NO_VAL) ||
	     (job_desc->min_nodes != NO_VAL)) &&
	    (qos_out_ptr->max_cpu_mins_pj == INFINITE) &&
	    (qos_ptr->max_cpu_mins_pj != INFINITE)) {
		uint32_t cpu_cnt = job_desc->min_nodes;

		qos_out_ptr->max_cpu_mins_pj = qos_ptr->max_cpu_mins_pj;

		if ((job_desc->min_nodes == NO_VAL) ||
		    (job_desc->min_cpus > job_desc->min_nodes))
			cpu_cnt = job_desc->min_cpus;
		qos_time_limit = qos_ptr->max_cpu_mins_pj / cpu_cnt;
	}

	if ((acct_policy_limit_set->max_cpus == ADMIN_SET_LIMIT)
	    || (qos_out_ptr->max_cpus_pj |= INFINITE)
	    || (qos_ptr->max_cpus_pj == INFINITE)
	    || (update_call && (job_desc->max_cpus == NO_VAL))) {
		/* no need to check/set */
	} else if (strict_checking && (job_desc->min_cpus != NO_VAL)) {

		qos_out_ptr->max_cpus_pj = qos_ptr->max_cpus_pj;

		if (job_desc->min_cpus > qos_ptr->max_cpus_pj) {
			if (reason)
				*reason = WAIT_QOS_MAX_CPUS_PER_JOB;
			debug2("job submit for user %s(%u): "
			       "min cpu limit %u exceeds "
			       "qos max %u",
			       user_name,
			       job_desc->user_id,
			       job_desc->min_cpus,
			       qos_ptr->max_cpus_pj);
			rc = false;
			goto end_it;
		}
	}

	/* for validation we don't need to look at
	 * qos_ptr->max_jobs.
	 */

	if ((acct_policy_limit_set->max_nodes == ADMIN_SET_LIMIT)
	    || (qos_out_ptr->max_nodes_pj != INFINITE)
	    || (qos_ptr->max_nodes_pj == INFINITE)
	    || (update_call && (job_desc->max_nodes == NO_VAL))) {
		/* no need to check/set */
	} else if (strict_checking && (job_desc->min_nodes != NO_VAL)) {

		qos_out_ptr->max_nodes_pj = qos_ptr->max_nodes_pj;

		if (job_desc->min_nodes > qos_ptr->max_nodes_pj) {
			if (reason)
				*reason = WAIT_QOS_MAX_NODE_PER_JOB;
			debug2("job submit for user %s(%u): "
			       "min node limit %u exceeds "
			       "qos max %u",
			       user_name,
			       job_desc->user_id,
			       job_desc->min_nodes,
			       qos_ptr->max_nodes_pj);
			rc = false;
			goto end_it;
		}
	}

	if ((qos_out_ptr->max_submit_jobs_pu == INFINITE) &&
	    (qos_ptr->max_submit_jobs_pu != INFINITE)) {
		slurmdb_used_limits_t *used_limits = _get_used_limits_for_user(
			qos_ptr->usage->user_limit_list, job_desc->user_id);

		qos_out_ptr->max_submit_jobs_pu = qos_ptr->max_submit_jobs_pu;

		if ((!used_limits &&
		     qos_ptr->max_submit_jobs_pu == 0) ||
		    (used_limits &&
		     ((used_limits->submit_jobs + job_cnt) >
		      qos_ptr->max_submit_jobs_pu))) {
			if (reason)
				*reason = WAIT_QOS_MAX_SUB_JOB;
			debug2("job submit for user %s(%u): "
			       "qos max submit job limit exceeded %u",
			       user_name,
			       job_desc->user_id,
			       qos_ptr->max_submit_jobs_pu);
			rc = false;
			goto end_it;
		}
	}

	if ((acct_policy_limit_set->time == ADMIN_SET_LIMIT)
	    || (qos_out_ptr->max_wall_pj != INFINITE)
	    || (qos_ptr->max_wall_pj == INFINITE)
	    || (update_call && (job_desc->time_limit == NO_VAL))) {
		/* no need to check/set */
	} else {

		qos_out_ptr->max_wall_pj = qos_ptr->max_wall_pj;

		if (qos_time_limit > qos_ptr->max_wall_pj)
			qos_time_limit = qos_ptr->max_wall_pj;
	}

	if (qos_time_limit != INFINITE) {
		if (job_desc->time_limit == NO_VAL) {
			if (part_ptr->max_time == INFINITE)
				job_desc->time_limit = qos_time_limit;
			else {
				job_desc->time_limit =
					MIN(qos_time_limit,
					    part_ptr->max_time);
			}
			acct_policy_limit_set->time = 1;
		} else if (acct_policy_limit_set->time &&
			   job_desc->time_limit > qos_time_limit) {
			job_desc->time_limit = qos_time_limit;
		} else if (strict_checking
			   && job_desc->time_limit > qos_time_limit) {
			if (reason)
				*reason = WAIT_QOS_MAX_WALL_PER_JOB;
			debug2("job submit for user %s(%u): "
			       "time limit %u exceeds qos max %u",
			       user_name,
			       job_desc->user_id,
			       job_desc->time_limit, qos_time_limit);
			rc = false;
			goto end_it;
		}
	}

	if (strict_checking && (qos_out_ptr->min_cpus_pj == INFINITE)
	    && (qos_ptr->min_cpus_pj != INFINITE)) {

		qos_out_ptr->min_cpus_pj = qos_ptr->min_cpus_pj;

		if (job_desc->min_cpus < qos_ptr->min_cpus_pj) {
			if (reason)
				*reason = WAIT_QOS_MIN_CPUS;
			debug2("job submit for user %s(%u): "
			       "min cpus %u below "
			       "qos min %u",
			       user_name,
			       job_desc->user_id,
			       job_desc->min_cpus,
			       qos_ptr->min_cpus_pj);
			rc = false;
			goto end_it;
		}
	}

end_it:
	return rc;
}

static int _qos_job_runnable_pre_select(struct job_record *job_ptr,
					 slurmdb_qos_rec_t *qos_ptr,
					 slurmdb_qos_rec_t *qos_out_ptr)
{
	uint32_t wall_mins;
	uint32_t time_limit;
	int rc = true;
	slurmdb_used_limits_t *used_limits = NULL;
	bool free_used_limits = false;

	if (!qos_ptr || !qos_out_ptr)
		return rc;

	wall_mins = qos_ptr->usage->grp_used_wall / 60;

	/*
	 * Try to get the used limits for the user or initialise a local
	 * nullified one if not available.
	 */
	used_limits = _get_used_limits_for_user(
		qos_ptr->usage->user_limit_list,
		job_ptr->user_id);

	if (!used_limits) {
		used_limits = xmalloc(sizeof(slurmdb_used_limits_t));
		used_limits->uid = job_ptr->user_id;
		free_used_limits = true;
	}

	/* we don't need to check grp_cpu_mins here */

	/* we don't need to check grp_cpus here */

	/* we don't need to check grp_mem here */
	if ((qos_out_ptr->grp_jobs == INFINITE) &&
	    (qos_ptr->grp_jobs != INFINITE)) {

		qos_out_ptr->grp_jobs = qos_ptr->grp_jobs;

		if (qos_ptr->usage->grp_used_jobs >= qos_ptr->grp_jobs) {
			xfree(job_ptr->state_desc);
			job_ptr->state_reason = WAIT_QOS_GRP_JOB;
			debug("job %u being held, "
			       "the job is at or exceeds "
			       "group max jobs limit %u with %u for qos %s",
			       job_ptr->job_id,
			       qos_ptr->grp_jobs,
			       qos_ptr->usage->grp_used_jobs, qos_ptr->name);

			rc = false;
			goto end_it;
		}
	}

	/* we don't need to check grp_cpu_run_mins here */

	/* we don't need to check grp_nodes here */

	/* we don't need to check submit_jobs here */

	if ((qos_out_ptr->grp_wall == INFINITE)
	    && (qos_ptr->grp_wall != INFINITE)) {

		qos_out_ptr->grp_wall = qos_ptr->grp_wall;

		if (wall_mins >= qos_ptr->grp_wall) {
			xfree(job_ptr->state_desc);
			job_ptr->state_reason = WAIT_QOS_GRP_WALL;
			debug2("job %u being held, "
			       "the job is at or exceeds "
			       "group wall limit %u "
			       "with %u for qos %s",
			       job_ptr->job_id,
			       qos_ptr->grp_wall,
			       wall_mins, qos_ptr->name);
			rc = false;
			goto end_it;
		}
	}

	/* we don't need to check max_cpu_mins_pj here */

	/* we don't need to check max_cpus_pj here */

	/* we don't need to check min_cpus_pj here */

	/* we don't need to check max_cpus_pu here */

	if ((qos_out_ptr->max_jobs_pu == INFINITE)
	    && (qos_ptr->max_jobs_pu != INFINITE)) {

		qos_out_ptr->max_jobs_pu = qos_ptr->max_jobs_pu;

		if (used_limits->jobs >= qos_ptr->max_jobs_pu) {
			xfree(job_ptr->state_desc);
			job_ptr->state_reason =
				WAIT_QOS_MAX_JOB_PER_USER;
			debug2("job %u being held, "
			       "the job is at or exceeds "
			       "max jobs per-user limit "
			       "%u with %u for QOS %s",
			       job_ptr->job_id,
			       qos_ptr->max_jobs_pu,
			       used_limits->jobs, qos_ptr->name);
			rc = false;
			goto end_it;
		}
	}

	/* we don't need to check max_nodes_pj here */

	/* we don't need to check max_nodes_pu here */

	/* we don't need to check submit_jobs_pu here */

	/* if the qos limits have changed since job
	 * submission and job can not run, then kill it */
	if ((job_ptr->limit_set_time != ADMIN_SET_LIMIT)
	    && (qos_out_ptr->max_wall_pj == INFINITE)
	    && (qos_ptr->max_wall_pj != INFINITE)) {

		qos_out_ptr->max_wall_pj = qos_ptr->max_wall_pj;

		time_limit = qos_ptr->max_wall_pj;
		if ((job_ptr->time_limit != NO_VAL) &&
		    (job_ptr->time_limit > time_limit)) {
			xfree(job_ptr->state_desc);
			job_ptr->state_reason =
				WAIT_QOS_MAX_WALL_PER_JOB;
			debug2("job %u being held, "
			       "time limit %u exceeds qos "
			       "max wall pj %u",
			       job_ptr->job_id,
			       job_ptr->time_limit,
			       time_limit);
			rc = false;
			goto end_it;
		}
	}
end_it:

	if (free_used_limits)
		xfree(used_limits);

	return rc;
}

static int _qos_job_runnable_post_select(struct job_record *job_ptr,
					 slurmdb_qos_rec_t *qos_ptr,
					 slurmdb_qos_rec_t *qos_out_ptr,
					 uint32_t node_cnt, uint32_t cpu_cnt,
					 uint32_t job_memory,
					 uint64_t job_cpu_time_limit,
					 bool admin_set_memory_limit)
{
	uint64_t usage_mins;
	uint64_t cpu_time_limit;
	uint64_t cpu_run_mins;
	slurmdb_used_limits_t *used_limits = NULL;
	bool free_used_limits = false;
	bool safe_limits = false;
	int rc = true;

	if (!qos_ptr || !qos_out_ptr)
		return rc;

	/* check to see if we should be using safe limits, if so we
	 * will only start a job if there are sufficient remaining
	 * cpu-minutes for it to run to completion */
	if (accounting_enforce & ACCOUNTING_ENFORCE_SAFE)
		safe_limits = true;

	usage_mins = (uint64_t)(qos_ptr->usage->usage_raw / 60.0);
	cpu_run_mins = qos_ptr->usage->grp_used_cpu_run_secs / 60;

	/*
	 * Try to get the used limits for the user or initialise a local
	 * nullified one if not available.
	 */
	used_limits = _get_used_limits_for_user(
		qos_ptr->usage->user_limit_list,
		job_ptr->user_id);
	if (!used_limits) {
		used_limits = xmalloc(sizeof(slurmdb_used_limits_t));
		used_limits->uid = job_ptr->user_id;
		free_used_limits = true;
	}

	/* If the QOS has a GrpCPUMins limit set we may hold the job */
	if ((qos_out_ptr->grp_cpu_mins == (uint64_t)INFINITE)
	    && (qos_ptr->grp_cpu_mins != (uint64_t)INFINITE)) {

		qos_out_ptr->grp_cpu_mins = qos_ptr->grp_cpu_mins;

		if (usage_mins >= qos_ptr->grp_cpu_mins) {
			xfree(job_ptr->state_desc);
			job_ptr->state_reason = WAIT_QOS_GRP_CPU_MIN;
			debug2("Job %u being held, "
			       "the job is at or exceeds QOS %s's "
			       "group max cpu minutes of %"PRIu64" "
			       "with %"PRIu64"",
			       job_ptr->job_id,
			       qos_ptr->name,
			       qos_ptr->grp_cpu_mins,
			       usage_mins);
			rc = false;
			goto end_it;
		} else if (safe_limits
			   && ((job_cpu_time_limit + cpu_run_mins) >
			       (qos_ptr->grp_cpu_mins - usage_mins))) {
			/*
			 * If we're using safe limits start
			 * the job only if there are
			 * sufficient cpu-mins left such that
			 * it will run to completion without
			 * being killed
			 */
			xfree(job_ptr->state_desc);
			job_ptr->state_reason = WAIT_QOS_GRP_CPU_MIN;
			debug2("Job %u being held, "
			       "the job is at or exceeds QOS %s's "
			       "group max cpu minutes of %"PRIu64" "
			       "of which %"PRIu64" are still available "
			       "but request is for %"PRIu64" "
			       "(%"PRIu64" already used) cpu "
			       "minutes (%u cpus)",
			       job_ptr->job_id,
			       qos_ptr->name,
			       qos_ptr->grp_cpu_mins,
			       qos_ptr->grp_cpu_mins - usage_mins,
			       job_cpu_time_limit + cpu_run_mins,
			       cpu_run_mins,
			       cpu_cnt);

			rc = false;
			goto end_it;
		}
	}

	/* If the JOB's cpu limit wasn't administratively set and the
	 * QOS has a GrpCPU limit, cancel the job if its minimum
	 * cpu requirement has exceeded the limit for all CPUs
	 * usable by the QOS
	 */
	if ((job_ptr->limit_set_min_cpus != ADMIN_SET_LIMIT)
	    && (qos_out_ptr->grp_cpus == INFINITE)
	    && (qos_ptr->grp_cpus != INFINITE)) {

		qos_out_ptr->grp_cpus = qos_ptr->grp_cpus;

		if (cpu_cnt > qos_ptr->grp_cpus) {
			xfree(job_ptr->state_desc);
			job_ptr->state_reason = WAIT_QOS_GRP_CPU;
			debug2("job %u is being held, "
			       "min cpu request %u exceeds "
			       "group max cpu limit %u for "
			       "qos '%s'",
			       job_ptr->job_id,
			       cpu_cnt,
			       qos_ptr->grp_cpus,
			       qos_ptr->name);
			rc = false;
			goto end_it;
		}

		if ((qos_ptr->usage->grp_used_cpus +
		     cpu_cnt) > qos_ptr->grp_cpus) {
			xfree(job_ptr->state_desc);
			job_ptr->state_reason =	WAIT_QOS_GRP_CPU;
			debug2("job %u being held, "
			       "the job is at or exceeds "
			       "group max cpu limit %u "
			       "with already used %u + requested %u "
			       "for qos %s",
			       job_ptr->job_id,
			       qos_ptr->grp_cpus,
			       qos_ptr->usage->grp_used_cpus,
			       cpu_cnt,
			       qos_ptr->name);
			rc = false;
			goto end_it;
		}
	}

	if (!admin_set_memory_limit
	    && (qos_out_ptr->grp_mem == INFINITE)
	    && (qos_ptr->grp_mem != INFINITE)) {

		qos_out_ptr->grp_mem = qos_ptr->grp_mem;

		if (job_memory > qos_ptr->grp_mem) {
			xfree(job_ptr->state_desc);
			job_ptr->state_reason = WAIT_QOS_GRP_MEMORY;
			info("job %u is being held, "
			     "memory request %u exceeds "
			     "group max memory limit %u for "
			     "qos '%s'",
			     job_ptr->job_id,
			     job_memory,
			     qos_ptr->grp_mem,
			     qos_ptr->name);
			rc = false;
			goto end_it;
		}

		if ((qos_ptr->usage->grp_used_mem +
		     job_memory) > qos_ptr->grp_mem) {
			xfree(job_ptr->state_desc);
			job_ptr->state_reason =	WAIT_QOS_GRP_MEMORY;
			debug2("job %u being held, "
			       "the job is at or exceeds "
			       "group memory limit %u "
			       "with already used %u + requested %u "
			       "for qos %s",
			       job_ptr->job_id,
			       qos_ptr->grp_mem,
			       qos_ptr->usage->grp_used_mem,
			       job_memory,
			       qos_ptr->name);
			rc = false;
			goto end_it;
		}
	}

	/* we don't need to check grp_jobs here */

	if ((qos_out_ptr->grp_cpu_run_mins == INFINITE)
	    && (qos_ptr->grp_cpu_run_mins != INFINITE)) {

		qos_out_ptr->grp_cpu_run_mins = qos_ptr->grp_cpu_run_mins;

		if (cpu_run_mins + job_cpu_time_limit >
		    qos_ptr->grp_cpu_run_mins) {
			xfree(job_ptr->state_desc);
			job_ptr->state_reason =
				WAIT_QOS_GRP_CPU_RUN_MIN;
			debug2("job %u being held, "
			       "qos %s is at or exceeds "
			       "group max running cpu minutes "
			       "limit %"PRIu64" with already "
			       "used %"PRIu64" + requested %"PRIu64" "
			       "for qos '%s'",
			       job_ptr->job_id, qos_ptr->name,
			       qos_ptr->grp_cpu_run_mins,
			       cpu_run_mins,
			       job_cpu_time_limit,
			       qos_ptr->name);
			rc = false;
			goto end_it;
		}
	}

	if ((job_ptr->limit_set_min_nodes != ADMIN_SET_LIMIT)
	    && (qos_out_ptr->grp_nodes == INFINITE)
	    && (qos_ptr->grp_nodes != INFINITE)) {

		qos_out_ptr->grp_nodes = qos_ptr->grp_nodes;

		if (node_cnt > qos_ptr->grp_nodes) {
			xfree(job_ptr->state_desc);
			job_ptr->state_reason = WAIT_QOS_GRP_NODES;
			debug2("job %u is being held, "
			       "min node request %u exceeds "
			       "group max node limit %u for "
			       "qos '%s'",
			       job_ptr->job_id,
			       node_cnt,
			       qos_ptr->grp_nodes,
			       qos_ptr->name);
			rc = false;
			goto end_it;
		}

		if ((qos_ptr->usage->grp_used_nodes +
		     node_cnt) >
		    qos_ptr->grp_nodes) {
			xfree(job_ptr->state_desc);
			job_ptr->state_reason =	WAIT_QOS_GRP_NODES;
			debug2("job %u being held, "
			       "the job is at or exceeds "
			       "group max node limit %u "
			       "with already used %u + requested %u "
			       "for qos %s",
			       job_ptr->job_id,
			       qos_ptr->grp_nodes,
			       qos_ptr->usage->grp_used_nodes,
			       node_cnt,
			       qos_ptr->name);
			rc = false;
			goto end_it;
		}
	}

	/* we don't need to check submit_jobs here */

	/* we don't need to check grp_wall here */

	if ((qos_out_ptr->max_cpu_mins_pj == INFINITE)
	    && (qos_ptr->max_cpu_mins_pj != INFINITE)) {

		qos_out_ptr->max_cpu_mins_pj = qos_ptr->max_cpu_mins_pj;

		cpu_time_limit = qos_ptr->max_cpu_mins_pj;
		if ((job_ptr->time_limit != NO_VAL) &&
		    (job_cpu_time_limit > cpu_time_limit)) {
			xfree(job_ptr->state_desc);
			job_ptr->state_reason =
				WAIT_QOS_MAX_CPU_MINS_PER_JOB;
			debug2("job %u being held, "
			       "cpu time limit %"PRIu64" exceeds "
			       "qos %s max per-job %"PRIu64"",
			       job_ptr->job_id,
			       job_cpu_time_limit, qos_ptr->name,
			       cpu_time_limit);
			rc = false;
			goto end_it;
		}
	}

	if ((job_ptr->limit_set_min_cpus != ADMIN_SET_LIMIT)
	    && (qos_out_ptr->max_cpus_pj == INFINITE)
	    && (qos_ptr->max_cpus_pj != INFINITE)) {

		qos_out_ptr->max_cpus_pj = qos_ptr->max_cpus_pj;

		if (cpu_cnt > qos_ptr->max_cpus_pj) {
			xfree(job_ptr->state_desc);
			job_ptr->state_reason =
				WAIT_QOS_MAX_CPUS_PER_JOB;
			debug2("job %u being held, "
			       "min cpu limit %u exceeds "
			       "qos %s per-job max %u",
			       job_ptr->job_id,
			       cpu_cnt, qos_ptr->name,
			       qos_ptr->max_cpus_pj);
			rc = false;
			goto end_it;
		}
	}

	if ((job_ptr->limit_set_min_cpus != ADMIN_SET_LIMIT)
	    && (qos_out_ptr->min_cpus_pj == INFINITE)
	    && (qos_ptr->min_cpus_pj != INFINITE)) {

		qos_out_ptr->min_cpus_pj = qos_ptr->min_cpus_pj;

		if (cpu_cnt && cpu_cnt < qos_ptr->min_cpus_pj) {
			xfree(job_ptr->state_desc);
			job_ptr->state_reason =	WAIT_QOS_MIN_CPUS;
			debug2("%s job %u being held, "
			       "min cpu limit %u below "
			       "qos %s per-job min %u",
			       __func__, job_ptr->job_id,
			       cpu_cnt, qos_ptr->name,
			       qos_ptr->min_cpus_pj);
			rc = false;
			goto end_it;
		}
	}

	if ((job_ptr->limit_set_min_cpus != ADMIN_SET_LIMIT)
	    && (qos_out_ptr->max_cpus_pu == INFINITE)
	    && (qos_ptr->max_cpus_pu != INFINITE)) {

		qos_out_ptr->max_cpus_pu = qos_ptr->max_cpus_pu;

		/* Hold the job if it exceeds the per-user
		 * CPU limit for the given QOS
		 */
		if (cpu_cnt > qos_ptr->max_cpus_pu) {
			xfree(job_ptr->state_desc);
			job_ptr->state_reason =
				WAIT_QOS_MAX_CPU_PER_USER;
			debug2("job %u being held, "
			       "min cpu limit %u exceeds "
			       "qos %s per-user max %u",
			       job_ptr->job_id,
			       cpu_cnt, qos_ptr->name,
			       qos_ptr->max_cpus_pu);
			rc = false;
			goto end_it;
		}
		/* Hold the job if the user has exceeded
		 * the QOS per-user CPU limit with their
		 * current usage */
		if ((used_limits->cpus + cpu_cnt)
		    > qos_ptr->max_cpus_pu) {
			xfree(job_ptr->state_desc);
			job_ptr->state_reason =
				WAIT_QOS_MAX_CPU_PER_USER;
			debug2("job %u being held, "
			       "the user is at or would exceed "
			       "max cpus per-user limit "
			       "%u with %u(+%u) for QOS %s",
			       job_ptr->job_id,
			       qos_ptr->max_cpus_pu,
			       used_limits->cpus,
			       cpu_cnt,
			       qos_ptr->name);
			rc = false;
			goto end_it;
		}
	}

	/* We do not need to check max_jobs_pu here */

	if ((job_ptr->limit_set_min_nodes != ADMIN_SET_LIMIT)
	    && (qos_out_ptr->max_nodes_pj == INFINITE)
	    && (qos_ptr->max_nodes_pj != INFINITE)) {

		qos_out_ptr->max_nodes_pj = qos_ptr->max_nodes_pj;

		if (node_cnt > qos_ptr->max_nodes_pj) {
			xfree(job_ptr->state_desc);
			job_ptr->state_reason =	WAIT_QOS_MAX_NODE_PER_JOB;
			debug2("job %u being held, "
			       "min node limit %u exceeds "
			       "qos %s max %u",
			       job_ptr->job_id,
			       node_cnt, qos_ptr->name,
			       qos_ptr->max_nodes_pj);
			rc = false;
			goto end_it;
		}
	}

	if ((job_ptr->limit_set_min_nodes != ADMIN_SET_LIMIT)
	    && (qos_out_ptr->max_nodes_pu == INFINITE)
	    && (qos_ptr->max_nodes_pu != INFINITE)) {

		qos_out_ptr->max_nodes_pu = qos_ptr->max_nodes_pu;

		/* Cancel the job if it exceeds the per-user
		 * node limit for the given QOS
		 */
		if (node_cnt > qos_ptr->max_nodes_pu) {
			xfree(job_ptr->state_desc);
			job_ptr->state_reason = WAIT_QOS_MAX_NODE_PER_USER;
			debug2("job %u being held, "
			       "min node per-puser limit %u exceeds "
			       "qos %s max %u",
			       job_ptr->job_id,
			       node_cnt, qos_ptr->name,
			       qos_ptr->max_nodes_pu);
			rc = false;
			goto end_it;
		}

		/*
		 * Hold the job if the user has exceeded
		 * the QOS per-user CPU limit with their
		 * current usage
		 */
		if ((used_limits->nodes + node_cnt) > qos_ptr->max_nodes_pu) {
			xfree(job_ptr->state_desc);
			job_ptr->state_reason =	WAIT_QOS_MAX_NODE_PER_USER;
			debug2("job %u being held, "
			       "the user is at or would exceed "
			       "max nodes per-user "
			       "limit %u with %u(+%u) for QOS %s",
			       job_ptr->job_id,
			       qos_ptr->max_nodes_pu,
			       used_limits->nodes,
			       node_cnt,
			       qos_ptr->name);
			rc = false;
			goto end_it;
		}
	}
end_it:
	/* we don't need to check submit_jobs_pu here */

	/* we don't need to check max_wall_pj here */

	if (free_used_limits)
		xfree(used_limits);

	return rc;
}

static int _qos_job_time_out(struct job_record *job_ptr,
			     slurmdb_qos_rec_t *qos_ptr,
			     slurmdb_qos_rec_t *qos_out_ptr,
			     uint64_t job_cpu_usage_mins)
{
	uint64_t usage_mins;
	uint32_t wall_mins;
	int rc = true;
	time_t now = time(NULL);

	if (!qos_ptr || !qos_out_ptr)
		return rc;

	/* The idea here is for qos to trump what an association
	 * has set for a limit, so if an association set of
	 * wall 10 mins and the qos has 20 mins set and the
	 * job has been running for 11 minutes it continues
	 * until 20.
	 */
	usage_mins = (uint64_t)(qos_ptr->usage->usage_raw / 60.0);
	wall_mins = qos_ptr->usage->grp_used_wall / 60;

	if ((qos_out_ptr->grp_cpu_mins == (uint64_t)INFINITE)
	    && (qos_ptr->grp_cpu_mins != (uint64_t)INFINITE)) {

		qos_out_ptr->grp_cpu_mins = qos_ptr->grp_cpu_mins;

		if (usage_mins >= qos_ptr->grp_cpu_mins) {
			last_job_update = now;
			info("Job %u timed out, "
			     "the job is at or exceeds QOS %s's "
			     "group max cpu minutes of %"PRIu64" "
			     "with %"PRIu64"",
			     job_ptr->job_id,
			     qos_ptr->name,
			     qos_ptr->grp_cpu_mins,
			     usage_mins);
			job_ptr->state_reason = FAIL_TIMEOUT;
			rc = false;
			goto end_it;
		}
	}

	if ((qos_out_ptr->grp_wall == INFINITE)
	    && (qos_ptr->grp_wall != INFINITE)) {

		qos_out_ptr->grp_wall = qos_ptr->grp_wall;

		if (wall_mins >= qos_ptr->grp_wall) {
			last_job_update = now;
			info("Job %u timed out, "
			     "the job is at or exceeds QOS %s's "
			     "group wall limit of %u with %u",
			     job_ptr->job_id,
			     qos_ptr->name, qos_ptr->grp_wall,
			     wall_mins);
			job_ptr->state_reason = FAIL_TIMEOUT;
			rc = false;
			goto end_it;
		}
	}

	if ((qos_out_ptr->max_cpu_mins_pj == (uint64_t)INFINITE)
	    && (qos_ptr->max_cpu_mins_pj != (uint64_t)INFINITE)) {

		qos_out_ptr->max_cpu_mins_pj = qos_ptr->max_cpu_mins_pj;

		if (job_cpu_usage_mins >= qos_ptr->max_cpu_mins_pj) {
			last_job_update = now;
			info("Job %u timed out, "
			     "the job is at or exceeds QOS %s's "
			     "max cpu minutes of %"PRIu64" "
			     "with %"PRIu64"",
			     job_ptr->job_id,
			     qos_ptr->name,
			     qos_ptr->max_cpu_mins_pj,
			     job_cpu_usage_mins);
			job_ptr->state_reason = FAIL_TIMEOUT;
			rc = false;
			goto end_it;
		}
	}

end_it:
	return rc;
}

/*
 * acct_policy_add_job_submit - Note that a job has been submitted for
 *	accounting policy purposes.
 */
extern void acct_policy_add_job_submit(struct job_record *job_ptr)
{
	_adjust_limit_usage(ACCT_POLICY_ADD_SUBMIT, job_ptr);
}

/*
 * acct_policy_remove_job_submit - Note that a job has finished (might
 *      not had started or been allocated resources) for accounting
 *      policy purposes.
 */
extern void acct_policy_remove_job_submit(struct job_record *job_ptr)
{
	_adjust_limit_usage(ACCT_POLICY_REM_SUBMIT, job_ptr);
}

/*
 * acct_policy_job_begin - Note that a job is starting for accounting
 *	policy purposes.
 */
extern void acct_policy_job_begin(struct job_record *job_ptr)
{
	_adjust_limit_usage(ACCT_POLICY_JOB_BEGIN, job_ptr);
}

/*
 * acct_policy_job_fini - Note that a job is completing for accounting
 *	policy purposes.
 */
extern void acct_policy_job_fini(struct job_record *job_ptr)
{
	_adjust_limit_usage(ACCT_POLICY_JOB_FINI, job_ptr);
}

extern void acct_policy_alter_job(struct job_record *job_ptr,
				  uint32_t new_time_limit)
{
	slurmdb_qos_rec_t *qos_ptr_1, *qos_ptr_2;
	slurmdb_assoc_rec_t *assoc_ptr = NULL;
	assoc_mgr_lock_t locks = { WRITE_LOCK, NO_LOCK, WRITE_LOCK, NO_LOCK,
				   NO_LOCK, NO_LOCK, NO_LOCK };
	uint64_t used_cpu_run_secs, new_used_cpu_run_secs;

	if (!IS_JOB_RUNNING(job_ptr) || (job_ptr->time_limit == new_time_limit))
		return;

	if (!(accounting_enforce & ACCOUNTING_ENFORCE_LIMITS)
	    || !_valid_job_assoc(job_ptr))
		return;

	used_cpu_run_secs = (uint64_t)job_ptr->total_cpus
		* (uint64_t)job_ptr->time_limit * 60;
	new_used_cpu_run_secs = (uint64_t)job_ptr->total_cpus
		* (uint64_t)new_time_limit * 60;

	assoc_mgr_lock(&locks);

	_set_qos_order(job_ptr, &qos_ptr_1, &qos_ptr_2);

	_qos_alter_job(job_ptr, qos_ptr_1,
		       used_cpu_run_secs, new_used_cpu_run_secs);
	_qos_alter_job(job_ptr, qos_ptr_2,
		       used_cpu_run_secs, new_used_cpu_run_secs);

	assoc_ptr = (slurmdb_assoc_rec_t *)job_ptr->assoc_ptr;
	while (assoc_ptr) {
		assoc_ptr->usage->grp_used_cpu_run_secs -=
			used_cpu_run_secs;
		assoc_ptr->usage->grp_used_cpu_run_secs +=
			new_used_cpu_run_secs;
		debug2("altering %u acct %s got %"PRIu64" "
		       "just removed %"PRIu64" and added %"PRIu64"",
		       job_ptr->job_id,
		       assoc_ptr->acct,
		       assoc_ptr->usage->grp_used_cpu_run_secs,
		       used_cpu_run_secs,
		       new_used_cpu_run_secs);
		/* now handle all the group limits of the parents */
		assoc_ptr = assoc_ptr->usage->parent_assoc_ptr;
	}
	assoc_mgr_unlock(&locks);
}

extern bool acct_policy_validate(job_desc_msg_t *job_desc,
				 struct part_record *part_ptr,
				 slurmdb_assoc_rec_t *assoc_in,
				 slurmdb_qos_rec_t *qos_ptr,
				 uint32_t *reason,
				 acct_policy_limit_set_t *acct_policy_limit_set,
				 bool update_call)
{
	uint32_t time_limit;
	slurmdb_qos_rec_t *qos_ptr_1, *qos_ptr_2;
	slurmdb_qos_rec_t qos_rec;
	slurmdb_assoc_rec_t *assoc_ptr = assoc_in;
	int parent = 0, job_cnt = 1;
	char *user_name = NULL;
	bool rc = true;
	uint32_t job_memory = 0;
	bool admin_set_memory_limit = false;
	struct job_record job_rec;
	assoc_mgr_lock_t locks = { READ_LOCK, NO_LOCK, READ_LOCK, NO_LOCK,
				   NO_LOCK, NO_LOCK, NO_LOCK };
	bool strict_checking;

	xassert(acct_policy_limit_set);

	if (!assoc_ptr) {
		error("acct_policy_validate: no assoc_ptr given for job.");
		return false;
	}
	user_name = assoc_ptr->user;

	if (job_desc->pn_min_memory != NO_VAL) {
		if ((job_desc->pn_min_memory & MEM_PER_CPU)
		    && (job_desc->min_cpus != NO_VAL)) {
			job_memory = (job_desc->pn_min_memory & (~MEM_PER_CPU))
				* job_desc->min_cpus;
			admin_set_memory_limit =
				(acct_policy_limit_set->pn_min_memory
				 == ADMIN_SET_LIMIT)
				|| (acct_policy_limit_set->max_cpus
				    == ADMIN_SET_LIMIT);
			debug3("acct_policy_validate: MPC: "
			       "job_memory set to %u", job_memory);
		} else if (job_desc->min_nodes != NO_VAL) {
			job_memory = (job_desc->pn_min_memory)
				* job_desc->min_nodes;
			admin_set_memory_limit =
				(acct_policy_limit_set->pn_min_memory
				 == ADMIN_SET_LIMIT)
				|| (acct_policy_limit_set->max_nodes
				    == ADMIN_SET_LIMIT);
			debug3("acct_policy_validate: MPN: "
			       "job_memory set to %u", job_memory);
		}
	}

	if (job_desc->array_bitmap)
		job_cnt = bit_set_count(job_desc->array_bitmap);

	slurmdb_init_qos_rec(&qos_rec, 0, INFINITE);

	assoc_mgr_lock(&locks);

	job_rec.qos_ptr = qos_ptr;
	job_rec.part_ptr = part_ptr;

	_set_qos_order(&job_rec, &qos_ptr_1, &qos_ptr_2);

	if (qos_ptr_1) {
		strict_checking =
			(reason || (qos_ptr_1->flags & QOS_FLAG_DENY_LIMIT));
		if (qos_ptr_2 && !strict_checking)
			strict_checking =
				qos_ptr_2->flags & QOS_FLAG_DENY_LIMIT;

		if (!(rc = _qos_policy_validate(
			      job_desc, part_ptr, qos_ptr_1, &qos_rec,
			      reason, acct_policy_limit_set, update_call,
			      user_name, job_memory, job_cnt, strict_checking,
			      admin_set_memory_limit)))
			goto end_it;
		if (!(rc = _qos_policy_validate(
			      job_desc, part_ptr, qos_ptr_2, &qos_rec,
			      reason, acct_policy_limit_set, update_call,
			      user_name, job_memory, job_cnt, strict_checking,
			      admin_set_memory_limit)))
			goto end_it;

	} else
		strict_checking = reason ? true : false;


	while (assoc_ptr) {
		/* for validation we don't need to look at
		 * assoc_ptr->grp_cpu_mins.
		 */

		if ((acct_policy_limit_set->max_cpus == ADMIN_SET_LIMIT)
		    || (qos_rec.grp_cpus != INFINITE)
		    || (assoc_ptr->grp_cpus == INFINITE)
		    || (update_call && (job_desc->max_cpus == NO_VAL))) {
			/* no need to check/set */
		} else if (strict_checking && (job_desc->min_cpus != NO_VAL)
			   && (job_desc->min_cpus > assoc_ptr->grp_cpus)) {
			if (reason)
				*reason = WAIT_ASSOC_GRP_CPU;
			debug2("job submit for user %s(%u): "
			       "min cpu request %u exceeds "
			       "group max cpu limit %u for account %s",
			       user_name,
			       job_desc->user_id,
			       job_desc->min_cpus,
			       assoc_ptr->grp_cpus,
			       assoc_ptr->acct);
			rc = false;
			break;
		}

		/* for validation we don't need to look at
		 * assoc_ptr->grp_jobs.
		 */
		if (strict_checking && !admin_set_memory_limit
		    && (qos_rec.grp_mem == INFINITE)
		    && (assoc_ptr->grp_mem != INFINITE)
		    && (job_memory > assoc_ptr->grp_mem)) {
			if (reason)
				*reason = WAIT_ASSOC_GRP_MEMORY;
			debug2("job submit for user %s(%u): "
			       "min memory request %u exceeds "
			       "group max memory limit %u for account %s",
			       user_name,
			       job_desc->user_id,
			       job_memory,
			       assoc_ptr->grp_mem,
			       assoc_ptr->acct);
			rc = false;
			break;
		}

		if ((acct_policy_limit_set->max_nodes == ADMIN_SET_LIMIT)
		    || (qos_rec.grp_nodes != INFINITE)
		    || (assoc_ptr->grp_nodes == INFINITE)
		    || (update_call && (job_desc->max_nodes == NO_VAL))) {
			/* no need to check/set */
		} else if (strict_checking && (job_desc->min_nodes != NO_VAL)
			   && (job_desc->min_nodes > assoc_ptr->grp_nodes)) {
			if (reason)
				*reason = WAIT_ASSOC_GRP_NODES;
			debug2("job submit for user %s(%u): "
			       "min node request %u exceeds "
			       "group max node limit %u for account %s",
			       user_name,
			       job_desc->user_id,
			       job_desc->min_nodes,
			       assoc_ptr->grp_nodes,
			       assoc_ptr->acct);
			rc = false;
			break;
		}

		if ((qos_rec.grp_submit_jobs == INFINITE) &&
		    (assoc_ptr->grp_submit_jobs != INFINITE) &&
		    ((assoc_ptr->usage->used_submit_jobs + job_cnt)
		     > assoc_ptr->grp_submit_jobs)) {
			if (reason)
				*reason = WAIT_ASSOC_GRP_SUB_JOB;
			debug2("job submit for user %s(%u): "
			       "group max submit job limit exceeded %u "
			       "for account '%s'",
			       user_name,
			       job_desc->user_id,
			       assoc_ptr->grp_submit_jobs,
			       assoc_ptr->acct);
			rc = false;
			break;
		}


		/* for validation we don't need to look at
		 * assoc_ptr->grp_wall. It is checked while the job is running.
		 */

		/* We don't need to look at the regular limits for
		 * parents since we have pre-propogated them, so just
		 * continue with the next parent
		 */
		if (parent) {
			assoc_ptr = assoc_ptr->usage->parent_assoc_ptr;
			continue;
		}

		/* for validation we don't need to look at
		 * assoc_ptr->max_cpu_mins_pj.
		 */

		if ((acct_policy_limit_set->max_cpus == ADMIN_SET_LIMIT)
		    || (qos_rec.max_cpus_pj != INFINITE)
		    || (assoc_ptr->max_cpus_pj == INFINITE)
		    || (update_call && (job_desc->max_cpus == NO_VAL))) {
			/* no need to check/set */
		} else if (strict_checking && (job_desc->min_cpus != NO_VAL)
			   && (job_desc->min_cpus > assoc_ptr->max_cpus_pj)) {
			if (reason)
				*reason = WAIT_ASSOC_MAX_CPUS_PER_JOB;
			debug2("job submit for user %s(%u): "
			       "min cpu limit %u exceeds "
			       "account max %u",
			       user_name,
			       job_desc->user_id,
			       job_desc->min_cpus,
			       assoc_ptr->max_cpus_pj);
			rc = false;
			break;
		}

		/* for validation we don't need to look at
		 * assoc_ptr->max_jobs.
		 */

		if ((acct_policy_limit_set->max_nodes == ADMIN_SET_LIMIT)
		    || (qos_rec.max_nodes_pj != INFINITE)
		    || (assoc_ptr->max_nodes_pj == INFINITE)
		    || (update_call && (job_desc->max_nodes == NO_VAL))) {
			/* no need to check/set */
		} else if (strict_checking && (job_desc->min_nodes != NO_VAL)
			   && (job_desc->min_nodes > assoc_ptr->max_nodes_pj)) {
			if (reason)
				*reason = WAIT_ASSOC_MAX_NODE_PER_JOB;
			debug2("job submit for user %s(%u): "
			       "min node limit %u exceeds "
			       "account max %u",
			       user_name,
			       job_desc->user_id,
			       job_desc->min_nodes,
			       assoc_ptr->max_nodes_pj);
			rc = false;
			break;
		}

		if ((qos_rec.max_submit_jobs_pu == INFINITE) &&
		    (assoc_ptr->max_submit_jobs != INFINITE) &&
		    ((assoc_ptr->usage->used_submit_jobs + job_cnt)
		     > assoc_ptr->max_submit_jobs)) {
			if (reason)
				*reason = WAIT_ASSOC_MAX_SUB_JOB;
			debug2("job submit for user %s(%u): "
			       "account max submit job limit exceeded %u",
			       user_name,
			       job_desc->user_id,
			       assoc_ptr->max_submit_jobs);
			rc = false;
			break;
		}

		if ((acct_policy_limit_set->time == ADMIN_SET_LIMIT)
		    || (qos_rec.max_wall_pj != INFINITE)
		    || (assoc_ptr->max_wall_pj == INFINITE)
		    || (update_call && (job_desc->time_limit == NO_VAL))) {
			/* no need to check/set */
		} else {
			time_limit = assoc_ptr->max_wall_pj;
			if (job_desc->time_limit == NO_VAL) {
				if (part_ptr->max_time == INFINITE)
					job_desc->time_limit = time_limit;
				else
					job_desc->time_limit =
						MIN(time_limit,
						    part_ptr->max_time);
				acct_policy_limit_set->time = 1;
			} else if (acct_policy_limit_set->time &&
				   job_desc->time_limit > time_limit) {
				job_desc->time_limit = time_limit;
			} else if (strict_checking &&
				   (job_desc->time_limit > time_limit)) {
				if (reason)
					*reason = WAIT_ASSOC_MAX_WALL_PER_JOB;
				debug2("job submit for user %s(%u): "
				       "time limit %u exceeds account max %u",
				       user_name,
				       job_desc->user_id,
				       job_desc->time_limit, time_limit);
				rc = false;
				break;
			}
		}

		assoc_ptr = assoc_ptr->usage->parent_assoc_ptr;
		parent = 1;
	}
end_it:
	assoc_mgr_unlock(&locks);

	return rc;
}

/*
 * Determine of the specified job can execute right now or is currently
 * blocked by an association or QOS limit. Does not re-validate job state.
 */
extern bool acct_policy_job_runnable_state(struct job_record *job_ptr)
{
	/* If any more limits are added this will need to be added to */
	if ((job_ptr->state_reason >= WAIT_QOS_GRP_CPU
	     && job_ptr->state_reason <= WAIT_ASSOC_MAX_SUB_JOB) ||
	    (job_ptr->state_reason == WAIT_ASSOC_JOB_LIMIT) ||
	    (job_ptr->state_reason == WAIT_ASSOC_RESOURCE_LIMIT) ||
	    (job_ptr->state_reason == WAIT_ASSOC_TIME_LIMIT) ||
	    (job_ptr->state_reason == WAIT_QOS_JOB_LIMIT) ||
	    (job_ptr->state_reason == WAIT_QOS_TIME_LIMIT)) {
		return false;
	}

	return true;
}

/*
 * acct_policy_job_runnable_pre_select - Determine of the specified
 *	job can execute right now or not depending upon accounting
 *	policy (e.g. running job limit for this association). If the
 *	association limits prevent the job from ever running (lowered
 *	limits since job submission), then cancel the job.
 */
extern bool acct_policy_job_runnable_pre_select(struct job_record *job_ptr)
{
	slurmdb_qos_rec_t *qos_ptr_1, *qos_ptr_2;
	slurmdb_qos_rec_t qos_rec;
	slurmdb_assoc_rec_t *assoc_ptr;
	uint32_t time_limit;
	bool rc = true;
	uint32_t wall_mins;
	int parent = 0; /* flag to tell us if we are looking at the
			 * parent or not
			 */
	assoc_mgr_lock_t locks = { READ_LOCK, NO_LOCK, READ_LOCK, NO_LOCK,
				   NO_LOCK, NO_LOCK, NO_LOCK };

	/* check to see if we are enforcing associations */
	if (!accounting_enforce)
		return true;

	if (!_valid_job_assoc(job_ptr)) {
		xfree(job_ptr->state_desc);
		job_ptr->state_reason = FAIL_ACCOUNT;
		return false;
	}

	/* now see if we are enforcing limits */
	if (!(accounting_enforce & ACCOUNTING_ENFORCE_LIMITS))
		return true;

	/* clear old state reason */
	if (!acct_policy_job_runnable_state(job_ptr)) {
		xfree(job_ptr->state_desc);
		job_ptr->state_reason = WAIT_NO_REASON;
	}

	slurmdb_init_qos_rec(&qos_rec, 0, INFINITE);

	assoc_mgr_lock(&locks);

	_set_qos_order(job_ptr, &qos_ptr_1, &qos_ptr_2);

	/* check the first QOS setting it's values in the qos_rec */
	if (qos_ptr_1 &&
	    !(rc = _qos_job_runnable_pre_select(job_ptr, qos_ptr_1,
						 &qos_rec)))
		goto end_it;

	/* If qos_ptr_1 didn't set the value use the 2nd QOS to set
	   the limit.
	*/
	if (qos_ptr_2 &&
	    !(rc = _qos_job_runnable_pre_select(job_ptr, qos_ptr_2,
						 &qos_rec)))
		goto end_it;

	assoc_ptr = job_ptr->assoc_ptr;
	while (assoc_ptr) {
		wall_mins = assoc_ptr->usage->grp_used_wall / 60;

#if _DEBUG
		info("acct_job_limits: %u of %u",
		     assoc_ptr->usage->used_jobs, assoc_ptr->max_jobs);
#endif
		/* we don't need to check grp_cpu_mins here */

		/* we don't need to check grp_cpus here */

		/* we don't need to check grp_mem here */

		if ((qos_rec.grp_jobs == INFINITE) &&
		    (assoc_ptr->grp_jobs != INFINITE) &&
		    (assoc_ptr->usage->used_jobs >= assoc_ptr->grp_jobs)) {
			xfree(job_ptr->state_desc);
			job_ptr->state_reason = WAIT_ASSOC_GRP_JOB;
			debug2("job %u being held, "
			       "assoc %u is at or exceeds "
			       "group max jobs limit %u with %u for account %s",
			       job_ptr->job_id, assoc_ptr->id,
			       assoc_ptr->grp_jobs,
			       assoc_ptr->usage->used_jobs, assoc_ptr->acct);

			rc = false;
			goto end_it;
		}

		/* we don't need to check grp_cpu_run_mins here */

		/* we don't need to check grp_nodes here */

		/* we don't need to check submit_jobs here */

		if ((qos_rec.grp_wall == INFINITE)
		    && (assoc_ptr->grp_wall != INFINITE)
		    && (wall_mins >= assoc_ptr->grp_wall)) {
			xfree(job_ptr->state_desc);
			job_ptr->state_reason = WAIT_ASSOC_GRP_WALL;
			debug2("job %u being held, "
			       "assoc %u is at or exceeds "
			       "group wall limit %u "
			       "with %u for account %s",
			       job_ptr->job_id, assoc_ptr->id,
			       assoc_ptr->grp_wall,
			       wall_mins, assoc_ptr->acct);
			rc = false;
			goto end_it;
		}


		/* We don't need to look at the regular limits for
		 * parents since we have pre-propogated them, so just
		 * continue with the next parent
		 */
		if (parent) {
			assoc_ptr = assoc_ptr->usage->parent_assoc_ptr;
			continue;
		}

		/* we don't need to check max_cpu_mins_pj here */

		/* we don't need to check max_cpus_pj here */

		if ((qos_rec.max_jobs_pu == INFINITE) &&
		    (assoc_ptr->max_jobs != INFINITE) &&
		    (assoc_ptr->usage->used_jobs >= assoc_ptr->max_jobs)) {
			xfree(job_ptr->state_desc);
			job_ptr->state_reason = WAIT_ASSOC_MAX_JOBS;
			debug2("job %u being held, "
			       "assoc %u is at or exceeds "
			       "max jobs limit %u with %u for account %s",
			       job_ptr->job_id, assoc_ptr->id,
			       assoc_ptr->max_jobs,
			       assoc_ptr->usage->used_jobs, assoc_ptr->acct);
			rc = false;
			goto end_it;
		}

		/* we don't need to check max_nodes_pj here */

		/* we don't need to check submit_jobs here */

		/* if the association limits have changed since job
		 * submission and job can not run, then kill it */
		if ((job_ptr->limit_set_time != ADMIN_SET_LIMIT)
		    && (qos_rec.max_wall_pj == INFINITE)
		    && (assoc_ptr->max_wall_pj != INFINITE)) {
			time_limit = assoc_ptr->max_wall_pj;
			if ((job_ptr->time_limit != NO_VAL) &&
			    (job_ptr->time_limit > time_limit)) {
				xfree(job_ptr->state_desc);
				job_ptr->state_reason =
					WAIT_ASSOC_MAX_WALL_PER_JOB;
				debug2("job %u being held, "
				       "time limit %u exceeds account max %u",
				       job_ptr->job_id,
				       job_ptr->time_limit,
				       time_limit);
				rc = false;
				goto end_it;
			}
		}

		assoc_ptr = assoc_ptr->usage->parent_assoc_ptr;
		parent = 1;
	}
end_it:
	assoc_mgr_unlock(&locks);

	return rc;
}

/*
 * acct_policy_job_runnable_post_select - After nodes have been
 *	selected for the job verify the counts don't exceed aggregated limits.
 */
extern bool acct_policy_job_runnable_post_select(
	struct job_record *job_ptr, uint32_t node_cnt,
	uint32_t cpu_cnt, uint32_t pn_min_memory)
{
	slurmdb_qos_rec_t *qos_ptr_1, *qos_ptr_2;
	slurmdb_qos_rec_t qos_rec;
	slurmdb_assoc_rec_t *assoc_ptr;
	uint64_t cpu_time_limit;
	uint64_t job_cpu_time_limit;
	uint64_t cpu_run_mins;
	bool rc = true;
	uint64_t usage_mins;
	uint32_t job_memory = 0;
	bool admin_set_memory_limit = false;
	bool safe_limits = false;
	int parent = 0; /* flag to tell us if we are looking at the
			 * parent or not
			 */
	assoc_mgr_lock_t locks = { READ_LOCK, NO_LOCK, READ_LOCK, NO_LOCK,
				   NO_LOCK, NO_LOCK, NO_LOCK };

	/* check to see if we are enforcing associations */
	if (!accounting_enforce)
		return true;

	/* probably don't need to check this here */
	/* if (!_valid_job_assoc(job_ptr)) { */
	/* 	job_ptr->state_reason = FAIL_ACCOUNT; */
	/* 	return false; */
	/* } */

	/* now see if we are enforcing limits */
	if (!(accounting_enforce & ACCOUNTING_ENFORCE_LIMITS))
		return true;

	/* check to see if we should be using safe limits, if so we
	 * will only start a job if there are sufficient remaining
	 * cpu-minutes for it to run to completion */
	if (accounting_enforce & ACCOUNTING_ENFORCE_SAFE)
		safe_limits = true;

	/* clear old state reason */
	if (!acct_policy_job_runnable_state(job_ptr)) {
		xfree(job_ptr->state_desc);
		job_ptr->state_reason = WAIT_NO_REASON;
	}

	job_cpu_time_limit = (uint64_t)job_ptr->time_limit * (uint64_t)cpu_cnt;

	if (pn_min_memory) {
		char *memory_type = NULL;

		admin_set_memory_limit =
			(job_ptr->limit_set_pn_min_memory == ADMIN_SET_LIMIT)
			|| (job_ptr->limit_set_min_cpus == ADMIN_SET_LIMIT);

		if (pn_min_memory & MEM_PER_CPU) {
			memory_type = "MPC";
			job_memory = (pn_min_memory & (~MEM_PER_CPU)) * cpu_cnt;
		} else {
			memory_type = "MPN";
			job_memory = (pn_min_memory) * node_cnt;
		}
		debug3("acct_policy_job_runnable_post_select: job %u: %s: "
		       "job_memory set to %u",
		       job_ptr->job_id, memory_type, job_memory);
	}

	slurmdb_init_qos_rec(&qos_rec, 0, INFINITE);

	assoc_mgr_lock(&locks);

	_set_qos_order(job_ptr, &qos_ptr_1, &qos_ptr_2);

	/* check the first QOS setting it's values in the qos_rec */
	if (qos_ptr_1 &&
	    !(rc = _qos_job_runnable_post_select(job_ptr, qos_ptr_1,
						 &qos_rec, node_cnt, cpu_cnt,
						 job_memory, job_cpu_time_limit,
						 admin_set_memory_limit)))
		goto end_it;

	/* If qos_ptr_1 didn't set the value use the 2nd QOS to set
	   the limit.
	*/
	if (qos_ptr_2 &&
	    !(rc = _qos_job_runnable_post_select(job_ptr, qos_ptr_2,
						 &qos_rec, node_cnt, cpu_cnt,
						 job_memory, job_cpu_time_limit,
						 admin_set_memory_limit)))
		goto end_it;

	assoc_ptr = job_ptr->assoc_ptr;
	while (assoc_ptr) {
		usage_mins = (uint64_t)(assoc_ptr->usage->usage_raw / 60.0);
		cpu_run_mins = assoc_ptr->usage->grp_used_cpu_run_secs / 60;

#if _DEBUG
		info("acct_job_limits: %u of %u",
		     assoc_ptr->usage->used_jobs, assoc_ptr->max_jobs);
#endif
		/*
		 * If the association has a GrpCPUMins limit set (and there
		 * is no QOS with GrpCPUMins set) we may hold the job
		 */
		if ((qos_rec.grp_cpu_mins == (uint64_t)INFINITE)
		    && (assoc_ptr->grp_cpu_mins != (uint64_t)INFINITE)) {
			if (usage_mins >= assoc_ptr->grp_cpu_mins) {
				xfree(job_ptr->state_desc);
				job_ptr->state_reason = WAIT_ASSOC_GRP_CPU_MIN;
				debug2("job %u being held, "
				       "assoc %u is at or exceeds "
				       "group max cpu minutes limit %"PRIu64" "
				       "with %Lf for account %s",
				       job_ptr->job_id, assoc_ptr->id,
				       assoc_ptr->grp_cpu_mins,
				       assoc_ptr->usage->usage_raw,
				       assoc_ptr->acct);
				rc = false;
				goto end_it;
			} else if (safe_limits
				   && ((job_cpu_time_limit + cpu_run_mins) >
				       (assoc_ptr->grp_cpu_mins
					- usage_mins))) {
				/*
				 * If we're using safe limits start
				 * the job only if there are
				 * sufficient cpu-mins left such that
				 * it will run to completion without
				 * being killed
				 */
				xfree(job_ptr->state_desc);
				job_ptr->state_reason = WAIT_ASSOC_GRP_CPU_MIN;
				debug2("job %u being held, "
				       "assoc %u is at or exceeds "
				       "group max cpu minutes of %"PRIu64" "
				       "of which %"PRIu64" are still available "
				       "but request is for %"PRIu64" cpu "
				       "minutes (%u cpus)"
				       "for account %s",
				       job_ptr->job_id, assoc_ptr->id,
				       assoc_ptr->grp_cpu_mins,
				       assoc_ptr->grp_cpu_mins - usage_mins,
				       job_cpu_time_limit + cpu_run_mins,
				       cpu_cnt,
				       assoc_ptr->acct);
				rc = false;
				goto end_it;
			}
		}

		if ((job_ptr->limit_set_min_cpus != ADMIN_SET_LIMIT)
		    && (qos_rec.grp_cpus == INFINITE)
		    && (assoc_ptr->grp_cpus != INFINITE)) {
			if (cpu_cnt > assoc_ptr->grp_cpus) {
				xfree(job_ptr->state_desc);
				job_ptr->state_reason = WAIT_ASSOC_GRP_CPU;
				debug2("job %u being held, "
				       "min cpu request %u exceeds "
				       "group max cpu limit %u for "
				       "account %s",
				       job_ptr->job_id,
				       cpu_cnt,
				       assoc_ptr->grp_cpus,
				       assoc_ptr->acct);
				rc = false;
				goto end_it;
			}

			if ((assoc_ptr->usage->grp_used_cpus + cpu_cnt) >
			    assoc_ptr->grp_cpus) {
				xfree(job_ptr->state_desc);
				job_ptr->state_reason = WAIT_ASSOC_GRP_CPU;
				debug2("job %u being held, "
				       "assoc %u is at or exceeds "
				       "group max cpu limit %u "
				       "with already used %u + requested %u "
				       "for account %s",
				       job_ptr->job_id, assoc_ptr->id,
				       assoc_ptr->grp_cpus,
				       assoc_ptr->usage->grp_used_cpus,
				       cpu_cnt,
				       assoc_ptr->acct);
				rc = false;
				goto end_it;
			}
		}

		if (!admin_set_memory_limit
		    && (qos_rec.grp_mem == INFINITE)
		    && (assoc_ptr->grp_mem != INFINITE)) {
			if (job_memory > assoc_ptr->grp_mem) {
				xfree(job_ptr->state_desc);
				job_ptr->state_reason = WAIT_ASSOC_GRP_MEMORY;
				info("job %u being held, "
				     "memory request %u exceeds "
				     "group memory limit %u for "
				     "account %s",
				     job_ptr->job_id,
				     job_memory,
				     assoc_ptr->grp_mem,
				     assoc_ptr->acct);
				rc = false;
				goto end_it;
			}

			if ((assoc_ptr->usage->grp_used_mem + job_memory) >
			    assoc_ptr->grp_mem) {
				xfree(job_ptr->state_desc);
				job_ptr->state_reason = WAIT_ASSOC_GRP_MEMORY;
				debug2("job %u being held, "
				       "assoc %u is at or exceeds "
				       "group memory limit %u "
				       "with already used %u + requested %u "
				       "for account %s",
				       job_ptr->job_id, assoc_ptr->id,
				       assoc_ptr->grp_mem,
				       assoc_ptr->usage->grp_used_mem,
				       job_memory,
				       assoc_ptr->acct);
				rc = false;
				goto end_it;
			}
		}

		/* we don't need to check grp_jobs here */

		if ((qos_rec.grp_cpu_run_mins == INFINITE)
		    && (assoc_ptr->grp_cpu_run_mins != INFINITE)) {
			if (cpu_run_mins + job_cpu_time_limit >
			    assoc_ptr->grp_cpu_run_mins) {
				xfree(job_ptr->state_desc);
				job_ptr->state_reason =
					WAIT_ASSOC_GRP_CPU_RUN_MIN;
				debug2("job %u being held, "
				       "assoc %u is at or exceeds "
				       "group max running cpu minutes "
				       "limit %"PRIu64" with already "
				       "used %"PRIu64" + requested %"PRIu64" "
				       "for account %s",
				       job_ptr->job_id, assoc_ptr->id,
				       assoc_ptr->grp_cpu_run_mins,
				       cpu_run_mins,
				       job_cpu_time_limit,
				       assoc_ptr->acct);
				rc = false;
				goto end_it;
			}
		}

		if ((job_ptr->limit_set_min_nodes != ADMIN_SET_LIMIT)
		    && (qos_rec.grp_nodes == INFINITE)
		    && (assoc_ptr->grp_nodes != INFINITE)) {
			if (node_cnt >
			    assoc_ptr->grp_nodes) {
				xfree(job_ptr->state_desc);
				job_ptr->state_reason = WAIT_ASSOC_GRP_NODES;
				debug2("job %u being held, "
				       "min node request %u exceeds "
				       "group max node limit %u for "
				       "account %s",
				       job_ptr->job_id,
				       node_cnt,
				       assoc_ptr->grp_nodes,
				       assoc_ptr->acct);
				rc = false;
				goto end_it;
			}

			if ((assoc_ptr->usage->grp_used_nodes +
			     node_cnt) >
			    assoc_ptr->grp_nodes) {
				xfree(job_ptr->state_desc);
				job_ptr->state_reason = WAIT_ASSOC_GRP_NODES;
				debug2("job %u being held, "
				       "assoc %u is at or exceeds "
				       "group max node limit %u "
				       "with already used %u + requested %u "
				       "for account %s",
				       job_ptr->job_id, assoc_ptr->id,
				       assoc_ptr->grp_nodes,
				       assoc_ptr->usage->grp_used_nodes,
				       node_cnt,
				       assoc_ptr->acct);
				rc = false;
				goto end_it;
			}
		}

		/* we don't need to check submit_jobs here */

		/* we don't need to check grp_wall here */


		/* We don't need to look at the regular limits for
		 * parents since we have pre-propogated them, so just
		 * continue with the next parent
		 */
		if (parent) {
			assoc_ptr = assoc_ptr->usage->parent_assoc_ptr;
			continue;
		}

		if ((qos_rec.max_cpu_mins_pj == INFINITE) &&
		    (assoc_ptr->max_cpu_mins_pj != INFINITE)) {
			cpu_time_limit = assoc_ptr->max_cpu_mins_pj;
			if ((job_ptr->time_limit != NO_VAL) &&
			    (job_cpu_time_limit > cpu_time_limit)) {
				xfree(job_ptr->state_desc);
				job_ptr->state_reason =
					WAIT_ASSOC_MAX_CPU_MINS_PER_JOB;
				debug2("job %u being held, "
				       "cpu time limit %"PRIu64" exceeds "
				       "assoc max per job %"PRIu64"",
				       job_ptr->job_id,
				       job_cpu_time_limit,
				       cpu_time_limit);
				rc = false;
				goto end_it;
			}
		}

		if ((qos_rec.max_cpus_pj == INFINITE) &&
		    (assoc_ptr->max_cpus_pj != INFINITE)) {
			if (cpu_cnt >
			    assoc_ptr->max_cpus_pj) {
				xfree(job_ptr->state_desc);
				job_ptr->state_reason =
					WAIT_ASSOC_MAX_CPUS_PER_JOB;
				debug2("job %u being held, "
				       "min cpu limit %u exceeds "
				       "account max %u",
				       job_ptr->job_id,
				       cpu_cnt,
				       assoc_ptr->max_cpus_pj);
				rc = false;
				goto end_it;
			}
		}

		/* we do not need to check max_jobs here */

		if ((qos_rec.max_nodes_pj == INFINITE)
		    && (assoc_ptr->max_nodes_pj != INFINITE)) {
			if (node_cnt > assoc_ptr->max_nodes_pj) {
				xfree(job_ptr->state_desc);
				job_ptr->state_reason =
					WAIT_ASSOC_MAX_NODE_PER_JOB;
				debug2("job %u being held, "
				       "min node limit %u exceeds "
				       "account max %u",
				       job_ptr->job_id,
				       node_cnt,
				       assoc_ptr->max_nodes_pj);
				rc = false;
				goto end_it;
			}
		}

		/* we don't need to check submit_jobs here */

		/* we don't need to check max_wall_pj here */

		assoc_ptr = assoc_ptr->usage->parent_assoc_ptr;
		parent = 1;
	}
end_it:
	assoc_mgr_unlock(&locks);

	return rc;
}

extern uint32_t acct_policy_get_max_nodes(struct job_record *job_ptr,
					  uint32_t *wait_reason)
{
	uint32_t max_nodes_limit = INFINITE, qos_max_p_limit = INFINITE;
	assoc_mgr_lock_t locks = { READ_LOCK, NO_LOCK, READ_LOCK, NO_LOCK,
				   NO_LOCK, NO_LOCK, NO_LOCK };
	slurmdb_qos_rec_t *qos_ptr_1, *qos_ptr_2;
	slurmdb_qos_rec_t qos_rec;
	slurmdb_assoc_rec_t *assoc_ptr = job_ptr->assoc_ptr;
	bool parent = 0; /* flag to tell us if we are looking at the
			  * parent or not
			  */
	bool grp_set = 0;

	/* check to see if we are enforcing associations */
	if (!(accounting_enforce & ACCOUNTING_ENFORCE_LIMITS))
		return max_nodes_limit;

	xassert(wait_reason);

	assoc_mgr_lock(&locks);

	_set_qos_order(job_ptr, &qos_ptr_1, &qos_ptr_2);

	if (qos_ptr_1) {
		memcpy(&qos_rec, qos_ptr_1, sizeof(slurmdb_qos_rec_t));
		if (qos_ptr_2) {
			if (qos_rec.max_nodes_pj == INFINITE)
				qos_rec.max_nodes_pj = qos_ptr_2->max_nodes_pj;
			if (qos_rec.max_nodes_pu == INFINITE)
				qos_rec.max_nodes_pu = qos_ptr_2->max_nodes_pu;
			if (qos_rec.grp_nodes == INFINITE)
				qos_rec.grp_nodes = qos_ptr_2->grp_nodes;
		}

		if (qos_rec.max_nodes_pj < qos_rec.max_nodes_pu) {
			max_nodes_limit = qos_rec.max_nodes_pj;
			*wait_reason = WAIT_QOS_MAX_NODE_PER_JOB;
		} else if (qos_rec.max_nodes_pu != INFINITE) {
			max_nodes_limit = qos_rec.max_nodes_pu;
			*wait_reason = WAIT_QOS_MAX_NODE_PER_USER;
		}

		qos_max_p_limit = max_nodes_limit;

		if (qos_rec.grp_nodes < max_nodes_limit) {
			max_nodes_limit = qos_rec.grp_nodes;
			*wait_reason = WAIT_QOS_GRP_NODES;
		}
	}

	/* We have to traverse all the associations because QOS might
	   not override a particular limit.
	*/
	while (assoc_ptr) {
		if ((!qos_ptr_1 || (qos_rec.grp_nodes == INFINITE))
		    && (assoc_ptr->grp_nodes != INFINITE)
		    && (assoc_ptr->grp_nodes < max_nodes_limit)) {
			max_nodes_limit = assoc_ptr->grp_nodes;
			*wait_reason = WAIT_ASSOC_GRP_NODES;
			grp_set = 1;
		}

		if (!parent
		    && (qos_max_p_limit == INFINITE)
		    && (assoc_ptr->max_nodes_pj != INFINITE)
		    && (assoc_ptr->max_nodes_pj < max_nodes_limit)) {
			max_nodes_limit = assoc_ptr->max_nodes_pj;
			*wait_reason = WAIT_ASSOC_MAX_NODE_PER_JOB;
		}

		/* only check the first grp set */
		if (grp_set)
			break;

		assoc_ptr = assoc_ptr->usage->parent_assoc_ptr;
		parent = 1;
		continue;
	}

	assoc_mgr_unlock(&locks);
	return max_nodes_limit;
}

/*
 * acct_policy_update_pending_job - Make sure the limits imposed on a job on
 *	submission are correct after an update to a qos or association.  If
 *	the association/qos limits prevent the job from running (lowered
 *	limits since job submission), then reset its reason field.
 */
extern int acct_policy_update_pending_job(struct job_record *job_ptr)
{
	job_desc_msg_t job_desc;
	acct_policy_limit_set_t acct_policy_limit_set;
	bool update_accounting = false;
	struct job_details *details_ptr;
	int rc = SLURM_SUCCESS;

	/* check to see if we are enforcing associations and the job
	 * is pending or if we are even enforcing limits. */
	if (!accounting_enforce || !IS_JOB_PENDING(job_ptr)
	    || !(accounting_enforce & ACCOUNTING_ENFORCE_LIMITS))
		return SLURM_SUCCESS;

	details_ptr = job_ptr->details;

	if (!details_ptr) {
		error("acct_policy_update_pending_job: no details");
		return SLURM_ERROR;
	}

	/* set up the job desc to make sure things are the way we
	 * need.
	 */
	slurm_init_job_desc_msg(&job_desc);

	memset(&acct_policy_limit_set, 0, sizeof(acct_policy_limit_set_t));

	job_desc.min_cpus = details_ptr->min_cpus;
	/* Only set this value if not set from a limit */
	if (job_ptr->limit_set_max_cpus == ADMIN_SET_LIMIT)
		acct_policy_limit_set.max_cpus = job_ptr->limit_set_max_cpus;
	else if ((details_ptr->max_cpus != NO_VAL)
		 && !job_ptr->limit_set_max_cpus)
		job_desc.max_cpus = details_ptr->max_cpus;

	job_desc.min_nodes = details_ptr->min_nodes;
	/* Only set this value if not set from a limit */
	if (job_ptr->limit_set_max_nodes == ADMIN_SET_LIMIT)
		acct_policy_limit_set.max_nodes = job_ptr->limit_set_max_nodes;
	else if ((details_ptr->max_nodes != NO_VAL)
		 && !job_ptr->limit_set_max_nodes)
		job_desc.max_nodes = details_ptr->max_nodes;
	else
		job_desc.max_nodes = 0;

	job_desc.pn_min_memory = details_ptr->pn_min_memory;
	/* Only set this value if not set from a limit */
	if (job_ptr->limit_set_pn_min_memory == ADMIN_SET_LIMIT)
		acct_policy_limit_set.pn_min_memory =
			job_ptr->limit_set_pn_min_memory;
	else if ((details_ptr->pn_min_memory != NO_VAL)
		 && !job_ptr->limit_set_pn_min_memory)
		job_desc.pn_min_memory = details_ptr->pn_min_memory;
	else
		job_desc.pn_min_memory = 0;

	/* Only set this value if not set from a limit */
	if (job_ptr->limit_set_time == ADMIN_SET_LIMIT)
		acct_policy_limit_set.time = job_ptr->limit_set_time;
	else if ((job_ptr->time_limit != NO_VAL) && !job_ptr->limit_set_time)
		job_desc.time_limit = job_ptr->time_limit;

	if (!acct_policy_validate(&job_desc, job_ptr->part_ptr,
				  job_ptr->assoc_ptr, job_ptr->qos_ptr,
				  &job_ptr->state_reason,
				  &acct_policy_limit_set, 0)) {
		info("acct_policy_update_pending_job: exceeded "
		     "association/qos's cpu, node, memory or "
		     "time limit for job %d", job_ptr->job_id);
		return SLURM_ERROR;
	}

	/* If it isn't an admin set limit replace it. */
	if (!acct_policy_limit_set.max_cpus
	    && (job_ptr->limit_set_max_cpus == 1)) {
		details_ptr->max_cpus = NO_VAL;
		job_ptr->limit_set_max_cpus = 0;
		update_accounting = true;
	} else if (acct_policy_limit_set.max_cpus != ADMIN_SET_LIMIT) {
		if (details_ptr->max_cpus != job_desc.max_cpus) {
			details_ptr->max_cpus = job_desc.max_cpus;
			update_accounting = true;
		}
		job_ptr->limit_set_max_cpus = acct_policy_limit_set.max_cpus;
	}

	if (!acct_policy_limit_set.max_nodes
	    && (job_ptr->limit_set_max_nodes == 1)) {
		details_ptr->max_nodes = 0;
		job_ptr->limit_set_max_nodes = 0;
		update_accounting = true;
	} else if (acct_policy_limit_set.max_nodes != ADMIN_SET_LIMIT) {
		if (details_ptr->max_nodes != job_desc.max_nodes) {
			details_ptr->max_nodes = job_desc.max_nodes;
			update_accounting = true;
		}
		job_ptr->limit_set_max_nodes = acct_policy_limit_set.max_nodes;
	}

	if (!acct_policy_limit_set.time && (job_ptr->limit_set_time == 1)) {
		job_ptr->time_limit = NO_VAL;
		job_ptr->limit_set_time = 0;
		update_accounting = true;
	} else if (acct_policy_limit_set.time != ADMIN_SET_LIMIT) {
		if (job_ptr->time_limit != job_desc.time_limit) {
			job_ptr->time_limit = job_desc.time_limit;
			update_accounting = true;
		}
		job_ptr->limit_set_time = acct_policy_limit_set.time;
	}

	if (update_accounting) {
		last_job_update = time(NULL);
		debug("limits changed for job %u: updating accounting",
		      job_ptr->job_id);
		/* Update job record in accounting to reflect changes */
		jobacct_storage_job_start_direct(acct_db_conn, job_ptr);
	}

	return rc;
}

/*
 * acct_policy_job_runnable - Determine of the specified job has timed
 *	out based on it's QOS or association.
 */
extern bool acct_policy_job_time_out(struct job_record *job_ptr)
{
	uint64_t job_cpu_usage_mins = 0;
	uint64_t usage_mins;
	uint32_t wall_mins;
	slurmdb_qos_rec_t *qos_ptr_1, *qos_ptr_2;
	slurmdb_qos_rec_t qos_rec;
	slurmdb_assoc_rec_t *assoc = NULL;
	assoc_mgr_lock_t locks = { READ_LOCK, NO_LOCK, READ_LOCK, NO_LOCK,
				   NO_LOCK, NO_LOCK, NO_LOCK };
	time_t now;

	/* Now see if we are enforcing limits.  If Safe is set then
	 * return false as well since we are being safe if the limit
	 * was changed after the job was already deemed safe to start.
	 */
	if (!(accounting_enforce & ACCOUNTING_ENFORCE_LIMITS)
	    || (accounting_enforce & ACCOUNTING_ENFORCE_SAFE))
		return false;

	slurmdb_init_qos_rec(&qos_rec, 0, INFINITE);
	assoc_mgr_lock(&locks);

	_set_qos_order(job_ptr, &qos_ptr_1, &qos_ptr_2);

	assoc =	(slurmdb_assoc_rec_t *)job_ptr->assoc_ptr;

	now = time(NULL);

	/* find out how many cpu minutes this job has been
	 * running for. */
	job_cpu_usage_mins = (uint64_t)
		((((now - job_ptr->start_time)
		   - job_ptr->tot_sus_time) / 60)
		 * job_ptr->total_cpus);

	/* check the first QOS setting it's values in the qos_rec */
	if (qos_ptr_1 && !_qos_job_time_out(job_ptr, qos_ptr_1,
					    &qos_rec, job_cpu_usage_mins))
		goto job_failed;

	/* If qos_ptr_1 didn't set the value use the 2nd QOS to set
	   the limit.
	*/
	if (qos_ptr_2 && !_qos_job_time_out(job_ptr, qos_ptr_2,
					    &qos_rec, job_cpu_usage_mins))
		goto job_failed;

	/* handle any association stuff here */
	while (assoc) {
		usage_mins = (uint64_t)(assoc->usage->usage_raw / 60.0);
		wall_mins = assoc->usage->grp_used_wall / 60;

		if ((qos_rec.grp_cpu_mins == INFINITE)
		    && (assoc->grp_cpu_mins != (uint64_t)INFINITE)
		    && (usage_mins >= assoc->grp_cpu_mins)) {
			info("Job %u timed out, "
			     "assoc %u is at or exceeds "
			     "group max cpu minutes limit %"PRIu64" "
			     "with %"PRIu64" for account %s",
			     job_ptr->job_id, assoc->id,
			     assoc->grp_cpu_mins,
			     usage_mins,
			     assoc->acct);
			job_ptr->state_reason = FAIL_TIMEOUT;
			break;
		}

		if ((qos_rec.grp_wall == INFINITE)
		    && (assoc->grp_wall != INFINITE)
		    && (wall_mins >= assoc->grp_wall)) {
			info("Job %u timed out, "
			     "assoc %u is at or exceeds "
			     "group wall limit %u "
			     "with %u for account %s",
			     job_ptr->job_id, assoc->id,
			     assoc->grp_wall,
			     wall_mins, assoc->acct);
			job_ptr->state_reason = FAIL_TIMEOUT;
			break;
		}

		if ((qos_rec.max_cpu_mins_pj == INFINITE)
		    && (assoc->max_cpu_mins_pj != (uint64_t)INFINITE)
		    && (job_cpu_usage_mins >= assoc->max_cpu_mins_pj)) {
			info("Job %u timed out, "
			     "assoc %u is at or exceeds "
			     "max cpu minutes limit %"PRIu64" "
			     "with %"PRIu64" for account %s",
			     job_ptr->job_id, assoc->id,
			     assoc->max_cpu_mins_pj,
			     job_cpu_usage_mins,
			     assoc->acct);
			job_ptr->state_reason = FAIL_TIMEOUT;
			break;
		}

		assoc = assoc->usage->parent_assoc_ptr;
		/* these limits don't apply to the root assoc */
		if (assoc == assoc_mgr_root_assoc)
			break;
	}
job_failed:
	assoc_mgr_unlock(&locks);

	if (job_ptr->state_reason == FAIL_TIMEOUT)
		return true;

	return false;
}<|MERGE_RESOLUTION|>--- conflicted
+++ resolved
@@ -393,57 +393,10 @@
 	assoc_mgr_unlock(&locks);
 }
 
-<<<<<<< HEAD
 static void _qos_alter_job(struct job_record *job_ptr,
 			   slurmdb_qos_rec_t *qos_ptr,
 			   uint64_t used_cpu_run_secs,
 			   uint64_t new_used_cpu_run_secs)
-=======
-/*
- * acct_policy_add_job_submit - Note that a job has been submitted for
- *	accounting policy purposes.
- */
-extern void acct_policy_add_job_submit(struct job_record *job_ptr)
-{
-	_adjust_limit_usage(ACCT_POLICY_ADD_SUBMIT, job_ptr);
-}
-
-/*
- * acct_policy_remove_job_submit - Note that a job has finished (might
- *      not had started or been allocated resources) for accounting
- *      policy purposes.
- */
-extern void acct_policy_remove_job_submit(struct job_record *job_ptr)
-{
-	_adjust_limit_usage(ACCT_POLICY_REM_SUBMIT, job_ptr);
-}
-
-/*
- * acct_policy_job_begin - Note that a job is starting for accounting
- *	policy purposes.
- */
-extern void acct_policy_job_begin(struct job_record *job_ptr)
-{
-	_adjust_limit_usage(ACCT_POLICY_JOB_BEGIN, job_ptr);
-}
-
-/*
- * acct_policy_job_fini - Note that a job is completing for accounting
- *	policy purposes.
- */
-extern void acct_policy_job_fini(struct job_record *job_ptr)
-{
-	/* if end_time_exp == NO_VAL this has already happened */
-	if (job_ptr->end_time_exp != (time_t)NO_VAL)
-		_adjust_limit_usage(ACCT_POLICY_JOB_FINI, job_ptr);
-	else
-		debug2("We have already ran the job_fini for job %u",
-		       job_ptr->job_id);
-}
-
-extern void acct_policy_alter_job(struct job_record *job_ptr,
-				  uint32_t new_time_limit)
->>>>>>> a507ddcb
 {
 	if (!qos_ptr || !job_ptr)
 		return;
@@ -1494,7 +1447,12 @@
  */
 extern void acct_policy_job_fini(struct job_record *job_ptr)
 {
-	_adjust_limit_usage(ACCT_POLICY_JOB_FINI, job_ptr);
+	/* if end_time_exp == NO_VAL this has already happened */
+	if (job_ptr->end_time_exp != (time_t)NO_VAL)
+		_adjust_limit_usage(ACCT_POLICY_JOB_FINI, job_ptr);
+	else
+		debug2("We have already ran the job_fini for job %u",
+		       job_ptr->job_id);
 }
 
 extern void acct_policy_alter_job(struct job_record *job_ptr,
