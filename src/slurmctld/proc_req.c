/*****************************************************************************\
 *  proc_req.c - process incoming messages to slurmctld
 *****************************************************************************
 *  Copyright (C) 2002-2007 The Regents of the University of California.
 *  Copyright (C) 2008-2011 Lawrence Livermore National Security.
 *  Produced at Lawrence Livermore National Laboratory (cf, DISCLAIMER).
 *  Written by Morris Jette <jette@llnl.gov>, et. al.
 *  CODE-OCEC-09-009. All rights reserved.
 *
 *  This file is part of SLURM, a resource management program.
 *  For details, see <https://computing.llnl.gov/linux/slurm/>.
 *  Please also read the included file: DISCLAIMER.
 *
 *  SLURM is free software; you can redistribute it and/or modify it under
 *  the terms of the GNU General Public License as published by the Free
 *  Software Foundation; either version 2 of the License, or (at your option)
 *  any later version.
 *
 *  In addition, as a special exception, the copyright holders give permission
 *  to link the code of portions of this program with the OpenSSL library under
 *  certain conditions as described in each individual source file, and
 *  distribute linked combinations including the two. You must obey the GNU
 *  General Public License in all respects for all of the code used other than
 *  OpenSSL. If you modify file(s) with this exception, you may extend this
 *  exception to your version of the file(s), but you are not obligated to do
 *  so. If you do not wish to do so, delete this exception statement from your
 *  version.  If you delete this exception statement from all source files in
 *  the program, then also delete it here.
 *
 *  SLURM is distributed in the hope that it will be useful, but WITHOUT ANY
 *  WARRANTY; without even the implied warranty of MERCHANTABILITY or FITNESS
 *  FOR A PARTICULAR PURPOSE.  See the GNU General Public License for more
 *  details.
 *
 *  You should have received a copy of the GNU General Public License along
 *  with SLURM; if not, write to the Free Software Foundation, Inc.,
 *  51 Franklin Street, Fifth Floor, Boston, MA 02110-1301  USA.
\*****************************************************************************/

#ifdef HAVE_CONFIG_H
#  include "config.h"
#endif

#ifdef WITH_PTHREADS
#  include <pthread.h>
#endif				/* WITH_PTHREADS */

#include <errno.h>
#include <signal.h>
#include <stdio.h>
#include <stdlib.h>
#include <string.h>

#include "slurm/slurm_errno.h"

#include "src/common/assoc_mgr.h"
#include "src/common/checkpoint.h"
#include "src/common/daemonize.h"
#include "src/common/fd.h"
#include "src/common/forward.h"
#include "src/common/hostlist.h"
#include "src/common/log.h"
#include "src/common/macros.h"
#include "src/common/node_select.h"
#include "src/common/pack.h"
#include "src/common/read_config.h"
#include "src/common/slurm_auth.h"
#include "src/common/slurm_cred.h"
#include "src/common/slurm_priority.h"
#include "src/common/slurm_protocol_api.h"
#include "src/common/slurm_topology.h"
#include "src/common/switch.h"
#include "src/common/xstring.h"

#include "src/slurmctld/agent.h"
#include "src/slurmctld/front_end.h"
#include "src/slurmctld/job_scheduler.h"
#include "src/slurmctld/locks.h"
#include "src/slurmctld/proc_req.h"
#include "src/slurmctld/read_config.h"
#include "src/slurmctld/reservation.h"
#include "src/slurmctld/sched_plugin.h"
#include "src/slurmctld/slurmctld.h"
#include "src/slurmctld/srun_comm.h"
#include "src/slurmctld/state_save.h"
#include "src/slurmctld/trigger_mgr.h"

#include "src/plugins/select/bluegene/bg_enums.h"

static void         _fill_ctld_conf(slurm_ctl_conf_t * build_ptr);
static void         _kill_job_on_msg_fail(uint32_t job_id);
static int 	    _launch_batch_step(job_desc_msg_t *job_desc_msg,
				       uid_t uid, uint32_t *step_id);
static int          _make_step_cred(struct step_record *step_rec,
				    slurm_cred_t **slurm_cred);

inline static void  _slurm_rpc_accounting_first_reg(slurm_msg_t *msg);
inline static void  _slurm_rpc_accounting_register_ctld(slurm_msg_t *msg);
inline static void  _slurm_rpc_accounting_update_msg(slurm_msg_t *msg);
inline static void  _slurm_rpc_allocate_resources(slurm_msg_t * msg);
inline static void  _slurm_rpc_checkpoint(slurm_msg_t * msg);
inline static void  _slurm_rpc_checkpoint_comp(slurm_msg_t * msg);
inline static void  _slurm_rpc_checkpoint_task_comp(slurm_msg_t * msg);
inline static void  _slurm_rpc_delete_partition(slurm_msg_t * msg);
inline static void  _slurm_rpc_complete_job_allocation(slurm_msg_t * msg);
inline static void  _slurm_rpc_complete_batch_script(slurm_msg_t * msg);
inline static void  _slurm_rpc_dump_conf(slurm_msg_t * msg);
inline static void  _slurm_rpc_dump_front_end(slurm_msg_t * msg);
inline static void  _slurm_rpc_dump_jobs(slurm_msg_t * msg);
inline static void  _slurm_rpc_dump_job_single(slurm_msg_t * msg);
inline static void  _slurm_rpc_dump_nodes(slurm_msg_t * msg);
inline static void  _slurm_rpc_dump_partitions(slurm_msg_t * msg);
inline static void  _slurm_rpc_end_time(slurm_msg_t * msg);
inline static void  _slurm_rpc_epilog_complete(slurm_msg_t * msg);
inline static void  _slurm_rpc_get_shares(slurm_msg_t *msg);
inline static void  _slurm_rpc_get_topo(slurm_msg_t * msg);
inline static void  _slurm_rpc_get_priority_factors(slurm_msg_t *msg);
inline static void  _slurm_rpc_job_notify(slurm_msg_t * msg);
inline static void  _slurm_rpc_job_ready(slurm_msg_t * msg);
inline static void  _slurm_rpc_job_sbcast_cred(slurm_msg_t * msg);
inline static void  _slurm_rpc_job_step_kill(slurm_msg_t * msg);
inline static void  _slurm_rpc_job_step_create(slurm_msg_t * msg);
inline static void  _slurm_rpc_job_step_get_info(slurm_msg_t * msg);
inline static void  _slurm_rpc_job_will_run(slurm_msg_t * msg);
inline static void  _slurm_rpc_node_registration(slurm_msg_t * msg);
inline static void  _slurm_rpc_block_info(slurm_msg_t * msg);
inline static void  _slurm_rpc_job_alloc_info(slurm_msg_t * msg);
inline static void  _slurm_rpc_job_alloc_info_lite(slurm_msg_t * msg);
inline static void  _slurm_rpc_ping(slurm_msg_t * msg);
inline static void  _slurm_rpc_reconfigure_controller(slurm_msg_t * msg);
inline static void  _slurm_rpc_resv_create(slurm_msg_t * msg);
inline static void  _slurm_rpc_resv_update(slurm_msg_t * msg);
inline static void  _slurm_rpc_resv_delete(slurm_msg_t * msg);
inline static void  _slurm_rpc_resv_show(slurm_msg_t * msg);
inline static void  _slurm_rpc_requeue(slurm_msg_t * msg);
inline static void  _slurm_rpc_takeover(slurm_msg_t * msg);
inline static void  _slurm_rpc_set_debug_flags(slurm_msg_t *msg);
inline static void  _slurm_rpc_set_debug_level(slurm_msg_t *msg);
inline static void  _slurm_rpc_set_schedlog_level(slurm_msg_t *msg);
inline static void  _slurm_rpc_shutdown_controller(slurm_msg_t * msg);
inline static void  _slurm_rpc_shutdown_controller_immediate(slurm_msg_t *
							     msg);
inline static void  _slurm_rpc_step_complete(slurm_msg_t * msg);
inline static void  _slurm_rpc_step_layout(slurm_msg_t * msg);
inline static void  _slurm_rpc_step_update(slurm_msg_t * msg);
inline static void  _slurm_rpc_submit_batch_job(slurm_msg_t * msg);
inline static void  _slurm_rpc_suspend(slurm_msg_t * msg);
inline static void  _slurm_rpc_trigger_clear(slurm_msg_t * msg);
inline static void  _slurm_rpc_trigger_get(slurm_msg_t * msg);
inline static void  _slurm_rpc_trigger_set(slurm_msg_t * msg);
inline static void  _slurm_rpc_trigger_pull(slurm_msg_t * msg);
inline static void  _slurm_rpc_update_front_end(slurm_msg_t * msg);
inline static void  _slurm_rpc_update_job(slurm_msg_t * msg);
inline static void  _slurm_rpc_update_node(slurm_msg_t * msg);
inline static void  _slurm_rpc_update_partition(slurm_msg_t * msg);
inline static void  _slurm_rpc_update_block(slurm_msg_t * msg);
inline static void _slurm_rpc_dump_spank(slurm_msg_t * msg);

inline static void  _update_cred_key(void);


/*
 * slurmctld_req  - Process an individual RPC request
 * IN/OUT msg - the request message, data associated with the message is freed
 */
void slurmctld_req (slurm_msg_t * msg)
{
	/* Just to validate the cred */
	(void) g_slurm_auth_get_uid(msg->auth_cred, NULL);
	if (g_slurm_auth_errno(msg->auth_cred) != SLURM_SUCCESS) {
		error("Bad authentication: %s",
		      g_slurm_auth_errstr(g_slurm_auth_errno(msg->auth_cred)));
		return;
	}

	switch (msg->msg_type) {
	case REQUEST_RESOURCE_ALLOCATION:
		_slurm_rpc_allocate_resources(msg);
		slurm_free_job_desc_msg(msg->data);
		break;
	case REQUEST_BUILD_INFO:
		_slurm_rpc_dump_conf(msg);
		slurm_free_last_update_msg(msg->data);
		break;
	case REQUEST_JOB_INFO:
		_slurm_rpc_dump_jobs(msg);
		slurm_free_job_info_request_msg(msg->data);
		break;
	case REQUEST_JOB_INFO_SINGLE:
		_slurm_rpc_dump_job_single(msg);
		slurm_free_job_id_msg(msg->data);
		break;
	case REQUEST_SHARE_INFO:
		_slurm_rpc_get_shares(msg);
		slurm_free_shares_request_msg(msg->data);
		break;
	case REQUEST_PRIORITY_FACTORS:
		_slurm_rpc_get_priority_factors(msg);
		slurm_free_priority_factors_request_msg(msg->data);
		break;
	case REQUEST_JOB_END_TIME:
		_slurm_rpc_end_time(msg);
		slurm_free_job_alloc_info_msg(msg->data);
		break;
	case REQUEST_FRONT_END_INFO:
		_slurm_rpc_dump_front_end(msg);
		slurm_free_front_end_info_request_msg(msg->data);
		break;
	case REQUEST_NODE_INFO:
		_slurm_rpc_dump_nodes(msg);
		slurm_free_node_info_request_msg(msg->data);
		break;
	case REQUEST_PARTITION_INFO:
		_slurm_rpc_dump_partitions(msg);
		slurm_free_part_info_request_msg(msg->data);
		break;
	case MESSAGE_EPILOG_COMPLETE:
		_slurm_rpc_epilog_complete(msg);
		slurm_free_epilog_complete_msg(msg->data);
		break;
	case REQUEST_CANCEL_JOB_STEP:
		_slurm_rpc_job_step_kill(msg);
		slurm_free_job_step_kill_msg(msg->data);
		break;
	case REQUEST_COMPLETE_JOB_ALLOCATION:
		_slurm_rpc_complete_job_allocation(msg);
		slurm_free_complete_job_allocation_msg(msg->data);
		break;
	case REQUEST_COMPLETE_BATCH_SCRIPT:
		_slurm_rpc_complete_batch_script(msg);
		slurm_free_complete_batch_script_msg(msg->data);
		break;
	case REQUEST_JOB_STEP_CREATE:
		_slurm_rpc_job_step_create(msg);
		slurm_free_job_step_create_request_msg(msg->data);
		break;
	case REQUEST_JOB_STEP_INFO:
		_slurm_rpc_job_step_get_info(msg);
		slurm_free_job_step_info_request_msg(msg->data);
		break;
	case REQUEST_JOB_WILL_RUN:
		_slurm_rpc_job_will_run(msg);
		slurm_free_job_desc_msg(msg->data);
		break;
	case MESSAGE_NODE_REGISTRATION_STATUS:
		_slurm_rpc_node_registration(msg);
		slurm_free_node_registration_status_msg(msg->data);
		break;
	case REQUEST_JOB_ALLOCATION_INFO:
		_slurm_rpc_job_alloc_info(msg);
		slurm_free_job_alloc_info_msg(msg->data);
		break;
	case REQUEST_JOB_ALLOCATION_INFO_LITE:
		_slurm_rpc_job_alloc_info_lite(msg);
		slurm_free_job_alloc_info_msg(msg->data);
		break;
	case REQUEST_JOB_SBCAST_CRED:
		_slurm_rpc_job_sbcast_cred(msg);
		slurm_free_job_alloc_info_msg(msg->data);
		break;
	case REQUEST_PING:
		_slurm_rpc_ping(msg);
		/* No body to free */
		break;
	case REQUEST_RECONFIGURE:
		_slurm_rpc_reconfigure_controller(msg);
		/* No body to free */
		break;
	case REQUEST_CONTROL:
		_slurm_rpc_shutdown_controller(msg);
		/* No body to free */
		break;
	case REQUEST_TAKEOVER:
		_slurm_rpc_takeover(msg);
		/* No body to free */
		break;
	case REQUEST_SHUTDOWN:
		_slurm_rpc_shutdown_controller(msg);
		slurm_free_shutdown_msg(msg->data);
		break;
	case REQUEST_SHUTDOWN_IMMEDIATE:
		_slurm_rpc_shutdown_controller_immediate(msg);
		/* No body to free */
		break;
	case REQUEST_SUBMIT_BATCH_JOB:
		_slurm_rpc_submit_batch_job(msg);
		slurm_free_job_desc_msg(msg->data);
		break;
	case REQUEST_UPDATE_FRONT_END:
		_slurm_rpc_update_front_end(msg);
		slurm_free_update_front_end_msg(msg->data);
		break;
	case REQUEST_UPDATE_JOB:
		_slurm_rpc_update_job(msg);
		slurm_free_job_desc_msg(msg->data);
		break;
	case REQUEST_UPDATE_NODE:
		_slurm_rpc_update_node(msg);
		slurm_free_update_node_msg(msg->data);
		break;
	case REQUEST_CREATE_PARTITION:
	case REQUEST_UPDATE_PARTITION:
		_slurm_rpc_update_partition(msg);
		slurm_free_update_part_msg(msg->data);
		break;
	case REQUEST_DELETE_PARTITION:
		_slurm_rpc_delete_partition(msg);
		slurm_free_delete_part_msg(msg->data);
		break;
	case REQUEST_CREATE_RESERVATION:
		_slurm_rpc_resv_create(msg);
		slurm_free_resv_desc_msg(msg->data);
		break;
	case REQUEST_UPDATE_RESERVATION:
		_slurm_rpc_resv_update(msg);
		slurm_free_resv_desc_msg(msg->data);
		break;
	case REQUEST_DELETE_RESERVATION:
		_slurm_rpc_resv_delete(msg);
		slurm_free_resv_name_msg(msg->data);
		break;
	case REQUEST_UPDATE_BLOCK:
		_slurm_rpc_update_block(msg);
		slurm_free_block_info(msg->data);
		break;
	case REQUEST_RESERVATION_INFO:
		_slurm_rpc_resv_show(msg);
		slurm_free_resv_info_request_msg(msg->data);
		break;
	case REQUEST_NODE_REGISTRATION_STATUS:
		error("slurmctld is talking with itself. "
		      "SlurmctldPort == SlurmdPort");
		slurm_send_rc_msg(msg, EINVAL);
		break;
	case REQUEST_CHECKPOINT:
		_slurm_rpc_checkpoint(msg);
		slurm_free_checkpoint_msg(msg->data);
		break;
	case REQUEST_CHECKPOINT_COMP:
		_slurm_rpc_checkpoint_comp(msg);
		slurm_free_checkpoint_comp_msg(msg->data);
		break;
	case REQUEST_CHECKPOINT_TASK_COMP:
		_slurm_rpc_checkpoint_task_comp(msg);
		slurm_free_checkpoint_task_comp_msg(msg->data);
		break;
	case REQUEST_SUSPEND:
		_slurm_rpc_suspend(msg);
		slurm_free_suspend_msg(msg->data);
		break;
	case REQUEST_JOB_REQUEUE:
		_slurm_rpc_requeue(msg);
		slurm_free_job_id_msg(msg->data);
		break;
	case REQUEST_JOB_READY:
		_slurm_rpc_job_ready(msg);
		slurm_free_job_id_msg(msg->data);
		break;
	case REQUEST_BLOCK_INFO:
		_slurm_rpc_block_info(msg);
		slurm_free_block_info_request_msg(msg->data);
		break;
	case REQUEST_STEP_COMPLETE:
		_slurm_rpc_step_complete(msg);
		slurm_free_step_complete_msg(msg->data);
		break;
	case REQUEST_STEP_LAYOUT:
		_slurm_rpc_step_layout(msg);
		slurm_free_job_step_id_msg(msg->data);
		break;
	case REQUEST_UPDATE_JOB_STEP:
		_slurm_rpc_step_update(msg);
		slurm_free_update_step_msg(msg->data);
		break;
	case REQUEST_TRIGGER_SET:
		_slurm_rpc_trigger_set(msg);
		slurm_free_trigger_msg(msg->data);
		break;
	case REQUEST_TRIGGER_GET:
		_slurm_rpc_trigger_get(msg);
		slurm_free_trigger_msg(msg->data);
		break;
	case REQUEST_TRIGGER_CLEAR:
		_slurm_rpc_trigger_clear(msg);
		slurm_free_trigger_msg(msg->data);
		break;
	case REQUEST_TRIGGER_PULL:
		_slurm_rpc_trigger_pull(msg);
		slurm_free_trigger_msg(msg->data);
		break;
	case REQUEST_JOB_NOTIFY:
		_slurm_rpc_job_notify(msg);
		slurm_free_job_notify_msg(msg->data);
		break;
	case REQUEST_SET_DEBUG_FLAGS:
		_slurm_rpc_set_debug_flags(msg);
		slurm_free_set_debug_flags_msg(msg->data);
		break;
	case REQUEST_SET_DEBUG_LEVEL:
		_slurm_rpc_set_debug_level(msg);
		slurm_free_set_debug_level_msg(msg->data);
		break;
	case REQUEST_SET_SCHEDLOG_LEVEL:
		_slurm_rpc_set_schedlog_level(msg);
		slurm_free_set_debug_level_msg(msg->data);
		break;
	case ACCOUNTING_UPDATE_MSG:
		_slurm_rpc_accounting_update_msg(msg);
		slurm_free_accounting_update_msg(msg->data);
		break;
	case ACCOUNTING_FIRST_REG:
		_slurm_rpc_accounting_first_reg(msg);
		/* No body to free */
		break;
	case ACCOUNTING_REGISTER_CTLD:
		_slurm_rpc_accounting_register_ctld(msg);
		/* No body to free */
		break;
	case REQUEST_TOPO_INFO:
		_slurm_rpc_get_topo(msg);
		/* No body to free */
		break;
	case REQUEST_SPANK_ENVIRONMENT:
		_slurm_rpc_dump_spank(msg);
		slurm_free_spank_env_request_msg(msg->data);
		break;
	default:
		error("invalid RPC msg_type=%d", msg->msg_type);
		slurm_send_rc_msg(msg, EINVAL);
		break;
	}
}

/*
 * _fill_ctld_conf - make a copy of current slurm configuration
 *	this is done with locks set so the data can change at other times
 * OUT conf_ptr - place to copy configuration to
 */
void _fill_ctld_conf(slurm_ctl_conf_t * conf_ptr)
{
	slurm_ctl_conf_t *conf = slurm_conf_lock();

	memset(conf_ptr, 0, sizeof(slurm_ctl_conf_t));

	conf_ptr->last_update         = time(NULL);
	conf_ptr->accounting_storage_enforce =
		conf->accounting_storage_enforce;
	conf_ptr->accounting_storage_host =
		xstrdup(conf->accounting_storage_host);
	conf_ptr->accounting_storage_loc =
		xstrdup(conf->accounting_storage_loc);
	conf_ptr->accounting_storage_port = conf->accounting_storage_port;
	conf_ptr->accounting_storage_type =
		xstrdup(conf->accounting_storage_type);
	conf_ptr->accounting_storage_user =
		xstrdup(conf->accounting_storage_user);
	conf_ptr->accounting_storage_port = conf->accounting_storage_port;
	conf_ptr->authtype            = xstrdup(conf->authtype);

	conf_ptr->backup_addr         = xstrdup(conf->backup_addr);
	conf_ptr->backup_controller   = xstrdup(conf->backup_controller);
	conf_ptr->batch_start_timeout = conf->batch_start_timeout;
	conf_ptr->boot_time           = slurmctld_config.boot_time;

	conf_ptr->checkpoint_type     = xstrdup(conf->checkpoint_type);
	conf_ptr->cluster_name        = xstrdup(conf->cluster_name);
	conf_ptr->complete_wait       = conf->complete_wait;
	conf_ptr->control_addr        = xstrdup(conf->control_addr);
	conf_ptr->control_machine     = xstrdup(conf->control_machine);
	conf_ptr->crypto_type         = xstrdup(conf->crypto_type);

	conf_ptr->def_mem_per_cpu     = conf->def_mem_per_cpu;
	conf_ptr->debug_flags         = conf->debug_flags;
	conf_ptr->disable_root_jobs   = conf->disable_root_jobs;

	conf_ptr->enforce_part_limits = conf->enforce_part_limits;
	conf_ptr->epilog              = xstrdup(conf->epilog);
	conf_ptr->epilog_msg_time     = conf->epilog_msg_time;
	conf_ptr->epilog_slurmctld    = xstrdup(conf->epilog_slurmctld);

	conf_ptr->fast_schedule       = conf->fast_schedule;
	conf_ptr->first_job_id        = conf->first_job_id;

	conf_ptr->gres_plugins        = xstrdup(conf->gres_plugins);
	conf_ptr->group_info          = conf->group_info;

	conf_ptr->inactive_limit      = conf->inactive_limit;

	conf_ptr->hash_val            = conf->hash_val;
	conf_ptr->health_check_interval = conf->health_check_interval;
	conf_ptr->health_check_program = xstrdup(conf->health_check_program);

	conf_ptr->job_acct_gather_freq  = conf->job_acct_gather_freq;
	conf_ptr->job_acct_gather_type  = xstrdup(conf->job_acct_gather_type);

	conf_ptr->job_ckpt_dir        = xstrdup(conf->job_ckpt_dir);
	conf_ptr->job_comp_host       = xstrdup(conf->job_comp_host);
	conf_ptr->job_comp_loc        = xstrdup(conf->job_comp_loc);
	conf_ptr->job_comp_port       = conf->job_comp_port;
	conf_ptr->job_comp_type       = xstrdup(conf->job_comp_type);
	conf_ptr->job_comp_user       = xstrdup(conf->job_comp_user);

	conf_ptr->job_credential_private_key =
		xstrdup(conf->job_credential_private_key);
	conf_ptr->job_credential_public_certificate =
		xstrdup(conf->job_credential_public_certificate);
	conf_ptr->job_file_append     = conf->job_file_append;
	conf_ptr->job_requeue         = conf->job_requeue;
	conf_ptr->job_submit_plugins  = xstrdup(conf->job_submit_plugins);

	conf_ptr->get_env_timeout     = conf->get_env_timeout;

	conf_ptr->kill_wait           = conf->kill_wait;
	conf_ptr->kill_on_bad_exit    = conf->kill_on_bad_exit;

	conf_ptr->licenses            = xstrdup(conf->licenses);

	conf_ptr->mail_prog           = xstrdup(conf->mail_prog);
	conf_ptr->max_job_cnt         = conf->max_job_cnt;
	conf_ptr->max_job_id          = conf->max_job_id;
	conf_ptr->max_mem_per_cpu     = conf->max_mem_per_cpu;
	conf_ptr->max_step_cnt        = conf->max_step_cnt;
	conf_ptr->max_tasks_per_node  = conf->max_tasks_per_node;
	conf_ptr->min_job_age         = conf->min_job_age;
	conf_ptr->mpi_default         = xstrdup(conf->mpi_default);
	conf_ptr->mpi_params          = xstrdup(conf->mpi_params);
	conf_ptr->msg_timeout         = conf->msg_timeout;

	conf_ptr->next_job_id         = get_next_job_id();
	conf_ptr->node_prefix         = xstrdup(conf->node_prefix);

	conf_ptr->over_time_limit     = conf->over_time_limit;

	conf_ptr->plugindir           = xstrdup(conf->plugindir);
	conf_ptr->plugstack           = xstrdup(conf->plugstack);

	conf_ptr->preempt_mode        = conf->preempt_mode;
	conf_ptr->preempt_type        = xstrdup(conf->preempt_type);
	conf_ptr->priority_decay_hl   = conf->priority_decay_hl;
	conf_ptr->priority_calc_period = conf->priority_calc_period;
	conf_ptr->priority_favor_small= conf->priority_favor_small;
	conf_ptr->priority_max_age    = conf->priority_max_age;
	conf_ptr->priority_reset_period = conf->priority_reset_period;
	conf_ptr->priority_type       = xstrdup(conf->priority_type);
	conf_ptr->priority_weight_age = conf->priority_weight_age;
	conf_ptr->priority_weight_fs  = conf->priority_weight_fs;
	conf_ptr->priority_weight_js  = conf->priority_weight_js;
	conf_ptr->priority_weight_part= conf->priority_weight_part;
	conf_ptr->priority_weight_qos = conf->priority_weight_qos;

	conf_ptr->private_data        = conf->private_data;
	conf_ptr->proctrack_type      = xstrdup(conf->proctrack_type);
	conf_ptr->prolog              = xstrdup(conf->prolog);
	conf_ptr->prolog_slurmctld    = xstrdup(conf->prolog_slurmctld);
	conf_ptr->propagate_prio_process =
		slurmctld_conf.propagate_prio_process;
	conf_ptr->propagate_rlimits   = xstrdup(conf->propagate_rlimits);
	conf_ptr->propagate_rlimits_except = xstrdup(conf->
						     propagate_rlimits_except);

	conf_ptr->resume_program      = xstrdup(conf->resume_program);
	conf_ptr->resume_rate         = conf->resume_rate;
	conf_ptr->resume_timeout      = conf->resume_timeout;
	conf_ptr->resv_over_run       = conf->resv_over_run;
	conf_ptr->ret2service         = conf->ret2service;

	conf_ptr->salloc_default_command = xstrdup(conf->
						   salloc_default_command);
	if (conf->sched_params)
		conf_ptr->sched_params = xstrdup(conf->sched_params);
	else
		conf_ptr->sched_params = slurm_sched_p_get_conf();
	conf_ptr->schedport           = conf->schedport;
	conf_ptr->schedrootfltr       = conf->schedrootfltr;
	conf_ptr->sched_logfile       = xstrdup(conf->sched_logfile);
	conf_ptr->sched_log_level     = conf->sched_log_level;
	conf_ptr->sched_time_slice    = conf->sched_time_slice;
	conf_ptr->schedtype           = xstrdup(conf->schedtype);
	conf_ptr->select_type         = xstrdup(conf->select_type);
	select_g_get_info_from_plugin(SELECT_CONFIG_INFO, NULL,
				      &conf_ptr->select_conf_key_pairs);

	conf_ptr->select_type_param   = conf->select_type_param;
	conf_ptr->slurm_user_id       = conf->slurm_user_id;
	conf_ptr->slurm_user_name     = xstrdup(conf->slurm_user_name);
	conf_ptr->slurmctld_debug     = conf->slurmctld_debug;
	conf_ptr->slurmctld_logfile   = xstrdup(conf->slurmctld_logfile);
	conf_ptr->slurmctld_pidfile   = xstrdup(conf->slurmctld_pidfile);
	conf_ptr->slurmctld_port      = conf->slurmctld_port;
	conf_ptr->slurmctld_port_count = conf->slurmctld_port_count;
	conf_ptr->slurmctld_timeout   = conf->slurmctld_timeout;
	conf_ptr->slurmd_debug        = conf->slurmd_debug;
	conf_ptr->slurmd_logfile      = xstrdup(conf->slurmd_logfile);
	conf_ptr->slurmd_pidfile      = xstrdup(conf->slurmd_pidfile);
	conf_ptr->slurmd_port         = conf->slurmd_port;
	conf_ptr->slurmd_spooldir     = xstrdup(conf->slurmd_spooldir);
	conf_ptr->slurmd_timeout      = conf->slurmd_timeout;
	conf_ptr->slurmd_user_id      = conf->slurmd_user_id;
	conf_ptr->slurmd_user_name    = xstrdup(conf->slurmd_user_name);
	conf_ptr->slurm_conf          = xstrdup(conf->slurm_conf);
	conf_ptr->srun_prolog         = xstrdup(conf->srun_prolog);
	conf_ptr->srun_epilog         = xstrdup(conf->srun_epilog);
	conf_ptr->state_save_location = xstrdup(conf->state_save_location);
	conf_ptr->suspend_exc_nodes   = xstrdup(conf->suspend_exc_nodes);
	conf_ptr->suspend_exc_parts   = xstrdup(conf->suspend_exc_parts);
	conf_ptr->suspend_program     = xstrdup(conf->suspend_program);
	conf_ptr->suspend_rate        = conf->suspend_rate;
	conf_ptr->suspend_time        = conf->suspend_time;
	conf_ptr->suspend_timeout     = conf->suspend_timeout;
	conf_ptr->switch_type         = xstrdup(conf->switch_type);

	conf_ptr->task_epilog         = xstrdup(conf->task_epilog);
	conf_ptr->task_prolog         = xstrdup(conf->task_prolog);
	conf_ptr->task_plugin         = xstrdup(conf->task_plugin);
	conf_ptr->task_plugin_param   = conf->task_plugin_param;
	conf_ptr->tmp_fs              = xstrdup(conf->tmp_fs);
	conf_ptr->topology_plugin     = xstrdup(conf->topology_plugin);
	conf_ptr->track_wckey         = conf->track_wckey;
	conf_ptr->tree_width          = conf->tree_width;

	conf_ptr->wait_time           = conf->wait_time;

	conf_ptr->use_pam             = conf->use_pam;
	conf_ptr->unkillable_program  = xstrdup(conf->unkillable_program);
	conf_ptr->unkillable_timeout  = conf->unkillable_timeout;
	conf_ptr->version             = xstrdup(SLURM_VERSION_STRING);
	conf_ptr->vsize_factor        = conf->vsize_factor;

	slurm_conf_unlock();
	return;
}

/*
 * validate_slurm_user - validate that the uid is authorized to see
 *      privileged data (either user root or SlurmUser)
 * IN uid - user to validate
 * RET true if permitted to run, false otherwise
 */
extern bool validate_slurm_user(uid_t uid)
{
	if ((uid == 0) || (uid == getuid()))
		return true;
	else
		return false;
}

/*
 * validate_super_user - validate that the uid is authorized at the
 *      root, SlurmUser, or SLURMDB_ADMIN_SUPER_USER level
 * IN uid - user to validate
 * RET true if permitted to run, false otherwise
 */
extern bool validate_super_user(uid_t uid)
{
	if ((uid == 0) || (uid == getuid()) ||
	    assoc_mgr_get_admin_level(acct_db_conn, uid) >=
	    SLURMDB_ADMIN_SUPER_USER)
		return true;
	else
		return false;
}

/*
 * validate_operator - validate that the uid is authorized at the
 *      root, SlurmUser, or SLURMDB_ADMIN_OPERATOR level
 * IN uid - user to validate
 * RET true if permitted to run, false otherwise
 */
extern bool validate_operator(uid_t uid)
{
	if ((uid == 0) || (uid == getuid()) ||
	    assoc_mgr_get_admin_level(acct_db_conn, uid) >=
	    SLURMDB_ADMIN_OPERATOR)
		return true;
	else
		return false;
}

/* _kill_job_on_msg_fail - The request to create a job record successed,
 *	but the reply message to srun failed. We kill the job to avoid
 *	leaving it orphaned */
static void _kill_job_on_msg_fail(uint32_t job_id)
{
	/* Locks: Write job, write node */
	slurmctld_lock_t job_write_lock = {
		NO_LOCK, WRITE_LOCK, WRITE_LOCK, NO_LOCK };

	error("Job allocate response msg send failure, killing JobId=%u",
	      job_id);
	lock_slurmctld(job_write_lock);
	job_complete(job_id, 0, false, false, 0);
	unlock_slurmctld(job_write_lock);
}

/* create a credential for a given job step, return error code */
static int _make_step_cred(struct step_record *step_ptr,
			   slurm_cred_t **slurm_cred)
{
	slurm_cred_arg_t cred_arg;
	struct job_record* job_ptr = step_ptr->job_ptr;
	job_resources_t *job_resrcs_ptr = job_ptr->job_resrcs;

	xassert(job_resrcs_ptr && job_resrcs_ptr->cpus);

	memset(&cred_arg, 0, sizeof(slurm_cred_arg_t));

	cred_arg.jobid    = job_ptr->job_id;
	cred_arg.stepid   = step_ptr->step_id;
	cred_arg.uid      = job_ptr->user_id;

	cred_arg.job_core_bitmap = job_resrcs_ptr->core_bitmap;
	cred_arg.job_hostlist    = job_resrcs_ptr->nodes;
	cred_arg.job_mem_limit   = job_ptr->details->pn_min_memory;
	cred_arg.job_nhosts      = job_resrcs_ptr->nhosts;
	cred_arg.job_gres_list   = job_ptr->gres_list;
	cred_arg.step_gres_list  = step_ptr->gres_list;

	cred_arg.step_core_bitmap = step_ptr->core_bitmap_job;
#ifdef HAVE_FRONT_END
	xassert(job_ptr->batch_host);
	cred_arg.step_hostlist   = job_ptr->batch_host;
#else
	cred_arg.step_hostlist   = step_ptr->step_layout->node_list;
#endif
	if (step_ptr->mem_per_cpu)
		cred_arg.step_mem_limit  = step_ptr->mem_per_cpu | MEM_PER_CPU;

	cred_arg.cores_per_socket    = job_resrcs_ptr->cores_per_socket;
	cred_arg.sockets_per_node    = job_resrcs_ptr->sockets_per_node;
	cred_arg.sock_core_rep_count = job_resrcs_ptr->sock_core_rep_count;

	*slurm_cred = slurm_cred_create(slurmctld_config.cred_ctx, &cred_arg);
	if (*slurm_cred == NULL) {
		error("slurm_cred_create error");
		return ESLURM_INVALID_JOB_CREDENTIAL;
	}

	return SLURM_SUCCESS;
}

/* _slurm_rpc_allocate_resources:  process RPC to allocate resources for
 *	a job */
static void _slurm_rpc_allocate_resources(slurm_msg_t * msg)
{
	/* init */
	int error_code = SLURM_SUCCESS;
	slurm_msg_t response_msg;
	DEF_TIMERS;
	job_desc_msg_t *job_desc_msg = (job_desc_msg_t *) msg->data;
	resource_allocation_response_msg_t alloc_msg;
	/* Locks: Read config, write job, write node, read partition */
	slurmctld_lock_t job_write_lock = {
		READ_LOCK, WRITE_LOCK, WRITE_LOCK, READ_LOCK };
	uid_t uid = g_slurm_auth_get_uid(msg->auth_cred, NULL);
	int immediate = job_desc_msg->immediate;
	bool do_unlock = false;
	bool job_waiting = false;
	struct job_record *job_ptr;
	uint16_t port;	/* dummy value */
	slurm_addr_t resp_addr;

	START_TIMER;
	if ((uid != job_desc_msg->user_id) && (!validate_slurm_user(uid))) {
		error_code = ESLURM_USER_ID_MISSING;
		error("Security violation, RESOURCE_ALLOCATE from uid=%d",
		      uid);
	}
	debug2("sched: Processing RPC: REQUEST_RESOURCE_ALLOCATION from uid=%d",
	       uid);

	/* do RPC call */
	if ((job_desc_msg->alloc_node == NULL) ||
	    (job_desc_msg->alloc_node[0] == '\0')) {
		error_code = ESLURM_INVALID_NODE_NAME;
		error("REQUEST_RESOURCE_ALLOCATE lacks alloc_node from uid=%d",
		      uid);
	}
#if HAVE_CRAY
	/*
<<<<<<< HEAD
	 * We are using the alloc_sid as unique identifier to confirm the ALPS
	 * reservation. ALPS will refuse any attempt to create a second session
	 * with the same identifier, hence sessions may not be nested.
=======
	 * Catch attempts to nest salloc sessions. It is not possible to use an
	 * ALPS session which has the same alloc_sid, it fails even if PAGG
	 * container IDs are used.
>>>>>>> 50449e17
	 */
	if (allocated_session_in_use(job_desc_msg)) {
		error_code = ESLURM_RESERVATION_BUSY;
		error("attempt to nest ALPS allocation on %s:%d by uid=%d",
			job_desc_msg->alloc_node, job_desc_msg->alloc_sid, uid);
	}
#endif
	slurm_get_peer_addr(msg->conn_fd, &resp_addr);
	job_desc_msg->resp_host = xmalloc(16);
	slurm_get_ip_str(&resp_addr, &port, job_desc_msg->resp_host, 16);
	dump_job_desc(job_desc_msg);
	if (error_code == SLURM_SUCCESS) {
		do_unlock = true;
		lock_slurmctld(job_write_lock);

		error_code = job_allocate(job_desc_msg, immediate,
					  false, NULL,
					  true, uid, &job_ptr);
		/* unlock after finished using the job structure data */
		END_TIMER2("_slurm_rpc_allocate_resources");
	}

	/* return result */
	if ((error_code == ESLURM_REQUESTED_PART_CONFIG_UNAVAILABLE) ||
	    (error_code == ESLURM_RESERVATION_NOT_USABLE) ||
	    (error_code == ESLURM_QOS_THRES) ||
	    (error_code == ESLURM_NODE_NOT_AVAIL) ||
	    (error_code == ESLURM_JOB_HELD))
		job_waiting = true;

	if ((error_code == SLURM_SUCCESS) ||
	    ((immediate == 0) && job_waiting)) {
		xassert(job_ptr);
		info("sched: _slurm_rpc_allocate_resources JobId=%u "
		     "NodeList=%s %s",job_ptr->job_id,
		     job_ptr->nodes, TIME_STR);

		/* send job_ID and node_name_ptr */
		if (job_ptr->job_resrcs && job_ptr->job_resrcs->cpu_array_cnt) {
			alloc_msg.num_cpu_groups = job_ptr->job_resrcs->
				cpu_array_cnt;
			alloc_msg.cpu_count_reps = xmalloc(sizeof(uint32_t) *
							   job_ptr->job_resrcs->
							   cpu_array_cnt);
			memcpy(alloc_msg.cpu_count_reps,
			       job_ptr->job_resrcs->cpu_array_reps,
			       (sizeof(uint32_t) * job_ptr->job_resrcs->
				cpu_array_cnt));
			alloc_msg.cpus_per_node  = xmalloc(sizeof(uint16_t) *
							   job_ptr->job_resrcs->
							   cpu_array_cnt);
			memcpy(alloc_msg.cpus_per_node,
			       job_ptr->job_resrcs->cpu_array_value,
			       (sizeof(uint16_t) * job_ptr->job_resrcs->
				cpu_array_cnt));
		} else {
			alloc_msg.num_cpu_groups = 0;
			alloc_msg.cpu_count_reps = NULL;
			alloc_msg.cpus_per_node  = NULL;
		}
		alloc_msg.error_code     = error_code;
		alloc_msg.job_id         = job_ptr->job_id;
		alloc_msg.node_cnt       = job_ptr->node_cnt;
		alloc_msg.node_list      = xstrdup(job_ptr->nodes);
		alloc_msg.select_jobinfo =
			select_g_select_jobinfo_copy(job_ptr->select_jobinfo);
		unlock_slurmctld(job_write_lock);

		slurm_msg_t_init(&response_msg);
		response_msg.flags = msg->flags;
		response_msg.msg_type = RESPONSE_RESOURCE_ALLOCATION;
		response_msg.data = &alloc_msg;

		if (slurm_send_node_msg(msg->conn_fd, &response_msg) < 0)
			_kill_job_on_msg_fail(job_ptr->job_id);
		xfree(alloc_msg.cpu_count_reps);
		xfree(alloc_msg.cpus_per_node);
		xfree(alloc_msg.node_list);
		select_g_select_jobinfo_free(alloc_msg.select_jobinfo);
		schedule_job_save();	/* has own locks */
		schedule_node_save();	/* has own locks */
	} else {	/* allocate error */
		if (do_unlock)
			unlock_slurmctld(job_write_lock);
		info("_slurm_rpc_allocate_resources: %s ",
		     slurm_strerror(error_code));
		slurm_send_rc_msg(msg, error_code);
	}
}

/* _slurm_rpc_dump_conf - process RPC for Slurm configuration information */
static void _slurm_rpc_dump_conf(slurm_msg_t * msg)
{
	DEF_TIMERS;
	slurm_msg_t response_msg;
	last_update_msg_t *last_time_msg = (last_update_msg_t *) msg->data;
	slurm_ctl_conf_info_msg_t config_tbl;
	/* Locks: Read config, partition*/
	slurmctld_lock_t config_read_lock = {
		READ_LOCK, NO_LOCK, NO_LOCK, READ_LOCK };
	uid_t uid = g_slurm_auth_get_uid(msg->auth_cred, NULL);

	START_TIMER;
	debug2("Processing RPC: REQUEST_BUILD_INFO from uid=%d",
	       uid);
	lock_slurmctld(config_read_lock);

	/* check to see if configuration data has changed */
	if ((last_time_msg->last_update - 1) >= slurmctld_conf.last_update) {
		unlock_slurmctld(config_read_lock);
		debug2("_slurm_rpc_dump_conf, no change");
		slurm_send_rc_msg(msg, SLURM_NO_CHANGE_IN_DATA);
	} else {
		_fill_ctld_conf(&config_tbl);
		unlock_slurmctld(config_read_lock);
		END_TIMER2("_slurm_rpc_dump_conf");

		/* init response_msg structure */
		slurm_msg_t_init(&response_msg);
		response_msg.flags = msg->flags;
		response_msg.protocol_version = msg->protocol_version;
		response_msg.address = msg->address;
		response_msg.msg_type = RESPONSE_BUILD_INFO;
		response_msg.data = &config_tbl;

		/* send message */
		slurm_send_node_msg(msg->conn_fd, &response_msg);
		free_slurm_conf(&config_tbl, false);
	}
}

/* _slurm_rpc_dump_jobs - process RPC for job state information */
static void _slurm_rpc_dump_jobs(slurm_msg_t * msg)
{
	DEF_TIMERS;
	char *dump;
	int dump_size;
	slurm_msg_t response_msg;
	job_info_request_msg_t *job_info_request_msg =
		(job_info_request_msg_t *) msg->data;
	/* Locks: Read config job, write node (for hiding) */
	slurmctld_lock_t job_read_lock = {
		READ_LOCK, READ_LOCK, NO_LOCK, WRITE_LOCK };
	uid_t uid = g_slurm_auth_get_uid(msg->auth_cred, NULL);

	START_TIMER;
	debug3("Processing RPC: REQUEST_JOB_INFO from uid=%d", uid);
	lock_slurmctld(job_read_lock);

	if ((job_info_request_msg->last_update - 1) >= last_job_update) {
		unlock_slurmctld(job_read_lock);
		debug3("_slurm_rpc_dump_jobs, no change");
		slurm_send_rc_msg(msg, SLURM_NO_CHANGE_IN_DATA);
	} else {
		pack_all_jobs(&dump, &dump_size,
			      job_info_request_msg->show_flags,
			      g_slurm_auth_get_uid(msg->auth_cred, NULL),
			      msg->protocol_version);
		unlock_slurmctld(job_read_lock);
		END_TIMER2("_slurm_rpc_dump_jobs");
/* 		info("_slurm_rpc_dump_jobs, size=%d %s", */
/* 		     dump_size, TIME_STR); */

		/* init response_msg structure */
		slurm_msg_t_init(&response_msg);
		response_msg.flags = msg->flags;
		response_msg.protocol_version = msg->protocol_version;
		response_msg.address = msg->address;
		response_msg.msg_type = RESPONSE_JOB_INFO;
		response_msg.data = dump;
		response_msg.data_size = dump_size;

		/* send message */
		slurm_send_node_msg(msg->conn_fd, &response_msg);
		xfree(dump);
	}
}

/* _slurm_rpc_dump_job_single - process RPC for one job's state information */
static void _slurm_rpc_dump_job_single(slurm_msg_t * msg)
{
	DEF_TIMERS;
	char *dump = NULL;
	int dump_size, rc;
	slurm_msg_t response_msg;
	job_id_msg_t *job_id_msg = (job_id_msg_t *) msg->data;
	/* Locks: Read config job, write node (for hiding) */
	slurmctld_lock_t job_read_lock = {
		READ_LOCK, READ_LOCK, NO_LOCK, WRITE_LOCK };
	uid_t uid = g_slurm_auth_get_uid(msg->auth_cred, NULL);

	START_TIMER;
	debug3("Processing RPC: REQUEST_JOB_INFO_SINGLE from uid=%d", uid);
	lock_slurmctld(job_read_lock);

	rc = pack_one_job(&dump, &dump_size, job_id_msg->job_id,
			  job_id_msg->show_flags,
			  g_slurm_auth_get_uid(msg->auth_cred, NULL),
			  msg->protocol_version);
	unlock_slurmctld(job_read_lock);
	END_TIMER2("_slurm_rpc_dump_job_single");
/* 	info("_slurm_rpc_dump_job_single, size=%d %s",dump_size, TIME_STR); */

	/* init response_msg structure */
	if (rc != SLURM_SUCCESS) {
		slurm_send_rc_msg(msg, rc);
	} else {
		slurm_msg_t_init(&response_msg);
		response_msg.flags = msg->flags;
		response_msg.protocol_version = msg->protocol_version;
		response_msg.address = msg->address;
		response_msg.msg_type = RESPONSE_JOB_INFO;
		response_msg.data = dump;
		response_msg.data_size = dump_size;
		slurm_send_node_msg(msg->conn_fd, &response_msg);
	}
	xfree(dump);
}

static void  _slurm_rpc_get_shares(slurm_msg_t *msg)
{
	DEF_TIMERS;
	shares_request_msg_t *req_msg = (shares_request_msg_t *) msg->data;
	shares_response_msg_t resp_msg;
	slurm_msg_t response_msg;

	uid_t uid = g_slurm_auth_get_uid(msg->auth_cred, NULL);

	START_TIMER;
	debug2("Processing RPC: REQUEST_SHARE_INFO from uid=%d", uid);
	resp_msg.assoc_shares_list = assoc_mgr_get_shares(acct_db_conn,
							  uid,
							  req_msg->acct_list,
							  req_msg->user_list);
	slurm_msg_t_init(&response_msg);
	response_msg.flags = msg->flags;
	response_msg.protocol_version = msg->protocol_version;
	response_msg.address  = msg->address;
	response_msg.msg_type = RESPONSE_SHARE_INFO;
	response_msg.data     = &resp_msg;
	slurm_send_node_msg(msg->conn_fd, &response_msg);
	if(resp_msg.assoc_shares_list)
		list_destroy(resp_msg.assoc_shares_list);
	END_TIMER2("_slurm_rpc_get_share");
	debug2("_slurm_rpc_get_shares %s", TIME_STR);
}

static void  _slurm_rpc_get_priority_factors(slurm_msg_t *msg)
{
	DEF_TIMERS;
	priority_factors_request_msg_t *req_msg =
		(priority_factors_request_msg_t *) msg->data;
	priority_factors_response_msg_t resp_msg;
	slurm_msg_t response_msg;

	uid_t uid = g_slurm_auth_get_uid(msg->auth_cred, NULL);

	START_TIMER;
	debug2("Processing RPC: REQUEST_PRIORITY_FACTORS from uid=%d", uid);
	resp_msg.priority_factors_list = priority_g_get_priority_factors_list(
		req_msg);
	slurm_msg_t_init(&response_msg);
	response_msg.flags = msg->flags;
	response_msg.protocol_version = msg->protocol_version;
	response_msg.address  = msg->address;
	response_msg.msg_type = RESPONSE_PRIORITY_FACTORS;
	response_msg.data     = &resp_msg;
	slurm_send_node_msg(msg->conn_fd, &response_msg);
	if(resp_msg.priority_factors_list)
		list_destroy(resp_msg.priority_factors_list);
	END_TIMER2("_slurm_rpc_get_priority_factors");
	debug2("_slurm_rpc_get_priority_factors %s", TIME_STR);
}

/* _slurm_rpc_end_time - Process RPC for job end time */
static void _slurm_rpc_end_time(slurm_msg_t * msg)
{
	DEF_TIMERS;
	job_alloc_info_msg_t *time_req_msg =
		(job_alloc_info_msg_t *) msg->data;
	srun_timeout_msg_t timeout_msg;
	slurm_msg_t response_msg;
	int rc;
	/* Locks: Read job */
	slurmctld_lock_t job_read_lock = {
		NO_LOCK, READ_LOCK, NO_LOCK, NO_LOCK };
	uid_t uid = g_slurm_auth_get_uid(msg->auth_cred, NULL);

	START_TIMER;
	debug2("Processing RPC: REQUEST_JOB_END_TIME from uid=%d", uid);
	lock_slurmctld(job_read_lock);
	rc = job_end_time(time_req_msg, &timeout_msg);
	unlock_slurmctld(job_read_lock);
	END_TIMER2("_slurm_rpc_end_time");

	if (rc != SLURM_SUCCESS) {
		slurm_send_rc_msg(msg, rc);
	} else {
		slurm_msg_t_init(&response_msg);
		response_msg.flags = msg->flags;
		response_msg.protocol_version = msg->protocol_version;
		response_msg.address  = msg->address;
		response_msg.msg_type = SRUN_TIMEOUT;
		response_msg.data     = &timeout_msg;
		slurm_send_node_msg(msg->conn_fd, &response_msg);
	}
	debug2("_slurm_rpc_end_time jobid=%u %s",
	       time_req_msg->job_id, TIME_STR);
}

/* _slurm_rpc_dump_front_end - process RPC for front_end state information */
static void _slurm_rpc_dump_front_end(slurm_msg_t * msg)
{
	DEF_TIMERS;
	char *dump = NULL;
	int dump_size = 0;
	slurm_msg_t response_msg;
	front_end_info_request_msg_t *front_end_req_msg =
		(front_end_info_request_msg_t *) msg->data;
	/* Locks: Read config, read node */
	slurmctld_lock_t node_read_lock = {
		READ_LOCK, NO_LOCK, NO_LOCK, READ_LOCK };
	uid_t uid = g_slurm_auth_get_uid(msg->auth_cred, NULL);

	START_TIMER;
	debug3("Processing RPC: REQUEST_FRONT_END_INFO from uid=%d", uid);
	lock_slurmctld(node_read_lock);

	if ((front_end_req_msg->last_update - 1) >= last_front_end_update) {
		unlock_slurmctld(node_read_lock);
		debug3("_slurm_rpc_dump_front_end, no change");
		slurm_send_rc_msg(msg, SLURM_NO_CHANGE_IN_DATA);
	} else {
		pack_all_front_end(&dump, &dump_size, uid,
				   msg->protocol_version);
		unlock_slurmctld(node_read_lock);
		END_TIMER2("_slurm_rpc_dump_front_end");
		debug2("_slurm_rpc_dump_front_end, size=%d %s",
		       dump_size, TIME_STR);

		/* init response_msg structure */
		slurm_msg_t_init(&response_msg);
		response_msg.flags = msg->flags;
		response_msg.protocol_version = msg->protocol_version;
		response_msg.address = msg->address;
		response_msg.msg_type = RESPONSE_FRONT_END_INFO;
		response_msg.data = dump;
		response_msg.data_size = dump_size;

		/* send message */
		slurm_send_node_msg(msg->conn_fd, &response_msg);
		xfree(dump);
	}
}

/* _slurm_rpc_dump_nodes - process RPC for node state information */
static void _slurm_rpc_dump_nodes(slurm_msg_t * msg)
{
	DEF_TIMERS;
	char *dump;
	int dump_size;
	slurm_msg_t response_msg;
	node_info_request_msg_t *node_req_msg =
		(node_info_request_msg_t *) msg->data;
	/* Locks: Read config, write node (reset allocated CPU count in some
	 * select plugins) */
	slurmctld_lock_t node_write_lock = {
		READ_LOCK, NO_LOCK, WRITE_LOCK, NO_LOCK };
	uid_t uid = g_slurm_auth_get_uid(msg->auth_cred, NULL);

	START_TIMER;
	debug3("Processing RPC: REQUEST_NODE_INFO from uid=%d", uid);
	lock_slurmctld(node_write_lock);

	if ((slurmctld_conf.private_data & PRIVATE_DATA_NODES) &&
	    (!validate_operator(uid))) {
		unlock_slurmctld(node_write_lock);
		error("Security violation, REQUEST_NODE_INFO RPC from uid=%d",
		      uid);
		slurm_send_rc_msg(msg, ESLURM_ACCESS_DENIED);
		return;
	}

	select_g_select_nodeinfo_set_all(node_req_msg->last_update - 1);

	if ((node_req_msg->last_update - 1) >= last_node_update) {
		unlock_slurmctld(node_write_lock);
		debug3("_slurm_rpc_dump_nodes, no change");
		slurm_send_rc_msg(msg, SLURM_NO_CHANGE_IN_DATA);
	} else {

		pack_all_node(&dump, &dump_size, node_req_msg->show_flags,
			      uid, msg->protocol_version);
		unlock_slurmctld(node_write_lock);
		END_TIMER2("_slurm_rpc_dump_nodes");
		debug3("_slurm_rpc_dump_nodes, size=%d %s",
		       dump_size, TIME_STR);

		/* init response_msg structure */
		slurm_msg_t_init(&response_msg);
		response_msg.flags = msg->flags;
		response_msg.protocol_version = msg->protocol_version;
		response_msg.address = msg->address;
		response_msg.msg_type = RESPONSE_NODE_INFO;
		response_msg.data = dump;
		response_msg.data_size = dump_size;

		/* send message */
		slurm_send_node_msg(msg->conn_fd, &response_msg);
		xfree(dump);
	}
}

/* _slurm_rpc_dump_partitions - process RPC for partition state information */
static void _slurm_rpc_dump_partitions(slurm_msg_t * msg)
{
	DEF_TIMERS;
	char *dump;
	int dump_size;
	slurm_msg_t response_msg;
	part_info_request_msg_t  *part_req_msg;

	/* Locks: Read configuration and partition */
	slurmctld_lock_t part_read_lock = {
		READ_LOCK, NO_LOCK, NO_LOCK, READ_LOCK };
	uid_t uid = g_slurm_auth_get_uid(msg->auth_cred, NULL);

	START_TIMER;
	debug2("Processing RPC: REQUEST_PARTITION_INFO uid=%d", uid);
	part_req_msg = (part_info_request_msg_t  *) msg->data;
	lock_slurmctld(part_read_lock);

	if ((slurmctld_conf.private_data & PRIVATE_DATA_PARTITIONS) &&
	    !validate_operator(uid)) {
		unlock_slurmctld(part_read_lock);
		debug2("Security violation, PARTITION_INFO RPC from uid=%d",
		       uid);
		slurm_send_rc_msg(msg, ESLURM_ACCESS_DENIED);
	} else if ((part_req_msg->last_update - 1) >= last_part_update) {
		unlock_slurmctld(part_read_lock);
		debug2("_slurm_rpc_dump_partitions, no change");
		slurm_send_rc_msg(msg, SLURM_NO_CHANGE_IN_DATA);
	} else {
		pack_all_part(&dump, &dump_size, part_req_msg->show_flags,
			      uid, msg->protocol_version);
		unlock_slurmctld(part_read_lock);
		END_TIMER2("_slurm_rpc_dump_partitions");
		debug2("_slurm_rpc_dump_partitions, size=%d %s",
		       dump_size, TIME_STR);

		/* init response_msg structure */
		slurm_msg_t_init(&response_msg);
		response_msg.flags = msg->flags;
		response_msg.protocol_version = msg->protocol_version;
		response_msg.address = msg->address;
		response_msg.msg_type = RESPONSE_PARTITION_INFO;
		response_msg.data = dump;
		response_msg.data_size = dump_size;

		/* send message */
		slurm_send_node_msg(msg->conn_fd, &response_msg);
		xfree(dump);
	}
}

/* _slurm_rpc_epilog_complete - process RPC noting the completion of
 * the epilog denoting the completion of a job it its entirety */
static void  _slurm_rpc_epilog_complete(slurm_msg_t * msg)
{
	DEF_TIMERS;
	/* Locks: Read configuration, write job, write node */
	slurmctld_lock_t job_write_lock = {
		READ_LOCK, WRITE_LOCK, WRITE_LOCK, NO_LOCK };
	uid_t uid = g_slurm_auth_get_uid(msg->auth_cred, NULL);
	epilog_complete_msg_t *epilog_msg =
		(epilog_complete_msg_t *) msg->data;
	bool run_scheduler = false;

	START_TIMER;
	debug2("Processing RPC: MESSAGE_EPILOG_COMPLETE uid=%d", uid);
	lock_slurmctld(job_write_lock);
	if (!validate_slurm_user(uid)) {
		unlock_slurmctld(job_write_lock);
		error("Security violation, EPILOG_COMPLETE RPC from uid=%d",
		      uid);
		return;
	}

	if (job_epilog_complete(epilog_msg->job_id, epilog_msg->node_name,
				epilog_msg->return_code))
		run_scheduler = true;
	unlock_slurmctld(job_write_lock);
	END_TIMER2("_slurm_rpc_epilog_complete");

	if (epilog_msg->return_code)
		error("_slurm_rpc_epilog_complete JobId=%u Node=%s Err=%s %s",
		      epilog_msg->job_id, epilog_msg->node_name,
		      slurm_strerror(epilog_msg->return_code), TIME_STR);
	else
		debug2("_slurm_rpc_epilog_complete JobId=%u Node=%s %s",
		       epilog_msg->job_id, epilog_msg->node_name,
		       TIME_STR);

	/* Functions below provide their own locking */
	if (run_scheduler) {
		(void) schedule(0);
		schedule_node_save();
		schedule_job_save();
	}

	/* NOTE: RPC has no response */
}

/* _slurm_rpc_job_step_kill - process RPC to cancel an entire job or
 * an individual job step */
static void _slurm_rpc_job_step_kill(slurm_msg_t * msg)
{
	/* init */
	int error_code = SLURM_SUCCESS;
	DEF_TIMERS;
	job_step_kill_msg_t *job_step_kill_msg =
		(job_step_kill_msg_t *) msg->data;
	/* Locks: Read config, write job, write node */
	slurmctld_lock_t job_write_lock = {
		READ_LOCK, WRITE_LOCK, WRITE_LOCK, NO_LOCK };
	uid_t uid = g_slurm_auth_get_uid(msg->auth_cred, NULL);

	START_TIMER;
	debug2("Processing RPC: REQUEST_CANCEL_JOB_STEP uid=%d", uid);
	lock_slurmctld(job_write_lock);

	/* do RPC call */
	if (job_step_kill_msg->job_step_id == SLURM_BATCH_SCRIPT) {
		/* NOTE: SLURM_BATCH_SCRIPT == NO_VAL */
		error_code = job_signal(job_step_kill_msg->job_id,
					job_step_kill_msg->signal,
					job_step_kill_msg->batch_flag, uid,
					false);
		unlock_slurmctld(job_write_lock);
		END_TIMER2("_slurm_rpc_job_step_kill");

		/* return result */
		if (error_code) {
			info("Signal %u JobId=%u by UID=%u: %s",
			     job_step_kill_msg->signal,
			     job_step_kill_msg->job_id, uid,
			     slurm_strerror(error_code));
			slurm_send_rc_msg(msg, error_code);
		} else {
			if (job_step_kill_msg->signal == SIGKILL) {
				info("sched: Cancel of JobId=%u by UID=%u, %s",
				     job_step_kill_msg->job_id, uid, TIME_STR);
			} else {
				info("Signal %u of JobId=%u by UID=%u, %s",
				     job_step_kill_msg->signal,
				     job_step_kill_msg->job_id, uid, TIME_STR);
			}
			slurm_send_rc_msg(msg, SLURM_SUCCESS);

			/* Below function provides its own locking */
			schedule_job_save();
		}
	} else {
		error_code = job_step_signal(job_step_kill_msg->job_id,
					     job_step_kill_msg->job_step_id,
					     job_step_kill_msg->signal,
					     uid);
		unlock_slurmctld(job_write_lock);
		END_TIMER2("_slurm_rpc_job_step_kill");

		/* return result */
		if (error_code) {
			info("Signal %u of StepId=%u.%u by UID=%u: %s",
			     job_step_kill_msg->signal,
			     job_step_kill_msg->job_id,
			     job_step_kill_msg->job_step_id, uid,
			     slurm_strerror(error_code));
			slurm_send_rc_msg(msg, error_code);
		} else {
			if (job_step_kill_msg->signal == SIGKILL) {
				info("sched: Cancel of StepId=%u.%u by "
				     "UID=%u %s",
				     job_step_kill_msg->job_id,
				     job_step_kill_msg->job_step_id, uid,
				     TIME_STR);
			} else {
				info("Signal %u of StepId=%u.%u by UID=%u %s",
				     job_step_kill_msg->signal,
				     job_step_kill_msg->job_id,
				     job_step_kill_msg->job_step_id, uid,
				     TIME_STR);
			}
			slurm_send_rc_msg(msg, SLURM_SUCCESS);

			/* Below function provides its own locking */
			schedule_job_save();
		}
	}

}

/* _slurm_rpc_complete_job_allocation - process RPC to note the
 *	completion of a job allocation */
static void _slurm_rpc_complete_job_allocation(slurm_msg_t * msg)
{
	int error_code = SLURM_SUCCESS;
	DEF_TIMERS;
	complete_job_allocation_msg_t *comp_msg =
		(complete_job_allocation_msg_t *) msg->data;
	/* Locks: Write job, write node */
	slurmctld_lock_t job_write_lock = {
		NO_LOCK, WRITE_LOCK, WRITE_LOCK, NO_LOCK
	};
	uid_t uid = g_slurm_auth_get_uid(msg->auth_cred, NULL);
	bool job_requeue = false;

	/* init */
	START_TIMER;
	debug2("Processing RPC: REQUEST_COMPLETE_JOB_ALLOCATION from "
	       "uid=%u, JobId=%u rc=%d",
	       uid, comp_msg->job_id, comp_msg->job_rc);

	lock_slurmctld(job_write_lock);

	/* do RPC call */
	/* Mark job and/or job step complete */
	error_code = job_complete(comp_msg->job_id, uid,
				  job_requeue, false, comp_msg->job_rc);
	unlock_slurmctld(job_write_lock);
	END_TIMER2("_slurm_rpc_complete_job_allocation");

	/* return result */
	if (error_code) {
		info("_slurm_rpc_complete_job_allocation JobId=%u: %s ",
		     comp_msg->job_id, slurm_strerror(error_code));
		slurm_send_rc_msg(msg, error_code);
	} else {
		debug2("_slurm_rpc_complete_job_allocation JobId=%u %s",
		       comp_msg->job_id, TIME_STR);
		slurm_send_rc_msg(msg, SLURM_SUCCESS);
		(void) schedule_job_save();	/* Has own locking */
		(void) schedule_node_save();	/* Has own locking */
	}
}

/* _slurm_rpc_complete_batch - process RPC from slurmstepd to note the
 *	completion of a batch script */
static void _slurm_rpc_complete_batch_script(slurm_msg_t * msg)
{
	int error_code = SLURM_SUCCESS, i;
	DEF_TIMERS;
	complete_batch_script_msg_t *comp_msg =
		(complete_batch_script_msg_t *) msg->data;
	/* Locks: Write job, write node */
	slurmctld_lock_t job_write_lock = {
		NO_LOCK, WRITE_LOCK, WRITE_LOCK, NO_LOCK
	};
	uid_t uid = g_slurm_auth_get_uid(msg->auth_cred, NULL);
	bool job_requeue = false;
	bool dump_job = false, dump_node = false;
	struct job_record *job_ptr = NULL;
	char *msg_title = "node(s)";
	char *nodes = comp_msg->node_name;
#ifdef HAVE_BG
	update_block_msg_t block_desc;
	memset(&block_desc, 0, sizeof(update_block_msg_t));
#endif
	/* init */
	START_TIMER;
	debug2("Processing RPC: REQUEST_COMPLETE_BATCH_SCRIPT from "
	       "uid=%u JobId=%u",
	       uid, comp_msg->job_id);

	if (!validate_slurm_user(uid)) {
		error("A non superuser %u tried to complete batch job %u",
		      uid, comp_msg->job_id);
		/* Only the slurmstepd can complete a batch script */
		END_TIMER2("_slurm_rpc_complete_batch_script");
		return;
	}


	lock_slurmctld(job_write_lock);

	/* Send batch step info to accounting */
	if (association_based_accounting &&
	    (job_ptr = find_job_record(comp_msg->job_id))) {
		struct step_record batch_step;
		memset(&batch_step, 0, sizeof(struct step_record));
		batch_step.job_ptr = job_ptr;
		batch_step.step_id = SLURM_BATCH_SCRIPT;
		batch_step.jobacct = comp_msg->jobacct;
		batch_step.exit_code = comp_msg->job_rc;
#ifdef HAVE_FRONT_END
		nodes = job_ptr->nodes;
#endif
		batch_step.gres = nodes;
		node_name2bitmap(batch_step.gres, false,
				 &batch_step.step_node_bitmap);
		batch_step.requid = -1;
		batch_step.start_time = job_ptr->start_time;
		batch_step.name = "batch";
		jobacct_storage_g_step_start(acct_db_conn, &batch_step);
		jobacct_storage_g_step_complete(acct_db_conn, &batch_step);
		FREE_NULL_BITMAP(batch_step.step_node_bitmap);
	}

#ifdef HAVE_FRONT_END
	if (!job_ptr)
		job_ptr = find_job_record(comp_msg->job_id);
	if (job_ptr && job_ptr->front_end_ptr)
		nodes = job_ptr->front_end_ptr->name;
	msg_title = "front_end";
#endif

	/* do RPC call */
	/* First set node DOWN if fatal error */
	if (comp_msg->slurm_rc == ESLURM_ALREADY_DONE) {
		/* race condition on job termination, not a real error */
		info("slurmd error running JobId=%u from %s=%s: %s",
		     comp_msg->job_id,
		     msg_title, nodes,
		     slurm_strerror(comp_msg->slurm_rc));
		comp_msg->slurm_rc = SLURM_SUCCESS;
#ifdef HAVE_CRAY
	} else if (comp_msg->slurm_rc == ESLURM_RESERVATION_NOT_USABLE) {
		/*
		 * Confirmation of ALPS reservation failed.
		 *
		 * This is non-fatal, it may be a transient error (e.g. ALPS
		 * temporary unavailable). Give job one more chance to run.
		 */
		error("ALPS reservation for JobId %u failed: %s",
			comp_msg->job_id, slurm_strerror(comp_msg->slurm_rc));
		dump_job = job_requeue = true;
#endif
	/* Handle non-fatal errors here */
	} else if (comp_msg->slurm_rc == SLURM_COMMUNICATIONS_SEND_ERROR
	    || comp_msg->slurm_rc == ESLURMD_CREDENTIAL_REVOKED
	    || comp_msg->slurm_rc == ESLURM_USER_ID_MISSING) {
		error("slurmd error %u running JobId=%u on %s=%s: %s",
		      comp_msg->slurm_rc,
		      comp_msg->job_id,
		      msg_title, nodes,
		      slurm_strerror(comp_msg->slurm_rc));
	} else if (comp_msg->slurm_rc != SLURM_SUCCESS) {
		error("slurmd error %u running JobId=%u on %s=%s: %s",
		      comp_msg->slurm_rc,
		      comp_msg->job_id,
		      msg_title, nodes,
		      slurm_strerror(comp_msg->slurm_rc));
		if (error_code == SLURM_SUCCESS) {
#ifdef HAVE_BG
			if (job_ptr) {
				select_g_select_jobinfo_get(
					job_ptr->select_jobinfo,
					SELECT_JOBDATA_BLOCK_ID,
					&block_desc.bg_block_id);
			}
#else
#ifdef HAVE_FRONT_END
			if (job_ptr && job_ptr->front_end_ptr) {
				update_front_end_msg_t update_node_msg;
				memset(&update_node_msg, 0,
				       sizeof(update_front_end_msg_t));
				update_node_msg.name = job_ptr->front_end_ptr->
						       name;
				update_node_msg.node_state = NODE_STATE_DRAIN;
				update_node_msg.reason =
					"batch job complete failure";
				error_code = update_front_end(&update_node_msg);
			}
#else
			update_node_msg_t update_node_msg;
			memset(&update_node_msg, 0, sizeof(update_node_msg_t));
			update_node_msg.node_names = comp_msg->node_name;
			update_node_msg.node_state = NODE_STATE_DRAIN;
			update_node_msg.reason = "batch job complete failure";
			update_node_msg.weight = NO_VAL;
			error_code = update_node(&update_node_msg);
#endif	/* !HAVE_FRONT_END */
#endif	/* !HAVE_BG */
			if (comp_msg->job_rc != SLURM_SUCCESS)
				job_requeue = true;
			dump_job = true;
			dump_node = true;
		}
	}

	/* Mark job allocation complete */
	i = job_complete(comp_msg->job_id, uid, job_requeue, false,
			 comp_msg->job_rc);
	error_code = MAX(error_code, i);
	unlock_slurmctld(job_write_lock);

#ifdef HAVE_BG
	if (block_desc.bg_block_id) {
		block_desc.reason = slurm_strerror(comp_msg->slurm_rc);
		block_desc.state = BG_BLOCK_ERROR_FLAG;
		i = select_g_update_block(&block_desc);
		error_code = MAX(error_code, i);
		xfree(block_desc.bg_block_id);
	}
#endif

	/* this has to be done after the job_complete */

	END_TIMER2("_slurm_rpc_complete_batch_script");

	/* return result */
	if (error_code) {
		info("_slurm_rpc_complete_batch_script JobId=%u: %s ",
		     comp_msg->job_id,
		     slurm_strerror(error_code));
		slurm_send_rc_msg(msg, error_code);
	} else {
		debug2("_slurm_rpc_complete_batch_script JobId=%u %s",
		       comp_msg->job_id, TIME_STR);
		slurm_send_rc_msg(msg, SLURM_SUCCESS);
		dump_job = true;
	}
	if (dump_job)
		(void) schedule_job_save();	/* Has own locking */
	if (dump_node)
		(void) schedule_node_save();	/* Has own locking */
}

/* _slurm_rpc_job_step_create - process RPC to create/register a job step
 *	with the step_mgr */
static void _slurm_rpc_job_step_create(slurm_msg_t * msg)
{
	/* init */
	int error_code = SLURM_SUCCESS;
	DEF_TIMERS;
	slurm_msg_t resp;
	struct step_record *step_rec;
	job_step_create_response_msg_t job_step_resp;
	job_step_create_request_msg_t *req_step_msg =
		(job_step_create_request_msg_t *) msg->data;
	slurm_cred_t *slurm_cred = (slurm_cred_t *) NULL;
	/* Locks: Write jobs, read nodes */
	slurmctld_lock_t job_write_lock = {
		NO_LOCK, WRITE_LOCK, READ_LOCK, NO_LOCK };
	uid_t uid = g_slurm_auth_get_uid(msg->auth_cred, NULL);

	START_TIMER;
	debug2("Processing RPC: REQUEST_JOB_STEP_CREATE from uid=%d", uid);

	dump_step_desc(req_step_msg);
	if (uid != req_step_msg->user_id) {
		error("Security violation, JOB_STEP_CREATE RPC from uid=%d "
		      "to run as uid %u",
		      uid, req_step_msg->user_id);
		slurm_send_rc_msg(msg, ESLURM_USER_ID_MISSING);
		return;
	}

#ifdef HAVE_FRONT_END	/* Limited job step support */
	/* Non-super users not permitted to run job steps on front-end.
	 * A single slurmd can not handle a heavy load. */
	if (!validate_slurm_user(uid)) {
		info("Attempt to execute job step by uid=%d", uid);
		slurm_send_rc_msg(msg, ESLURM_NO_STEPS);
		return;
	}
#endif
	if (error_code == SLURM_SUCCESS) {
		/* issue the RPC */
		lock_slurmctld(job_write_lock);
		error_code = step_create(req_step_msg, &step_rec, false);
	}
	if (error_code == SLURM_SUCCESS)
		error_code = _make_step_cred(step_rec, &slurm_cred);
	END_TIMER2("_slurm_rpc_job_step_create");

	/* return result */
	if (error_code) {
		unlock_slurmctld(job_write_lock);
		info("_slurm_rpc_job_step_create for job %u: %s",
		     req_step_msg->job_id, slurm_strerror(error_code));
		slurm_send_rc_msg(msg, error_code);
	} else {
		slurm_step_layout_t *layout = step_rec->step_layout;

		info("sched: _slurm_rpc_job_step_create: StepId=%u.%u %s %s",
		     step_rec->job_ptr->job_id, step_rec->step_id,
		     req_step_msg->node_list, TIME_STR);

		job_step_resp.job_step_id = step_rec->step_id;
		job_step_resp.resv_ports  = xstrdup(step_rec->resv_ports);
		job_step_resp.step_layout = slurm_step_layout_copy(layout);
#ifdef HAVE_FRONT_END
		if (step_rec->job_ptr->batch_host) {
			job_step_resp.step_layout->front_end =
				xstrdup(step_rec->job_ptr->batch_host);
		}
#endif
		job_step_resp.cred        = slurm_cred;
		job_step_resp.switch_job  = switch_copy_jobinfo(
			step_rec->switch_job);

		unlock_slurmctld(job_write_lock);
		slurm_msg_t_init(&resp);
		resp.flags = msg->flags;
		resp.protocol_version = msg->protocol_version;
		resp.address = msg->address;
		resp.msg_type = RESPONSE_JOB_STEP_CREATE;
		resp.data = &job_step_resp;

		slurm_send_node_msg(msg->conn_fd, &resp);
		xfree(job_step_resp.resv_ports);
		slurm_step_layout_destroy(job_step_resp.step_layout);
		slurm_cred_destroy(slurm_cred);
		switch_free_jobinfo(job_step_resp.switch_job);
		schedule_job_save();	/* Sets own locks */
	}
}

/* _slurm_rpc_job_step_get_info - process request for job step info */
static void _slurm_rpc_job_step_get_info(slurm_msg_t * msg)
{
	DEF_TIMERS;
	void *resp_buffer = NULL;
	int resp_buffer_size = 0;
	int error_code = SLURM_SUCCESS;
	job_step_info_request_msg_t *request =
		(job_step_info_request_msg_t *) msg->data;
	/* Locks: Read config, job, write partition (for filtering) */
	slurmctld_lock_t job_read_lock = {
		READ_LOCK, READ_LOCK, NO_LOCK, WRITE_LOCK };
	uid_t uid = g_slurm_auth_get_uid(msg->auth_cred, NULL);

	START_TIMER;
	debug3("Processing RPC: REQUEST_JOB_STEP_INFO from uid=%d", uid);

	lock_slurmctld(job_read_lock);

	if ((request->last_update - 1) >= last_job_update) {
		unlock_slurmctld(job_read_lock);
		debug3("_slurm_rpc_job_step_get_info, no change");
		error_code = SLURM_NO_CHANGE_IN_DATA;
	} else {
		Buf buffer = init_buf(BUF_SIZE);
		error_code = pack_ctld_job_step_info_response_msg(
			request->job_id, request->step_id,
			uid, request->show_flags, buffer,
			msg->protocol_version);
		unlock_slurmctld(job_read_lock);
		END_TIMER2("_slurm_rpc_job_step_get_info");
		if (error_code) {
			/* job_id:step_id not found or otherwise *\
			   \* error message is printed elsewhere    */
			debug3("_slurm_rpc_job_step_get_info: %s",
			       slurm_strerror(error_code));
			free_buf(buffer);
		} else {
			resp_buffer_size = get_buf_offset(buffer);
			resp_buffer = xfer_buf_data(buffer);
			debug3("_slurm_rpc_job_step_get_info size=%d %s",
			       resp_buffer_size, TIME_STR);
		}
	}

	if (error_code)
		slurm_send_rc_msg(msg, error_code);
	else {
		slurm_msg_t response_msg;

		slurm_msg_t_init(&response_msg);
		response_msg.flags = msg->flags;
		response_msg.protocol_version = msg->protocol_version;
		response_msg.address = msg->address;
		response_msg.msg_type = RESPONSE_JOB_STEP_INFO;
		response_msg.data = resp_buffer;
		response_msg.data_size = resp_buffer_size;
		slurm_send_node_msg(msg->conn_fd, &response_msg);
		xfree(resp_buffer);
	}
}

/* _slurm_rpc_job_will_run - process RPC to determine if job with given
 *	configuration can be initiated */
static void _slurm_rpc_job_will_run(slurm_msg_t * msg)
{
	/* init */
	DEF_TIMERS;
	int error_code = SLURM_SUCCESS;
	struct job_record *job_ptr;
	job_desc_msg_t *job_desc_msg = (job_desc_msg_t *) msg->data;
	/* Locks: Write job, read node, read partition */
	slurmctld_lock_t job_write_lock = {
		NO_LOCK, WRITE_LOCK, READ_LOCK, READ_LOCK };
	uid_t uid = g_slurm_auth_get_uid(msg->auth_cred, NULL);
	uint16_t port;	/* dummy value */
	slurm_addr_t resp_addr;
	will_run_response_msg_t *resp = NULL;

	START_TIMER;
	debug2("Processing RPC: REQUEST_JOB_WILL_RUN from uid=%d", uid);

	/* do RPC call */
	if ( (uid != job_desc_msg->user_id) && (!validate_operator(uid)) &&
	     !assoc_mgr_is_user_acct_coord(acct_db_conn, uid,
					   job_ptr->account) ) {
		error_code = ESLURM_USER_ID_MISSING;
		error("Security violation, JOB_WILL_RUN RPC from uid=%d", uid);
	}
	if ((job_desc_msg->alloc_node == NULL)
	    ||  (job_desc_msg->alloc_node[0] == '\0')) {
		error_code = ESLURM_INVALID_NODE_NAME;
		error("REQUEST_JOB_WILL_RUN lacks alloc_node from uid=%d", uid);
	}
	slurm_get_peer_addr(msg->conn_fd, &resp_addr);
	job_desc_msg->resp_host = xmalloc(16);
	slurm_get_ip_str(&resp_addr, &port, job_desc_msg->resp_host, 16);
	dump_job_desc(job_desc_msg);
	if (error_code == SLURM_SUCCESS) {
		lock_slurmctld(job_write_lock);
		if (job_desc_msg->job_id == NO_VAL) {
			error_code = job_allocate(job_desc_msg, false,
						  true, &resp,
						  true, uid, &job_ptr);
		} else {	/* existing job test */
			error_code = job_start_data(job_desc_msg, &resp);
		}
		unlock_slurmctld(job_write_lock);
		END_TIMER2("_slurm_rpc_job_will_run");
	}

	/* return result */
	if (error_code) {
		debug2("_slurm_rpc_job_will_run: %s",
		       slurm_strerror(error_code));
		slurm_send_rc_msg(msg, error_code);
	} else if (resp) {
		slurm_msg_t response_msg;
		/* init response_msg structure */
		slurm_msg_t_init(&response_msg);
		response_msg.flags = msg->flags;
		response_msg.protocol_version = msg->protocol_version;
		response_msg.address = msg->address;
		response_msg.msg_type = RESPONSE_JOB_WILL_RUN;
		response_msg.data = resp;
		slurm_send_node_msg(msg->conn_fd, &response_msg);
		slurm_free_will_run_response_msg(resp);
		debug2("_slurm_rpc_job_will_run success %s", TIME_STR);
	} else {
		debug2("_slurm_rpc_job_will_run success %s", TIME_STR);
		if (job_desc_msg->job_id == NO_VAL)
			slurm_send_rc_msg(msg, SLURM_SUCCESS);
	}
}

/* _slurm_rpc_node_registration - process RPC to determine if a node's
 *	actual configuration satisfies the configured specification */
static void _slurm_rpc_node_registration(slurm_msg_t * msg)
{
	/* init */
	DEF_TIMERS;
	int error_code = SLURM_SUCCESS;
	slurm_node_registration_status_msg_t *node_reg_stat_msg =
		(slurm_node_registration_status_msg_t *) msg->data;
	/* Locks: Read config, write job, write node */
	slurmctld_lock_t job_write_lock = {
		READ_LOCK, WRITE_LOCK, WRITE_LOCK, NO_LOCK };
	uid_t uid = g_slurm_auth_get_uid(msg->auth_cred, NULL);

	START_TIMER;
	debug2("Processing RPC: MESSAGE_NODE_REGISTRATION_STATUS from uid=%d",
	       uid);
	if (!validate_slurm_user(uid)) {
		error_code = ESLURM_USER_ID_MISSING;
		error("Security violation, NODE_REGISTER RPC from uid=%d", uid);
	}
	if (error_code == SLURM_SUCCESS) {
		/* do RPC call */
		if(!(slurm_get_debug_flags() & DEBUG_FLAG_NO_CONF_HASH)
		   && (node_reg_stat_msg->hash_val != NO_VAL)
		   && (node_reg_stat_msg->hash_val != slurm_get_hash_val())) {
			error("Node %s appears to have a different slurm.conf "
			      "than the slurmctld.  This could cause issues "
			      "with communication and functionality.  "
			      "Please review both files and make sure they "
			      "are the same.  If this is expected ignore, and "
			      "set DebugFlags=NO_CONF_HASH in your slurm.conf.",
			      node_reg_stat_msg->node_name);
		}
		lock_slurmctld(job_write_lock);
#ifdef HAVE_FRONT_END		/* Operates only on front-end */
		error_code = validate_nodes_via_front_end(node_reg_stat_msg);
#else
		validate_jobs_on_node(node_reg_stat_msg);
		error_code = validate_node_specs(node_reg_stat_msg);
#endif
		unlock_slurmctld(job_write_lock);
		END_TIMER2("_slurm_rpc_node_registration");
	}

	/* return result */
	if (error_code) {
		error("_slurm_rpc_node_registration node=%s: %s",
		      node_reg_stat_msg->node_name,
		      slurm_strerror(error_code));
		slurm_send_rc_msg(msg, error_code);
	} else {
		debug2("_slurm_rpc_node_registration complete for %s %s",
		       node_reg_stat_msg->node_name, TIME_STR);
		slurm_send_rc_msg(msg, SLURM_SUCCESS);
	}
}

/* _slurm_rpc_job_alloc_info - process RPC to get details on existing job */
static void _slurm_rpc_job_alloc_info(slurm_msg_t * msg)
{
	int error_code = SLURM_SUCCESS;
	slurm_msg_t response_msg;
	struct job_record *job_ptr;
	DEF_TIMERS;
	job_alloc_info_msg_t *job_info_msg =
		(job_alloc_info_msg_t *) msg->data;
	job_alloc_info_response_msg_t job_info_resp_msg;
	/* Locks: Read config, job, read node */
	slurmctld_lock_t job_read_lock = {
		READ_LOCK, READ_LOCK, READ_LOCK, NO_LOCK };
	uid_t uid = g_slurm_auth_get_uid(msg->auth_cred, NULL);
	bool do_unlock = false;

	START_TIMER;
	debug2("Processing RPC: REQUEST_JOB_ALLOCATION_INFO from uid=%d", uid);

	/* do RPC call */
	do_unlock = true;
	lock_slurmctld(job_read_lock);
	error_code = job_alloc_info(uid, job_info_msg->job_id, &job_ptr);
	END_TIMER2("_slurm_rpc_job_alloc_info");

	/* return result */
	if (error_code || (job_ptr == NULL) || (job_ptr->job_resrcs == NULL)) {
		if (do_unlock)
			unlock_slurmctld(job_read_lock);
		debug2("_slurm_rpc_job_alloc_info: JobId=%u, uid=%u: %s",
		       job_info_msg->job_id, uid,
		       slurm_strerror(error_code));
		slurm_send_rc_msg(msg, error_code);
	} else {
		info("_slurm_rpc_job_alloc_info JobId=%u NodeList=%s %s",
		     job_info_msg->job_id, job_ptr->nodes, TIME_STR);

		/* send job_ID  and node_name_ptr */
		job_info_resp_msg.num_cpu_groups = job_ptr->job_resrcs->
			cpu_array_cnt;
		job_info_resp_msg.cpu_count_reps =
			xmalloc(sizeof(uint32_t) *
				job_ptr->job_resrcs->cpu_array_cnt);
		memcpy(job_info_resp_msg.cpu_count_reps,
		       job_ptr->job_resrcs->cpu_array_reps,
		       (sizeof(uint32_t) * job_ptr->job_resrcs->cpu_array_cnt));
		job_info_resp_msg.cpus_per_node  =
			xmalloc(sizeof(uint16_t) *
				job_ptr->job_resrcs->cpu_array_cnt);
		memcpy(job_info_resp_msg.cpus_per_node,
		       job_ptr->job_resrcs->cpu_array_value,
		       (sizeof(uint16_t) * job_ptr->job_resrcs->cpu_array_cnt));
		job_info_resp_msg.error_code     = error_code;
		job_info_resp_msg.job_id         = job_info_msg->job_id;
		job_info_resp_msg.node_addr      =
			xmalloc(sizeof(slurm_addr_t) * job_ptr->node_cnt);
		memcpy(job_info_resp_msg.node_addr, job_ptr->node_addr,
		       (sizeof(slurm_addr_t) * job_ptr->node_cnt));
		job_info_resp_msg.node_cnt       = job_ptr->node_cnt;
		job_info_resp_msg.node_list      = xstrdup(job_ptr->nodes);
		job_info_resp_msg.select_jobinfo =
			select_g_select_jobinfo_copy(job_ptr->select_jobinfo);
		unlock_slurmctld(job_read_lock);

		slurm_msg_t_init(&response_msg);
		response_msg.flags = msg->flags;
		response_msg.protocol_version = msg->protocol_version;
		response_msg.msg_type    = RESPONSE_JOB_ALLOCATION_INFO;
		response_msg.data        = &job_info_resp_msg;

		slurm_send_node_msg(msg->conn_fd, &response_msg);
		select_g_select_jobinfo_free(job_info_resp_msg.select_jobinfo);
		xfree(job_info_resp_msg.cpu_count_reps);
		xfree(job_info_resp_msg.cpus_per_node);
		xfree(job_info_resp_msg.node_addr);
		xfree(job_info_resp_msg.node_list);
	}
}

/* _slurm_rpc_job_alloc_info_lite - process RPC to get minor details
   on existing job */
static void _slurm_rpc_job_alloc_info_lite(slurm_msg_t * msg)
{
	int error_code = SLURM_SUCCESS, i, j;
	slurm_msg_t response_msg;
	struct job_record *job_ptr;
	DEF_TIMERS;
	job_alloc_info_msg_t *job_info_msg =
		(job_alloc_info_msg_t *) msg->data;
	resource_allocation_response_msg_t job_info_resp_msg;
	/* Locks: Read config, job, read node */
	slurmctld_lock_t job_read_lock = {
		READ_LOCK, READ_LOCK, READ_LOCK, NO_LOCK };
	uid_t uid = g_slurm_auth_get_uid(msg->auth_cred, NULL);
	bool do_unlock = false;

	START_TIMER;
	debug2("Processing RPC: REQUEST_JOB_ALLOCATION_INFO_LITE from uid=%d",
	       uid);

	/* do RPC call */
	do_unlock = true;
	lock_slurmctld(job_read_lock);
	error_code = job_alloc_info(uid, job_info_msg->job_id, &job_ptr);
	END_TIMER2("_slurm_rpc_job_alloc_info_lite");

	/* return result */
	if (error_code || (job_ptr == NULL) || (job_ptr->job_resrcs == NULL)) {
		if (do_unlock)
			unlock_slurmctld(job_read_lock);
		debug2("_slurm_rpc_job_alloc_info_lite: JobId=%u, uid=%u: %s",
		       job_info_msg->job_id, uid, slurm_strerror(error_code));
		slurm_send_rc_msg(msg, error_code);
	} else {
		debug("_slurm_rpc_job_alloc_info_lite JobId=%u NodeList=%s %s",
		      job_info_msg->job_id, job_ptr->nodes, TIME_STR);

		/* send job_ID and node_name_ptr */
		if (bit_equal(job_ptr->node_bitmap,
			      job_ptr->job_resrcs->node_bitmap)) {
			job_info_resp_msg.num_cpu_groups = job_ptr->job_resrcs->
				cpu_array_cnt;
			job_info_resp_msg.cpu_count_reps =
				xmalloc(sizeof(uint32_t) *
					job_ptr->job_resrcs->
					cpu_array_cnt);
			memcpy(job_info_resp_msg.cpu_count_reps,
			       job_ptr->job_resrcs->cpu_array_reps,
			       (sizeof(uint32_t) *
				job_ptr->job_resrcs->cpu_array_cnt));
			job_info_resp_msg.cpus_per_node  =
				xmalloc(sizeof(uint16_t) *
					job_ptr->job_resrcs->
					cpu_array_cnt);
			memcpy(job_info_resp_msg.cpus_per_node,
			       job_ptr->job_resrcs->cpu_array_value,
			       (sizeof(uint16_t) *
				job_ptr->job_resrcs->cpu_array_cnt));
		} else {
			/* Job has changed size, rebuild CPU count info */
			job_info_resp_msg.num_cpu_groups = job_ptr->node_cnt;
			job_info_resp_msg.cpu_count_reps =
				xmalloc(sizeof(uint32_t) *
					job_ptr->node_cnt);
			job_info_resp_msg.cpus_per_node =
				xmalloc(sizeof(uint32_t) *
					job_ptr->node_cnt);
			for (i=0, j=-1; i<job_ptr->job_resrcs->nhosts; i++) {
				if (job_ptr->job_resrcs->cpus[i] == 0)
					continue;
				if ((j == -1) ||
				    (job_info_resp_msg.cpus_per_node[j] !=
				     job_ptr->job_resrcs->cpus[i])) {
					j++;
					job_info_resp_msg.cpus_per_node[j] =
						job_ptr->job_resrcs->cpus[i];
					job_info_resp_msg.cpu_count_reps[j] = 1;
				} else {
					job_info_resp_msg.cpu_count_reps[j]++;
				}
			}
			job_info_resp_msg.num_cpu_groups = j + 1;
		}
		job_info_resp_msg.error_code     = error_code;
		job_info_resp_msg.job_id         = job_info_msg->job_id;
		job_info_resp_msg.node_cnt       = job_ptr->node_cnt;
		job_info_resp_msg.node_list      = xstrdup(job_ptr->nodes);
		job_info_resp_msg.select_jobinfo =
			select_g_select_jobinfo_copy(job_ptr->select_jobinfo);
		unlock_slurmctld(job_read_lock);

		slurm_msg_t_init(&response_msg);
		response_msg.flags = msg->flags;
		response_msg.protocol_version = msg->protocol_version;
		response_msg.msg_type    = RESPONSE_JOB_ALLOCATION_INFO_LITE;
		response_msg.data        = &job_info_resp_msg;

		slurm_send_node_msg(msg->conn_fd, &response_msg);
		select_g_select_jobinfo_free(job_info_resp_msg.select_jobinfo);
		xfree(job_info_resp_msg.cpu_count_reps);
		xfree(job_info_resp_msg.cpus_per_node);
		xfree(job_info_resp_msg.node_list);
	}
}

/* _slurm_rpc_job_sbcast_cred - process RPC to get details on existing job
 *	plus sbcast credential */
static void _slurm_rpc_job_sbcast_cred(slurm_msg_t * msg)
{
	int error_code = SLURM_SUCCESS;
	slurm_msg_t response_msg;
	struct job_record *job_ptr;
	DEF_TIMERS;
	job_alloc_info_msg_t *job_info_msg =
		(job_alloc_info_msg_t *) msg->data;
	job_sbcast_cred_msg_t job_info_resp_msg;
	sbcast_cred_t *sbcast_cred;
	/* Locks: Read config, job, read node */
	slurmctld_lock_t job_read_lock = {
		READ_LOCK, READ_LOCK, READ_LOCK, NO_LOCK };
	uid_t uid = g_slurm_auth_get_uid(msg->auth_cred, NULL);

	START_TIMER;
	debug2("Processing RPC: REQUEST_JOB_SBCAST_CRED from uid=%d", uid);

	/* do RPC call */
	lock_slurmctld(job_read_lock);
	error_code = job_alloc_info(uid, job_info_msg->job_id, &job_ptr);
	END_TIMER2("_slurm_rpc_job_alloc_info");

	/* return result */
	if (error_code || (job_ptr == NULL)) {
		unlock_slurmctld(job_read_lock);
		debug2("_slurm_rpc_job_sbcast_cred: JobId=%u, uid=%u: %s",
		       job_info_msg->job_id, uid,
		       slurm_strerror(error_code));
		slurm_send_rc_msg(msg, error_code);
	} else if ((sbcast_cred = create_sbcast_cred(slurmctld_config.cred_ctx,
						     job_ptr->job_id, job_ptr->nodes)) == NULL) {
		unlock_slurmctld(job_read_lock);
		error("_slurm_rpc_job_sbcast_cred JobId=%u cred create error",
		      job_info_msg->job_id);
		slurm_send_rc_msg(msg, SLURM_ERROR);
	} else {
		info("_slurm_rpc_job_sbcast_cred JobId=%u NodeList=%s %s",
		     job_info_msg->job_id, job_ptr->nodes, TIME_STR);

		job_info_resp_msg.job_id         = job_ptr->job_id;
		job_info_resp_msg.node_addr      =
			xmalloc(sizeof(slurm_addr_t) * job_ptr->node_cnt);
		memcpy(job_info_resp_msg.node_addr, job_ptr->node_addr,
		       (sizeof(slurm_addr_t) * job_ptr->node_cnt));
		job_info_resp_msg.node_cnt       = job_ptr->node_cnt;
		job_info_resp_msg.node_list      = xstrdup(job_ptr->nodes);
		job_info_resp_msg.sbcast_cred    = sbcast_cred;
		unlock_slurmctld(job_read_lock);

		slurm_msg_t_init(&response_msg);
		response_msg.flags = msg->flags;
		response_msg.protocol_version = msg->protocol_version;
		response_msg.msg_type    = RESPONSE_JOB_SBCAST_CRED;
		response_msg.data        = &job_info_resp_msg;

		slurm_send_node_msg(msg->conn_fd, &response_msg);
		xfree(job_info_resp_msg.node_addr);
		xfree(job_info_resp_msg.node_list);
		delete_sbcast_cred(sbcast_cred);
	}
}

/* _slurm_rpc_ping - process ping RPC */
static void _slurm_rpc_ping(slurm_msg_t * msg)
{
	/* We could authenticate here, if desired */

	/* return result */
	slurm_send_rc_msg(msg, SLURM_SUCCESS);
}


/* _slurm_rpc_reconfigure_controller - process RPC to re-initialize
 *	slurmctld from configuration file
 * Anything you add to this function must be added to the
 * slurm_reconfigure function inside controller.c try
 * to keep these in sync.
 */
static void _slurm_rpc_reconfigure_controller(slurm_msg_t * msg)
{
	int error_code = SLURM_SUCCESS;
	static bool in_progress = false;
	DEF_TIMERS;
	/* Locks: Write configuration, job, node and partition */
	slurmctld_lock_t config_write_lock = {
		WRITE_LOCK, WRITE_LOCK, WRITE_LOCK, WRITE_LOCK };
	uid_t uid = g_slurm_auth_get_uid(msg->auth_cred, NULL);

	START_TIMER;
	info("Processing RPC: REQUEST_RECONFIGURE from uid=%d", uid);
	if (!validate_super_user(uid)) {
		error("Security violation, RECONFIGURE RPC from uid=%d", uid);
		error_code = ESLURM_USER_ID_MISSING;
	}
	if (in_progress)
		error_code = EINPROGRESS;

	/* do RPC call */
	if (error_code == SLURM_SUCCESS) {
		debug("sched: begin reconfiguration");
		lock_slurmctld(config_write_lock);
		in_progress = true;
		error_code = read_slurm_conf(1, true);
		if (error_code == SLURM_SUCCESS) {
			_update_cred_key();
			set_slurmctld_state_loc();
			msg_to_slurmd(REQUEST_RECONFIGURE);
		}
		in_progress = false;
		slurm_sched_partition_change();	/* notify sched plugin */
		unlock_slurmctld(config_write_lock);
		assoc_mgr_set_missing_uids();
		start_power_mgr(&slurmctld_config.thread_id_power);
		trigger_reconfig();
	}
	END_TIMER2("_slurm_rpc_reconfigure_controller");

	/* return result */
	if (error_code) {
		error("_slurm_rpc_reconfigure_controller: %s",
		      slurm_strerror(error_code));
		slurm_send_rc_msg(msg, error_code);
	} else {
		info("_slurm_rpc_reconfigure_controller: completed %s",
		     TIME_STR);
		slurm_send_rc_msg(msg, SLURM_SUCCESS);
		priority_g_reconfig();          /* notify priority plugin too */
		schedule(0);			/* has its own locks */
		save_all_state();
	}
}

/* _slurm_rpc_takeover - process takeover RPC */
static void _slurm_rpc_takeover(slurm_msg_t * msg)
{
	int error_code = SLURM_SUCCESS;
	uid_t uid = g_slurm_auth_get_uid(msg->auth_cred, NULL);

	/* We could authenticate here, if desired */
	if (!validate_super_user(uid)) {
		error("Security violation, TAKEOVER RPC from uid=%d", uid);
		error_code = ESLURM_USER_ID_MISSING;
	} else {
		/* takeover is not possible in controller mode */
		/* return success */
		info("Performing RPC: REQUEST_TAKEOVER : "
		     "already in controller mode - skipping");
	}

	slurm_send_rc_msg(msg, error_code);

}

/* _slurm_rpc_shutdown_controller - process RPC to shutdown slurmctld */
static void _slurm_rpc_shutdown_controller(slurm_msg_t * msg)
{
	int error_code = SLURM_SUCCESS, i;
	uint16_t options = 0;
	shutdown_msg_t *shutdown_msg = (shutdown_msg_t *) msg->data;
	uid_t uid = g_slurm_auth_get_uid(msg->auth_cred, NULL);
	/* Locks: Read node */
	slurmctld_lock_t node_read_lock = {
		NO_LOCK, NO_LOCK, READ_LOCK, NO_LOCK };

	if (!validate_super_user(uid)) {
		error("Security violation, SHUTDOWN RPC from uid=%d", uid);
		error_code = ESLURM_USER_ID_MISSING;
	}
	if (error_code);
	else if (msg->msg_type == REQUEST_CONTROL) {
		info("Performing RPC: REQUEST_CONTROL");
		/* resume backup mode */
		slurmctld_config.resume_backup = true;
	} else {
		info("Performing RPC: REQUEST_SHUTDOWN");
		options = shutdown_msg->options;
	}

	/* do RPC call */
	if (error_code)
		;
	else if (options == 1)
		info("performing immeditate shutdown without state save");
	else if (slurmctld_config.shutdown_time)
		debug2("shutdown RPC issued when already in progress");
	else {
		if ((msg->msg_type == REQUEST_SHUTDOWN) &&
		    (options == 0)) {
			/* This means (msg->msg_type != REQUEST_CONTROL) */
			lock_slurmctld(node_read_lock);
			msg_to_slurmd(REQUEST_SHUTDOWN);
			unlock_slurmctld(node_read_lock);
		}
		if (slurmctld_config.thread_id_sig)	/* signal clean-up */
			pthread_kill(slurmctld_config.thread_id_sig, SIGTERM);
		else {
			error("thread_id_sig undefined, hard shutdown");
			slurmctld_config.shutdown_time = time(NULL);
			/* send REQUEST_SHUTDOWN_IMMEDIATE RPC */
			slurmctld_shutdown();
		}
	}

	if (msg->msg_type == REQUEST_CONTROL) {
		/* Wait for workload to dry up before sending reply.
		 * One thread should remain, this one. */
		for (i = 1; i < CONTROL_TIMEOUT; i++) {
			if (slurmctld_config.server_thread_count <= 1)
				break;
			sleep(1);
		}
		if (slurmctld_config.server_thread_count > 1)
			error("REQUEST_CONTROL reply with %d active threads",
			      slurmctld_config.server_thread_count);
		/* save_all_state();	performed by _slurmctld_background */
	}


	slurm_send_rc_msg(msg, error_code);
	if ((error_code == SLURM_SUCCESS) && (options == 1) &&
	    (slurmctld_config.thread_id_sig))
		pthread_kill(slurmctld_config.thread_id_sig, SIGABRT);
}

/* _slurm_rpc_shutdown_controller_immediate - process RPC to shutdown
 *	slurmctld */
static void _slurm_rpc_shutdown_controller_immediate(slurm_msg_t * msg)
{
	int error_code = SLURM_SUCCESS;
	uid_t uid = g_slurm_auth_get_uid(msg->auth_cred, NULL);

	if (!validate_super_user(uid)) {
		error("Security violation, SHUTDOWN_IMMEDIATE RPC from uid=%d",
		      uid);
		error_code = ESLURM_USER_ID_MISSING;
	}

	/* do RPC call */
	/* No op: just used to knock loose accept RPC thread */
	if (error_code == SLURM_SUCCESS)
		debug("Performing RPC: REQUEST_SHUTDOWN_IMMEDIATE");
}

/* _slurm_rpc_step_complete - process step completion RPC to note the
 *      completion of a job step on at least some nodes.
 *	If the job step is complete, it may
 *	represent the termination of an entire job */
static void _slurm_rpc_step_complete(slurm_msg_t *msg)
{
	int error_code = SLURM_SUCCESS, rc, rem;
	uint32_t step_rc;
	DEF_TIMERS;
	step_complete_msg_t *req = (step_complete_msg_t *)msg->data;
	/* Locks: Write job, write node */
	slurmctld_lock_t job_write_lock = {
		NO_LOCK, WRITE_LOCK, WRITE_LOCK, NO_LOCK };
	uid_t uid = g_slurm_auth_get_uid(msg->auth_cred, NULL);
	bool job_requeue = false;
	bool dump_job = false, dump_node = false;

	/* init */
	START_TIMER;
	debug("Processing RPC: REQUEST_STEP_COMPLETE for %u.%u "
	      "nodes %u-%u rc=%u uid=%d",
	      req->job_id, req->job_step_id,
	      req->range_first, req->range_last,
	      req->step_rc, uid);

	lock_slurmctld(job_write_lock);
	rc = step_partial_comp(req, uid, &rem, &step_rc);

	if (rc || rem) {	/* some error or not totally done */
		/* Note: Error printed within step_partial_comp */
		unlock_slurmctld(job_write_lock);
		slurm_send_rc_msg(msg, rc);
		if (!rc)	/* partition completion */
			schedule_job_save();	/* Has own locking */
		return;
	}

	if (req->job_step_id == SLURM_BATCH_SCRIPT) {
		/* FIXME: test for error, possibly cause batch job requeue */
		error_code = job_complete(req->job_id, uid, job_requeue,
					  false, step_rc);
		unlock_slurmctld(job_write_lock);
		END_TIMER2("_slurm_rpc_step_complete");

		/* return result */
		if (error_code) {
			info("_slurm_rpc_step_complete JobId=%u: %s",
			     req->job_id, slurm_strerror(error_code));
			slurm_send_rc_msg(msg, error_code);
		} else {
			debug2("sched: _slurm_rpc_step_complete JobId=%u: %s",
			       req->job_id, TIME_STR);
			slurm_send_rc_msg(msg, SLURM_SUCCESS);
			dump_job = true;
		}
	} else {
		error_code = job_step_complete(req->job_id, req->job_step_id,
					       uid, job_requeue, step_rc);
		unlock_slurmctld(job_write_lock);
		END_TIMER2("_slurm_rpc_step_complete");

		/* return result */
		if (error_code) {
			info("_slurm_rpc_step_complete 1 StepId=%u.%u %s",
			     req->job_id, req->job_step_id,
			     slurm_strerror(error_code));
			slurm_send_rc_msg(msg, error_code);
		} else {
			info("sched: _slurm_rpc_step_complete StepId=%u.%u %s",
			     req->job_id, req->job_step_id, TIME_STR);
			slurm_send_rc_msg(msg, SLURM_SUCCESS);
			dump_job = true;
		}
	}
	if (dump_job)
		(void) schedule_job_save();	/* Has own locking */
	if (dump_node)
		(void) schedule_node_save();	/* Has own locking */
}

/* _slurm_rpc_step_layout - return the step layout structure for
 *      a job step, if it currently exists
 */
static void _slurm_rpc_step_layout(slurm_msg_t *msg)
{
	int error_code = SLURM_SUCCESS;
	slurm_msg_t response_msg;
	DEF_TIMERS;
	job_step_id_msg_t *req = (job_step_id_msg_t *)msg->data;
	slurm_step_layout_t *step_layout = NULL;
	/* Locks: Read config job, write node */
	slurmctld_lock_t job_read_lock = {
		READ_LOCK, READ_LOCK, READ_LOCK, NO_LOCK };
	uid_t uid = g_slurm_auth_get_uid(msg->auth_cred, NULL);
	struct job_record *job_ptr = NULL;
	struct step_record *step_ptr = NULL;

	START_TIMER;
	debug2("Processing RPC: REQUEST_STEP_LAYOUT, from uid=%d", uid);

	lock_slurmctld(job_read_lock);
	error_code = job_alloc_info(uid, req->job_id, &job_ptr);
	END_TIMER2("_slurm_rpc_step_layout");
	/* return result */
	if (error_code || (job_ptr == NULL)) {
		unlock_slurmctld(job_read_lock);
		if (error_code == ESLURM_ACCESS_DENIED) {
			error("Security vioation, REQUEST_STEP_LAYOUT for "
			      "JobId=%u from uid=%u", req->job_id, uid);
		} else {
			debug2("_slurm_rpc_step_layout: JobId=%u, uid=%u: %s",
			       req->job_id, uid,
			       slurm_strerror(error_code));
		}
		slurm_send_rc_msg(msg, error_code);
		return;
	}

	step_ptr = find_step_record(job_ptr, req->step_id);
	if (!step_ptr) {
		unlock_slurmctld(job_read_lock);
		debug2("_slurm_rpc_step_layout: "
		       "JobId=%u.%u Not Found",
		       req->job_id, req->step_id);
		slurm_send_rc_msg(msg, ESLURM_INVALID_JOB_ID);
		return;
	}
	step_layout = slurm_step_layout_copy(step_ptr->step_layout);
#ifdef HAVE_FRONT_END
	if (job_ptr->batch_host)
		step_layout->front_end = xstrdup(job_ptr->batch_host);
#endif
	unlock_slurmctld(job_read_lock);

	slurm_msg_t_init(&response_msg);
	response_msg.flags = msg->flags;
	response_msg.protocol_version = msg->protocol_version;
	response_msg.msg_type    = RESPONSE_STEP_LAYOUT;
	response_msg.data        = step_layout;

	slurm_send_node_msg(msg->conn_fd, &response_msg);
	slurm_step_layout_destroy(step_layout);
}

/* _slurm_rpc_step_update - update a job step
 */
static void _slurm_rpc_step_update(slurm_msg_t *msg)
{
	DEF_TIMERS;
	step_update_request_msg_t *req =
		(step_update_request_msg_t *) msg->data;
	/* Locks: Write job */
	slurmctld_lock_t job_write_lock = {
		NO_LOCK, WRITE_LOCK, NO_LOCK, NO_LOCK };
	uid_t uid = g_slurm_auth_get_uid(msg->auth_cred, NULL);
	int rc;

	START_TIMER;
	debug2("Processing RPC: REQUEST_STEP_UPDATE, from uid=%d", uid);

	lock_slurmctld(job_write_lock);
	rc = update_step(req, uid);
	unlock_slurmctld(job_write_lock);
	END_TIMER2("_slurm_rpc_step_update");

	slurm_send_rc_msg(msg, rc);
}

/* _slurm_rpc_submit_batch_job - process RPC to submit a batch job */
static void _slurm_rpc_submit_batch_job(slurm_msg_t * msg)
{
	int error_code = SLURM_SUCCESS;
	DEF_TIMERS;
	uint32_t step_id = 0;
	struct job_record *job_ptr;
	slurm_msg_t response_msg;
	submit_response_msg_t submit_msg;
	job_desc_msg_t *job_desc_msg = (job_desc_msg_t *) msg->data;
	/* Locks: Write job, read node, read partition */
	slurmctld_lock_t job_write_lock = {
		NO_LOCK, WRITE_LOCK, READ_LOCK, READ_LOCK };
	uid_t uid = g_slurm_auth_get_uid(msg->auth_cred, NULL);

	START_TIMER;
	debug2("Processing RPC: REQUEST_SUBMIT_BATCH_JOB from uid=%d", uid);

	slurm_msg_t_init(&response_msg);
	response_msg.flags = msg->flags;
	response_msg.protocol_version = msg->protocol_version;

	/* do RPC call */
	if ( (uid != job_desc_msg->user_id) && (!validate_slurm_user(uid)) ) {
		/* NOTE: User root can submit a batch job for any other user */
		error_code = ESLURM_USER_ID_MISSING;
		error("Security violation, SUBMIT_JOB from uid=%d", uid);
	}
	if ((job_desc_msg->alloc_node == NULL) ||
	    (job_desc_msg->alloc_node[0] == '\0')) {
		error_code = ESLURM_INVALID_NODE_NAME;
		error("REQUEST_SUBMIT_BATCH_JOB lacks alloc_node from uid=%d", uid);
	}
	dump_job_desc(job_desc_msg);
	if (error_code == SLURM_SUCCESS) {
		lock_slurmctld(job_write_lock);
		if (job_desc_msg->job_id != SLURM_BATCH_SCRIPT) {
			job_ptr = find_job_record(job_desc_msg->job_id);
			if (job_ptr && IS_JOB_FINISHED(job_ptr)) {
				if (IS_JOB_COMPLETING(job_ptr)) {
					info("Attempt to re-use active "
					     "job id %u", job_ptr->job_id);
					slurm_send_rc_msg(
						msg,
						ESLURM_DUPLICATE_JOB_ID);
					unlock_slurmctld(job_write_lock);
					return;
				}
				job_ptr = NULL;	/* OK to re-use job id */
			}
		} else
			job_ptr = NULL;

		if (job_ptr) {	/* Active job allocation */
#ifdef HAVE_FRONT_END	/* Limited job step support */
			/* Non-super users not permitted to run job steps on
			 * front-end. A single slurmd can not handle a heavy
			 * load. */
			if (!validate_slurm_user(uid)) {
				info("Attempt to execute batch job step by "
				     "uid=%d", uid);
				slurm_send_rc_msg(msg, ESLURM_NO_STEPS);
				unlock_slurmctld(job_write_lock);
				return;
			}
#endif

			if (job_ptr->user_id != uid) {
				error("Security violation, uid=%d attempting "
				      "to execute a step within job %u owned "
				      "by user %u",
		 		      uid, job_ptr->job_id,
				      job_ptr->user_id);
				slurm_send_rc_msg(msg, ESLURM_USER_ID_MISSING);
				unlock_slurmctld(job_write_lock);
				return;
			}
			if (job_ptr->details &&
			    job_ptr->details->prolog_running) {
				slurm_send_rc_msg(msg, EAGAIN);
				unlock_slurmctld(job_write_lock);
				return;
			}

			error_code = _launch_batch_step(job_desc_msg, uid,
							&step_id);
			unlock_slurmctld(job_write_lock);
			END_TIMER2("_slurm_rpc_submit_batch_job");

			if (error_code != SLURM_SUCCESS) {
				info("_launch_batch_step: %s",
				     slurm_strerror(error_code));
				slurm_send_rc_msg(msg, error_code);
			} else {
				info("_launch_batch_step StepId=%u.%u %s",
				     job_desc_msg->job_id, step_id,
				     TIME_STR);
				submit_msg.job_id     = job_desc_msg->job_id;
				submit_msg.step_id    = step_id;
				submit_msg.error_code = error_code;
				response_msg.msg_type =
					RESPONSE_SUBMIT_BATCH_JOB;

				response_msg.data = &submit_msg;
				slurm_send_node_msg(msg->conn_fd,
						    &response_msg);
				schedule_job_save();
			}
			return;
		}

		/* Create new job allocation */
		error_code = job_allocate(job_desc_msg,
					  job_desc_msg->immediate,
					  false, NULL, 0, uid, &job_ptr);
		unlock_slurmctld(job_write_lock);
		END_TIMER2("_slurm_rpc_submit_batch_job");
	}

	/* return result */
	if ((error_code != SLURM_SUCCESS) &&
	    (error_code != ESLURM_JOB_HELD) &&
	    (error_code != ESLURM_NODE_NOT_AVAIL) &&
	    (error_code != ESLURM_QOS_THRES) &&
	    (error_code != ESLURM_RESERVATION_NOT_USABLE) &&
	    (error_code != ESLURM_REQUESTED_PART_CONFIG_UNAVAILABLE)) {
		info("_slurm_rpc_submit_batch_job: %s",
		     slurm_strerror(error_code));
		slurm_send_rc_msg(msg, error_code);
	} else {
		info("_slurm_rpc_submit_batch_job JobId=%u %s",
		     job_ptr->job_id, TIME_STR);
		/* send job_ID */
		submit_msg.job_id     = job_ptr->job_id;
		submit_msg.step_id    = SLURM_BATCH_SCRIPT;
		submit_msg.error_code = error_code;
		response_msg.msg_type = RESPONSE_SUBMIT_BATCH_JOB;
		response_msg.data = &submit_msg;
		slurm_send_node_msg(msg->conn_fd, &response_msg);
		schedule(0);		/* has own locks */
		schedule_job_save();	/* has own locks */
		schedule_node_save();	/* has own locks */
	}
}

/* _slurm_rpc_update_job - process RPC to update the configuration of a
 *	job (e.g. priority) */
static void _slurm_rpc_update_job(slurm_msg_t * msg)
{
	int error_code;
	DEF_TIMERS;
	job_desc_msg_t *job_desc_msg = (job_desc_msg_t *) msg->data;
	/* Locks: Write job, read node, read partition */
	slurmctld_lock_t job_write_lock = {
		NO_LOCK, WRITE_LOCK, READ_LOCK, READ_LOCK };
	uid_t uid = g_slurm_auth_get_uid(msg->auth_cred, NULL);

	START_TIMER;
	debug2("Processing RPC: REQUEST_UPDATE_JOB from uid=%d", uid);

	/* do RPC call */
	dump_job_desc(job_desc_msg);
	lock_slurmctld(job_write_lock);
	error_code = update_job(job_desc_msg, uid);
	unlock_slurmctld(job_write_lock);
	END_TIMER2("_slurm_rpc_update_job");

	/* return result */
	if (error_code) {
		info("_slurm_rpc_update_job JobId=%u uid=%d: %s",
		     job_desc_msg->job_id, uid, slurm_strerror(error_code));
		slurm_send_rc_msg(msg, error_code);
	} else {
		info("_slurm_rpc_update_job complete JobId=%u uid=%d %s",
		       job_desc_msg->job_id, uid, TIME_STR);
		slurm_send_rc_msg(msg, SLURM_SUCCESS);
		/* Below functions provide their own locking */
		schedule(0);
		schedule_job_save();
		schedule_node_save();
	}
}

/*
 * slurm_drain_nodes - process a request to drain a list of nodes,
 *	no-op for nodes already drained or draining
 * node_list IN - list of nodes to drain
 * reason IN - reason to drain the nodes
 * reason_uid IN - who set the reason
 * RET SLURM_SUCCESS or error code
 * NOTE: This is utilzed by plugins and not via RPC and it sets its
 *	own locks.
 */
extern int slurm_drain_nodes(char *node_list, char *reason, uint32_t reason_uid)
{
	int error_code;
	DEF_TIMERS;
	/* Locks: Write  node */
	slurmctld_lock_t node_write_lock = {
		NO_LOCK, NO_LOCK, WRITE_LOCK, NO_LOCK };

	START_TIMER;
	lock_slurmctld(node_write_lock);
	error_code = drain_nodes(node_list, reason, reason_uid);
	unlock_slurmctld(node_write_lock);
	END_TIMER2("slurm_drain_nodes");

	return error_code;
}

/*
 * slurm_fail_job - terminate a job due to a launch failure
 *      no-op for jobs already terminated
 * job_id IN - slurm job id
 * RET SLURM_SUCCESS or error code
 * NOTE: This is utilzed by plugins and not via RPC and it sets its
 *      own locks.
 */
extern int slurm_fail_job(uint32_t job_id)
{
	int error_code;
	DEF_TIMERS;
	/* Locks: Write job and node */
	slurmctld_lock_t job_write_lock = {
		NO_LOCK, WRITE_LOCK, WRITE_LOCK, NO_LOCK };

	START_TIMER;
	lock_slurmctld(job_write_lock);
	error_code = job_fail(job_id);
	unlock_slurmctld(job_write_lock);
	END_TIMER2("slurm_fail_job");

	return error_code;
}

/*
 * _slurm_rpc_update_front_end - process RPC to update the configuration of a
 *	front_end node (e.g. UP/DOWN)
 */
static void _slurm_rpc_update_front_end(slurm_msg_t * msg)
{
	int error_code = SLURM_SUCCESS;
	DEF_TIMERS;
	update_front_end_msg_t *update_front_end_msg_ptr =
		(update_front_end_msg_t *) msg->data;
	/* Locks: write node */
	slurmctld_lock_t node_write_lock = {
		NO_LOCK, NO_LOCK, WRITE_LOCK, NO_LOCK };
	uid_t uid = g_slurm_auth_get_uid(msg->auth_cred, NULL);

	START_TIMER;
	debug2("Processing RPC: REQUEST_UPDATE_FRONT_END from uid=%d", uid);
	if (!validate_super_user(uid)) {
		error_code = ESLURM_USER_ID_MISSING;
		error("Security violation, UPDATE_FRONT_END RPC from uid=%d",
		      uid);
	}

	if (error_code == SLURM_SUCCESS) {
		/* do RPC call */
		lock_slurmctld(node_write_lock);
		error_code = update_front_end(update_front_end_msg_ptr);
		unlock_slurmctld(node_write_lock);
		END_TIMER2("_slurm_rpc_update_front_end");
	}

	/* return result */
	if (error_code) {
		info("_slurm_rpc_update_front_end for %s: %s",
		     update_front_end_msg_ptr->name,
		     slurm_strerror(error_code));
		slurm_send_rc_msg(msg, error_code);
	} else {
		debug2("_slurm_rpc_update_front_end complete for %s %s",
		       update_front_end_msg_ptr->name, TIME_STR);
		slurm_send_rc_msg(msg, SLURM_SUCCESS);
	}
}

/*
 * _slurm_rpc_update_node - process RPC to update the configuration of a
 *	node (e.g. UP/DOWN)
 */
static void _slurm_rpc_update_node(slurm_msg_t * msg)
{
	int error_code = SLURM_SUCCESS;
	DEF_TIMERS;
	update_node_msg_t *update_node_msg_ptr =
		(update_node_msg_t *) msg->data;
	/* Locks: Write job and write node */
	slurmctld_lock_t node_write_lock = {
		NO_LOCK, WRITE_LOCK, WRITE_LOCK, NO_LOCK };
	uid_t uid = g_slurm_auth_get_uid(msg->auth_cred, NULL);

	START_TIMER;
	debug2("Processing RPC: REQUEST_UPDATE_NODE from uid=%d", uid);
	if (!validate_super_user(uid)) {
		error_code = ESLURM_USER_ID_MISSING;
		error("Security violation, UPDATE_NODE RPC from uid=%d", uid);
	}

	if (error_code == SLURM_SUCCESS) {
		/* do RPC call */
		lock_slurmctld(node_write_lock);
		error_code = update_node(update_node_msg_ptr);
		unlock_slurmctld(node_write_lock);
		END_TIMER2("_slurm_rpc_update_node");
	}

	/* return result */
	if (error_code) {
		info("_slurm_rpc_update_node for %s: %s",
		     update_node_msg_ptr->node_names,
		     slurm_strerror(error_code));
		slurm_send_rc_msg(msg, error_code);
	} else {
		debug2("_slurm_rpc_update_node complete for %s %s",
		       update_node_msg_ptr->node_names, TIME_STR);
		slurm_send_rc_msg(msg, SLURM_SUCCESS);
	}

	/* Below functions provide their own locks */
	if (schedule(0))
		schedule_job_save();
	schedule_node_save();
	trigger_reconfig();
}

/* _slurm_rpc_update_partition - process RPC to update the configuration
 *	of a partition (e.g. UP/DOWN) */
static void _slurm_rpc_update_partition(slurm_msg_t * msg)
{
	int error_code = SLURM_SUCCESS;
	DEF_TIMERS;
	update_part_msg_t *part_desc_ptr = (update_part_msg_t *) msg->data;
	/* Locks: Read config, write job, read node, write partition
	 * NOTE: job write lock due to gang scheduler support */
	slurmctld_lock_t part_write_lock = {
		READ_LOCK, WRITE_LOCK, READ_LOCK, WRITE_LOCK };
	uid_t uid = g_slurm_auth_get_uid(msg->auth_cred, NULL);

	START_TIMER;
	debug2("Processing RPC: REQUEST_UPDATE_PARTITION from uid=%d", uid);
	if (!validate_super_user(uid)) {
		error_code = ESLURM_USER_ID_MISSING;
		error("Security violation, UPDATE_PARTITION RPC from uid=%d",
		      uid);
	}

	if (error_code == SLURM_SUCCESS) {
		/* do RPC call */
		if (msg->msg_type == REQUEST_CREATE_PARTITION) {
			lock_slurmctld(part_write_lock);
			error_code = update_part(part_desc_ptr, true);
			unlock_slurmctld(part_write_lock);
		} else {
			lock_slurmctld(part_write_lock);
			error_code = update_part(part_desc_ptr, false);
			unlock_slurmctld(part_write_lock);
		}
		END_TIMER2("_slurm_rpc_update_partition");
	}

	/* return result */
	if (error_code) {
		info("_slurm_rpc_update_partition partition=%s: %s",
		     part_desc_ptr->name, slurm_strerror(error_code));
		slurm_send_rc_msg(msg, error_code);
	} else {
		debug2("_slurm_rpc_update_partition complete for %s %s",
		       part_desc_ptr->name, TIME_STR);
		slurm_send_rc_msg(msg, SLURM_SUCCESS);

		/* NOTE: These functions provide their own locks */
		schedule_part_save();
		if (schedule(0)) {
			schedule_job_save();
			schedule_node_save();
		}
	}
}

/* _slurm_rpc_delete_partition - process RPC to delete a partition */
static void _slurm_rpc_delete_partition(slurm_msg_t * msg)
{
	/* init */
	int error_code = SLURM_SUCCESS;
	DEF_TIMERS;
	delete_part_msg_t *part_desc_ptr = (delete_part_msg_t *) msg->data;
	/* Locks: write job, read node, write partition */
	slurmctld_lock_t part_write_lock = {
		NO_LOCK, WRITE_LOCK, READ_LOCK, WRITE_LOCK };
	uid_t uid = g_slurm_auth_get_uid(msg->auth_cred, NULL);

	START_TIMER;
	debug2("Processing RPC: REQUEST_DELETE_PARTITION from uid=%d", uid);
	if (!validate_super_user(uid)) {
		error_code = ESLURM_USER_ID_MISSING;
		error("Security violation, DELETE_PARTITION RPC from uid=%d",
		      uid);
	}

	if (error_code == SLURM_SUCCESS) {
		/* do RPC call */
		lock_slurmctld(part_write_lock);
		error_code = delete_partition(part_desc_ptr);
		unlock_slurmctld(part_write_lock);
		END_TIMER2("_slurm_rpc_delete_partition");
	}

	/* return result */
	if (error_code) {
		info("_slurm_rpc_delete_partition partition=%s: %s",
		     part_desc_ptr->name, slurm_strerror(error_code));
		slurm_send_rc_msg(msg, error_code);
	} else {
		info("_slurm_rpc_delete_partition complete for %s %s",
		     part_desc_ptr->name, TIME_STR);
		slurm_send_rc_msg(msg, SLURM_SUCCESS);

		/* NOTE: These functions provide their own locks */
		schedule(0);
		save_all_state();

	}
}

/* _slurm_rpc_resv_create - process RPC to create a reservation */
static void _slurm_rpc_resv_create(slurm_msg_t * msg)
{
	int error_code = SLURM_SUCCESS;
	DEF_TIMERS;
	resv_desc_msg_t *resv_desc_ptr = (resv_desc_msg_t *)
		msg->data;
	/* Locks: write node, read partition */
	slurmctld_lock_t node_write_lock = {
		NO_LOCK, NO_LOCK, WRITE_LOCK, READ_LOCK };
	uid_t uid = g_slurm_auth_get_uid(msg->auth_cred, NULL);

	START_TIMER;
	debug2("Processing RPC: REQUEST_CREATE_RESERVATION from uid=%d", uid);
	if (!validate_operator(uid)) {
		error_code = ESLURM_USER_ID_MISSING;
		error("Security violation, CREATE_RESERVATION RPC from uid=%d",
		      uid);
	}

	if (error_code == SLURM_SUCCESS) {
		/* do RPC call */
		lock_slurmctld(node_write_lock);
		error_code = create_resv(resv_desc_ptr);
		unlock_slurmctld(node_write_lock);
		END_TIMER2("_slurm_rpc_resv_create");
	}

	/* return result */
	if (error_code) {
		if (resv_desc_ptr->name) {
			info("_slurm_rpc_resv_create reservation=%s: %s",
			     resv_desc_ptr->name, slurm_strerror(error_code));
		} else {
			info("_slurm_rpc_resv_create: %s",
			     slurm_strerror(error_code));
		}
		slurm_send_rc_msg(msg, error_code);
	} else {
		slurm_msg_t response_msg;
		reservation_name_msg_t resv_resp_msg;

		debug2("_slurm_rpc_resv_create complete for %s %s",
		       resv_desc_ptr->name, TIME_STR);
		/* send reservation name */
		slurm_msg_t_init(&response_msg);
		response_msg.flags = msg->flags;
		response_msg.protocol_version = msg->protocol_version;
		resv_resp_msg.name    = resv_desc_ptr->name;
		response_msg.msg_type = RESPONSE_CREATE_RESERVATION;
		response_msg.data     = &resv_resp_msg;
		slurm_send_node_msg(msg->conn_fd, &response_msg);

		/* NOTE: These functions provide their own locks */
		if (schedule(0)) {
			schedule_job_save();
			schedule_node_save();
		}
	}
}

/* _slurm_rpc_resv_update - process RPC to update a reservation */
static void _slurm_rpc_resv_update(slurm_msg_t * msg)
{
	int error_code = SLURM_SUCCESS;
	DEF_TIMERS;
	resv_desc_msg_t *resv_desc_ptr = (resv_desc_msg_t *)
		msg->data;
	/* Locks: write node, read partition */
	slurmctld_lock_t node_write_lock = {
		NO_LOCK, NO_LOCK, WRITE_LOCK, READ_LOCK };
	uid_t uid = g_slurm_auth_get_uid(msg->auth_cred, NULL);

	START_TIMER;
	debug2("Processing RPC: REQUEST_UPDATE_RESERVATION from uid=%d", uid);
	if (!validate_operator(uid)) {
		error_code = ESLURM_USER_ID_MISSING;
		error("Security violation, UPDATE_RESERVATION RPC from uid=%d",
		      uid);
	}

	if (error_code == SLURM_SUCCESS) {
		/* do RPC call */
		lock_slurmctld(node_write_lock);
		error_code = update_resv(resv_desc_ptr);
		unlock_slurmctld(node_write_lock);
		END_TIMER2("_slurm_rpc_resv_update");
	}

	/* return result */
	if (error_code) {
		info("_slurm_rpc_resv_update reservation=%s: %s",
		     resv_desc_ptr->name, slurm_strerror(error_code));
		slurm_send_rc_msg(msg, error_code);
	} else {
		debug2("_slurm_rpc_resv_update complete for %s %s",
		       resv_desc_ptr->name, TIME_STR);
		slurm_send_rc_msg(msg, SLURM_SUCCESS);

		/* NOTE: These functions provide their own locks */
		if (schedule(0)) {
			schedule_job_save();
			schedule_node_save();
		}
	}
}

/* _slurm_rpc_resv_delete - process RPC to delete a reservation */
static void _slurm_rpc_resv_delete(slurm_msg_t * msg)
{
	/* init */
	int error_code = SLURM_SUCCESS;
	DEF_TIMERS;
	reservation_name_msg_t *resv_desc_ptr = (reservation_name_msg_t *)
		msg->data;
	/* Locks: read job, write node */
	slurmctld_lock_t node_write_lock = {
		NO_LOCK, READ_LOCK, WRITE_LOCK, NO_LOCK };
	uid_t uid = g_slurm_auth_get_uid(msg->auth_cred, NULL);

	START_TIMER;
	debug2("Processing RPC: REQUEST_DELETE_RESERVTION from uid=%d", uid);
	if (!validate_operator(uid)) {
		error_code = ESLURM_USER_ID_MISSING;
		error("Security violation, DELETE_RESERVTION RPC from uid=%d",
		      uid);
	}

	if (error_code == SLURM_SUCCESS) {
		/* do RPC call */
		lock_slurmctld(node_write_lock);
		error_code = delete_resv(resv_desc_ptr);
		unlock_slurmctld(node_write_lock);
		END_TIMER2("_slurm_rpc_resv_delete");
	}

	/* return result */
	if (error_code) {
		info("_slurm_rpc_delete_reservation partition=%s: %s",
		     resv_desc_ptr->name, slurm_strerror(error_code));
		slurm_send_rc_msg(msg, error_code);
	} else {
		info("_slurm_rpc_delete_reservation complete for %s %s",
		     resv_desc_ptr->name, TIME_STR);
		slurm_send_rc_msg(msg, SLURM_SUCCESS);

		/* NOTE: These functions provide their own locks */
		if (schedule(0)) {
			schedule_job_save();
			schedule_node_save();
		}

	}
}

/* _slurm_rpc_resv_show - process RPC to dump reservation info */
static void _slurm_rpc_resv_show(slurm_msg_t * msg)
{
	resv_info_request_msg_t *resv_req_msg = (resv_info_request_msg_t *)
		msg->data;
	DEF_TIMERS;
	/* Locks: read node */
	slurmctld_lock_t node_read_lock = {
		NO_LOCK, NO_LOCK, READ_LOCK, NO_LOCK };
	uid_t uid = g_slurm_auth_get_uid(msg->auth_cred, NULL);
	slurm_msg_t response_msg;
	char *dump;
	int dump_size;

	START_TIMER;
	debug2("Processing RPC: REQUEST_RESERVATION_INFO from uid=%d", uid);
	if ((slurmctld_conf.private_data & PRIVATE_DATA_RESERVATIONS) &&
	    (!validate_operator(uid))) {
		debug2("Security violation, REQUEST_RESERVATION_INFO "
		       "RPC from uid=%d", uid);
		slurm_send_rc_msg(msg, ESLURM_ACCESS_DENIED);
	} else if ((resv_req_msg->last_update - 1) >= last_resv_update) {
		debug2("_slurm_rpc_resv_show, no change");
		slurm_send_rc_msg(msg, SLURM_NO_CHANGE_IN_DATA);
	} else {
		lock_slurmctld(node_read_lock);
		show_resv(&dump, &dump_size, uid);
		unlock_slurmctld(node_read_lock);
		END_TIMER2("_slurm_rpc_resv_show");

		/* init response_msg structure */
		slurm_msg_t_init(&response_msg);
		response_msg.flags = msg->flags;
		response_msg.protocol_version = msg->protocol_version;
		response_msg.address = msg->address;
		response_msg.msg_type = RESPONSE_RESERVATION_INFO;
		response_msg.data = dump;
		response_msg.data_size = dump_size;

		/* send message */
		slurm_send_node_msg(msg->conn_fd, &response_msg);
		xfree(dump);
	}
}

/* _slurm_rpc_update_block - process RPC to update the configuration
 *	of a block (e.g. FREE/ERROR/DELETE) */
static void _slurm_rpc_update_block(slurm_msg_t * msg)
{
	int error_code = SLURM_SUCCESS;
	DEF_TIMERS;
	update_block_msg_t *block_desc_ptr = (update_block_msg_t *) msg->data;
	uid_t uid = g_slurm_auth_get_uid(msg->auth_cred, NULL);
	char *name = NULL;
	START_TIMER;

	debug2("Processing RPC: REQUEST_UPDATE_BLOCK from uid=%d", uid);
	if (!validate_super_user(uid)) {
		error_code = ESLURM_USER_ID_MISSING;
		error("Security violation, UPDATE_BLOCK RPC from uid=%d", uid);
		if (block_desc_ptr->bg_block_id) {
			name = block_desc_ptr->bg_block_id;
		} else if (block_desc_ptr->mp_str) {
			name = block_desc_ptr->mp_str;
		}
	}

	if (error_code == SLURM_SUCCESS) {
		/* do RPC call */
		if (block_desc_ptr->bg_block_id) {
			error_code = select_g_update_block(block_desc_ptr);
			END_TIMER2("_slurm_rpc_update_block");
			name = block_desc_ptr->bg_block_id;
		} else if (block_desc_ptr->mp_str) {
			error_code = select_g_update_sub_node(block_desc_ptr);
			END_TIMER2("_slurm_rpc_update_subbp");
			name = block_desc_ptr->mp_str;
		} else {
			error("Unknown update for blocks");
			error_code = SLURM_ERROR;
			END_TIMER2("_slurm_rpc_update_block");
		}
	}

	/* return result */
	if (error_code) {
		info("_slurm_rpc_update_block %s: %s",
		     name,
		     slurm_strerror(error_code));
		slurm_send_rc_msg(msg, error_code);
	} else {
		debug2("_slurm_rpc_update_block complete for %s %s",
		       name, TIME_STR);
		slurm_send_rc_msg(msg, SLURM_SUCCESS);
	}
}

/* determine of nodes are ready for the job */
static void _slurm_rpc_job_ready(slurm_msg_t * msg)
{
	int error_code, result;
	job_id_msg_t *id_msg = (job_id_msg_t *) msg->data;
	DEF_TIMERS;
	/* Locks: read job */
	slurmctld_lock_t job_read_lock = {
		NO_LOCK, READ_LOCK, NO_LOCK, NO_LOCK };
	slurm_msg_t response_msg;
	return_code_msg_t rc_msg;

	START_TIMER;
	lock_slurmctld(job_read_lock);
	error_code = job_node_ready(id_msg->job_id, &result);
	unlock_slurmctld(job_read_lock);
	END_TIMER2("_slurm_rpc_job_ready");

	if (error_code) {
		debug2("_slurm_rpc_job_ready: %s",
		       slurm_strerror(error_code));
		slurm_send_rc_msg(msg, error_code);
	} else {
		debug2("_slurm_rpc_job_ready(%u)=%d %s", id_msg->job_id,
		       result, TIME_STR);
		slurm_msg_t_init(&response_msg);
		response_msg.flags = msg->flags;
		response_msg.protocol_version = msg->protocol_version;
		response_msg.address = msg->address;
		response_msg.msg_type = RESPONSE_JOB_READY;
		rc_msg.return_code = result;
		response_msg.data = &rc_msg;
		slurm_send_node_msg(msg->conn_fd, &response_msg);
	}
}

/* get node select info plugin */
static void  _slurm_rpc_block_info(slurm_msg_t * msg)
{
	int error_code = SLURM_SUCCESS;
	Buf buffer = NULL;
	block_info_request_msg_t *sel_req_msg =
		(block_info_request_msg_t *) msg->data;
	slurm_msg_t response_msg;
	/* Locks: read config */
	slurmctld_lock_t config_read_lock = {
		READ_LOCK, NO_LOCK, NO_LOCK, NO_LOCK };
	DEF_TIMERS;
	uid_t uid = g_slurm_auth_get_uid(msg->auth_cred, NULL);

	START_TIMER;
	debug2("Processing RPC: REQUEST_BLOCK_INFO from uid=%d", uid);
	lock_slurmctld(config_read_lock);
	if ((slurmctld_conf.private_data & PRIVATE_DATA_NODES) &&
	    !validate_operator(uid)) {
		error_code = ESLURM_ACCESS_DENIED;
		error("Security violation, REQUEST_BLOCK_INFO RPC from uid=%d",
		      uid);
	}
	unlock_slurmctld(config_read_lock);
	if (error_code == SLURM_SUCCESS) {
		error_code = select_g_pack_select_info(
			sel_req_msg->last_update, sel_req_msg->show_flags,
			&buffer, msg->protocol_version);
	}
	END_TIMER2("_slurm_rpc_block_info");

	if (error_code) {
		debug3("_slurm_rpc_block_info: %s",
		       slurm_strerror(error_code));
		slurm_send_rc_msg(msg, error_code);
	} else {
		/* init response_msg structure */
		slurm_msg_t_init(&response_msg);
		response_msg.flags = msg->flags;
		response_msg.protocol_version = msg->protocol_version;
		response_msg.address = msg->address;
		response_msg.msg_type = RESPONSE_BLOCK_INFO;
		response_msg.data = get_buf_data(buffer);
		response_msg.data_size = get_buf_offset(buffer);
		/* send message */
		slurm_send_node_msg(msg->conn_fd, &response_msg);

		if (buffer)
			free_buf(buffer);
	}
}

/* Reset the job credential key based upon configuration parameters.
 * NOTE: READ lock_slurmctld config before entry */
static void _update_cred_key(void)
{
	slurm_cred_ctx_key_update(slurmctld_config.cred_ctx,
				  slurmctld_conf.job_credential_private_key);
}

inline static void _slurm_rpc_suspend(slurm_msg_t * msg)
{
	int error_code = SLURM_SUCCESS;
	DEF_TIMERS;
	suspend_msg_t *sus_ptr = (suspend_msg_t *) msg->data;
	/* Locks: write job and node */
	slurmctld_lock_t job_write_lock = {
		NO_LOCK, WRITE_LOCK, WRITE_LOCK, NO_LOCK };
	uid_t uid = g_slurm_auth_get_uid(msg->auth_cred, NULL);
	char *op;

	START_TIMER;
	switch (sus_ptr->op) {
	case SUSPEND_JOB:
		op = "suspend";
		break;
	case RESUME_JOB:
		op = "resume";
		break;
	default:
		op = "unknown";
	}
	info("Processing RPC: REQUEST_SUSPEND(%s) from uid=%u",
	     op, (unsigned int) uid);

	lock_slurmctld(job_write_lock);
	error_code = job_suspend(sus_ptr, uid, msg->conn_fd, true,
				 msg->protocol_version);
	unlock_slurmctld(job_write_lock);
	END_TIMER2("_slurm_rpc_suspend");

	if (error_code) {
		info("_slurm_rpc_suspend(%s) %u: %s", op,
		     sus_ptr->job_id, slurm_strerror(error_code));
	} else {
		info("_slurm_rpc_suspend(%s) for %u %s", op,
		     sus_ptr->job_id, TIME_STR);
		/* Functions below provide their own locking */
		if (sus_ptr->op == SUSPEND_JOB)
			(void) schedule(0);
		schedule_job_save();
	}
}

inline static void _slurm_rpc_requeue(slurm_msg_t * msg)
{
	int error_code = SLURM_SUCCESS;
	DEF_TIMERS;
	job_id_msg_t *requeue_ptr = (job_id_msg_t *) msg->data;
	/* Locks: write job and node */
	slurmctld_lock_t job_write_lock = {
		NO_LOCK, WRITE_LOCK, WRITE_LOCK, NO_LOCK };
	uid_t uid = g_slurm_auth_get_uid(msg->auth_cred, NULL);

	START_TIMER;
	info("Processing RPC: REQUEST_REQUEUE from uid=%d", uid);

	lock_slurmctld(job_write_lock);
	error_code = job_requeue(uid, requeue_ptr->job_id,
				 msg->conn_fd, msg->protocol_version, false);
	unlock_slurmctld(job_write_lock);
	END_TIMER2("_slurm_rpc_requeue");

	if (error_code) {
		info("_slurm_rpc_requeue %u: %s", requeue_ptr->job_id,
		     slurm_strerror(error_code));
	} else {
		info("_slurm_rpc_requeue %u: %s", requeue_ptr->job_id,
		     TIME_STR);
		/* Functions below provide their own locking */
		schedule_job_save();
	}
}

/* Assorted checkpoint operations */
inline static void  _slurm_rpc_checkpoint(slurm_msg_t * msg)
{
	int error_code = SLURM_SUCCESS;
	DEF_TIMERS;
	checkpoint_msg_t *ckpt_ptr = (checkpoint_msg_t *) msg->data;
	/* Locks: write job lock, read node lock */
	slurmctld_lock_t job_write_lock = {
		NO_LOCK, WRITE_LOCK, READ_LOCK, NO_LOCK };
	uid_t uid = g_slurm_auth_get_uid(msg->auth_cred, NULL);
	char *op;

	START_TIMER;
	switch (ckpt_ptr->op) {
	case CHECK_ABLE:
		op = "able";
		break;
	case CHECK_CREATE:
		op = "create";
		break;
	case CHECK_DISABLE:
		op = "disable";
		break;
	case CHECK_ENABLE:
		op = "enable";
		break;
	case CHECK_ERROR:
		op = "error";
		break;
	case CHECK_REQUEUE:
		op = "requeue";
		break;
	case CHECK_RESTART:
		op = "restart";
		break;
	case CHECK_VACATE:
		op = "vacate";
		break;
	default:
		op = "unknown";
	}
	debug2("Processing RPC: REQUEST_CHECKPOINT(%s) from uid=%u",
	       op, (unsigned int) uid);

	/* do RPC call and send reply */
	lock_slurmctld(job_write_lock);
	if (ckpt_ptr->op == CHECK_RESTART) {
		error_code = job_restart(ckpt_ptr, uid, msg->conn_fd,
					 msg->protocol_version);
	} else if (ckpt_ptr->step_id == SLURM_BATCH_SCRIPT) {
		error_code = job_checkpoint(ckpt_ptr, uid, msg->conn_fd,
					    msg->protocol_version);
	} else {
		error_code = job_step_checkpoint(ckpt_ptr, uid, msg->conn_fd,
						 msg->protocol_version);
	}
	unlock_slurmctld(job_write_lock);
	END_TIMER2("_slurm_rpc_checkpoint");

	if (error_code) {
		if (ckpt_ptr->step_id == SLURM_BATCH_SCRIPT) {
			info("_slurm_rpc_checkpoint %s %u: %s", op,
			     ckpt_ptr->job_id, slurm_strerror(error_code));
		} else {
			info("_slurm_rpc_checkpoint %s %u.%u: %s", op,
			     ckpt_ptr->job_id, ckpt_ptr->step_id,
			     slurm_strerror(error_code));
		}
	} else {
		if (ckpt_ptr->step_id == SLURM_BATCH_SCRIPT) {
			info("_slurm_rpc_checkpoint %s for %u %s", op,
			     ckpt_ptr->job_id, TIME_STR);
		} else {
			info("_slurm_rpc_checkpoint %s for %u.%u %s", op,
			     ckpt_ptr->job_id, ckpt_ptr->step_id, TIME_STR);
		}
		if ((ckpt_ptr->op != CHECK_ABLE) &&
		    (ckpt_ptr->op != CHECK_ERROR)) {
			/* job state changed, save it */
			/* NOTE: This function provides it own locks */
			schedule_job_save();
		}
	}
}

inline static void  _slurm_rpc_checkpoint_comp(slurm_msg_t * msg)
{
	int error_code = SLURM_SUCCESS;
	DEF_TIMERS;
	checkpoint_comp_msg_t *ckpt_ptr = (checkpoint_comp_msg_t *) msg->data;
	/* Locks: read job */
	slurmctld_lock_t job_read_lock = {
		NO_LOCK, READ_LOCK, NO_LOCK, NO_LOCK };
	uid_t uid = g_slurm_auth_get_uid(msg->auth_cred, NULL);

	START_TIMER;
	debug2("Processing RPC: REQUEST_CHECKPOINT_COMP from uid=%d", uid);

	/* do RPC call and send reply */
	lock_slurmctld(job_read_lock);
	error_code = job_step_checkpoint_comp(ckpt_ptr, uid, msg->conn_fd,
					      msg->protocol_version);
	unlock_slurmctld(job_read_lock);
	END_TIMER2("_slurm_rpc_checkpoint_comp");

	if (error_code) {
		info("_slurm_rpc_checkpoint_comp %u.%u: %s",
		     ckpt_ptr->job_id, ckpt_ptr->step_id,
		     slurm_strerror(error_code));
	} else {
		info("_slurm_rpc_checkpoint_comp %u.%u %s",
		     ckpt_ptr->job_id, ckpt_ptr->step_id, TIME_STR);
	}
}

inline static void  _slurm_rpc_checkpoint_task_comp(slurm_msg_t * msg)
{
	int error_code = SLURM_SUCCESS;
	DEF_TIMERS;
	checkpoint_task_comp_msg_t *ckpt_ptr;
	/* Locks: read job */
	slurmctld_lock_t job_read_lock = {
		NO_LOCK, READ_LOCK, NO_LOCK, NO_LOCK };
	uid_t uid = g_slurm_auth_get_uid(msg->auth_cred, NULL);

	ckpt_ptr = (checkpoint_task_comp_msg_t *) msg->data;
	START_TIMER;
	debug2("Processing RPC: REQUEST_CHECKPOINT_TASK_COMP from uid=%d", uid);

	/* do RPC call and send reply */
	lock_slurmctld(job_read_lock);
	error_code = job_step_checkpoint_task_comp(ckpt_ptr, uid, msg->conn_fd,
						   msg->protocol_version);
	unlock_slurmctld(job_read_lock);
	END_TIMER2("_slurm_rpc_checkpoint_task_comp");

	if (error_code) {
		info("_slurm_rpc_checkpoint_task_comp %u.%u: %s",
		     ckpt_ptr->job_id, ckpt_ptr->step_id,
		     slurm_strerror(error_code));
	} else {
		info("_slurm_rpc_checkpoint_task_comp %u.%u %s",
		     ckpt_ptr->job_id, ckpt_ptr->step_id, TIME_STR);
	}
}

/* Copy an array of type char **, xmalloc() the array and xstrdup() the
 * strings in the array */
extern char **
xduparray(uint16_t size, char ** array)
{
	int i;
	char ** result;

	if (size == 0)
		return (char **)NULL;

	result = (char **) xmalloc(sizeof(char *) * size);
	for (i=0; i<size; i++)
		result[i] = xstrdup(array[i]);

	return result;
}

/* Like xduparray(), but performs one xmalloc().  The output format of this
 * must be identical to _read_data_array_from_file() */
static char **
_xduparray2(uint16_t size, char ** array)
{
	int i, len = 0;
	char *ptr, ** result;

	if (size == 0)
		return (char **) NULL;

	for (i=0; i<size; i++)
		len += (strlen(array[i]) + 1);
	ptr = xmalloc(len);
	result = (char **) xmalloc(sizeof(char *) * size);

	for (i=0; i<size; i++) {
		result[i] = ptr;
		len = strlen(array[i]);
		strcpy(ptr, array[i]);
		ptr += (len + 1);
	}

	return result;
}

/* _launch_batch_step
 * IN: job_desc_msg from _slurm_rpc_submit_batch_job() but with jobid set
 *     which means it's trying to launch within a pre-existing allocation.
 * IN: uid launching this batch job, which has already been validated.
 * OUT: SLURM error code if launch fails, or SLURM_SUCCESS
 */
int _launch_batch_step(job_desc_msg_t *job_desc_msg, uid_t uid,
		       uint32_t *step_id)
{
	struct job_record  *job_ptr;
	time_t now = time(NULL);
	int error_code = SLURM_SUCCESS;

	batch_job_launch_msg_t *launch_msg_ptr;
	agent_arg_t *agent_arg_ptr;
	struct node_record *node_ptr;

	/*
	 * Create a job step. Note that a credential is not necessary,
	 * since the slurmctld will be submitting this job directly to
	 * the slurmd.
	 */
	job_step_create_request_msg_t req_step_msg;
	struct step_record *step_rec;

	/*
	 * As far as the step record in slurmctld goes, we are just
	 * launching a batch script which will be run on a single
	 * processor on a single node. The actual launch request sent
	 * to the slurmd should contain the proper allocation values
	 * for subsequent srun jobs within the batch script.
	 */
	memset(&req_step_msg, 0, sizeof(job_step_create_request_msg_t));
	req_step_msg.job_id = job_desc_msg->job_id;
	req_step_msg.user_id = uid;
	req_step_msg.min_nodes = 1;
	req_step_msg.max_nodes = 0;
	req_step_msg.cpu_count = 1;
	req_step_msg.num_tasks = 1;
	req_step_msg.task_dist = SLURM_DIST_CYCLIC;
	req_step_msg.name = job_desc_msg->name;

	error_code = step_create(&req_step_msg, &step_rec, true);
	xfree(req_step_msg.node_list);	/* may be set by step_create */

	if (error_code != SLURM_SUCCESS)
		return error_code;

	/*
	 * TODO: check all instances of step_record to ensure there's no
	 * problem with a null switch_job_info pointer.
	 */

	/* Get the allocation in order to construct the batch job
	 * launch request for the slurmd.
	 */

	job_ptr = step_rec->job_ptr;

	/* TODO: need to address batch job step request options such as
	 * the ability to run a batch job on a subset of the nodes in the
	 * current allocation.
	 * TODO: validate the specific batch job request vs. the
	 * existing allocation. Note that subsequent srun steps within
	 * the batch script will work within the full allocation, but
	 * the batch step options can still provide default settings via
	 * environment variables
	 *
	 * NOTE: for now we are *ignoring* most of the job_desc_msg
	 *       allocation-related settings. At some point we
	 *       should perform better error-checking, otherwise
	 *       the submitter will make some invalid assumptions
	 *       about how this job actually ran.
	 */
	job_ptr->time_last_active = now;


	/* Launch the batch job */
	node_ptr = find_first_node_record(job_ptr->node_bitmap);
	if (node_ptr == NULL) {
		delete_step_record(job_ptr, step_rec->step_id);
		return ESLURM_INVALID_JOB_ID;
	}

	/* Initialization of data structures */
	launch_msg_ptr = (batch_job_launch_msg_t *)
		xmalloc(sizeof(batch_job_launch_msg_t));
	launch_msg_ptr->job_id = job_ptr->job_id;
	launch_msg_ptr->step_id = step_rec->step_id;
	launch_msg_ptr->gid = job_ptr->group_id;
	launch_msg_ptr->uid = uid;
	launch_msg_ptr->nodes = xstrdup(job_ptr->nodes);
	launch_msg_ptr->restart_cnt = job_ptr->restart_cnt;

	if (make_batch_job_cred(launch_msg_ptr, job_ptr)) {
		error("aborting batch step %u.%u", job_ptr->job_id,
		      job_ptr->group_id);
		xfree(launch_msg_ptr->nodes);
		xfree(launch_msg_ptr);
		delete_step_record(job_ptr, step_rec->step_id);
		return SLURM_ERROR;
	}

	launch_msg_ptr->std_err = xstrdup(job_desc_msg->std_err);
	launch_msg_ptr->std_in = xstrdup(job_desc_msg->std_in);
	launch_msg_ptr->std_out = xstrdup(job_desc_msg->std_out);
	launch_msg_ptr->acctg_freq = job_desc_msg->acctg_freq;
	launch_msg_ptr->open_mode = job_desc_msg->open_mode;
	launch_msg_ptr->work_dir = xstrdup(job_desc_msg->work_dir);
	launch_msg_ptr->argc = job_desc_msg->argc;
	launch_msg_ptr->argv = xduparray(job_desc_msg->argc,
					 job_desc_msg->argv);
	launch_msg_ptr->spank_job_env_size = job_ptr->spank_job_env_size;
	launch_msg_ptr->spank_job_env = xduparray(job_ptr->spank_job_env_size,
						  job_ptr->spank_job_env);
	launch_msg_ptr->script = xstrdup(job_desc_msg->script);
	launch_msg_ptr->environment = _xduparray2(job_desc_msg->env_size,
						  job_desc_msg->environment);
	launch_msg_ptr->envc = job_desc_msg->env_size;
	launch_msg_ptr->job_mem = job_desc_msg->pn_min_memory;
	launch_msg_ptr->cpus_per_task = job_desc_msg->cpus_per_task;

	/* job_ptr->total_cpus represents the total number of CPUs available
	 * for this step (overcommit not supported yet). If job_desc_msg
	 * contains a reasonable min_cpus request, use that value;
	 * otherwise default to the allocation processor request.
	 */
	launch_msg_ptr->ntasks = job_ptr->total_cpus;
	if (job_desc_msg->min_cpus > 0 &&
	    job_desc_msg->min_cpus < launch_msg_ptr->ntasks)
		launch_msg_ptr->ntasks = job_desc_msg->min_cpus;
	if (launch_msg_ptr->ntasks < 0)
		launch_msg_ptr->ntasks = job_ptr->cpu_cnt;

	launch_msg_ptr->num_cpu_groups = job_ptr->job_resrcs->cpu_array_cnt;
	launch_msg_ptr->cpus_per_node  =
		xmalloc(sizeof(uint16_t) * job_ptr->job_resrcs->cpu_array_cnt);
	memcpy(launch_msg_ptr->cpus_per_node,
	       job_ptr->job_resrcs->cpu_array_value,
	       (sizeof(uint16_t) * job_ptr->job_resrcs->cpu_array_cnt));
	launch_msg_ptr->cpu_count_reps  =
		xmalloc(sizeof(uint32_t) * job_ptr->job_resrcs->cpu_array_cnt);
	memcpy(launch_msg_ptr->cpu_count_reps,
	       job_ptr->job_resrcs->cpu_array_reps,
	       (sizeof(uint32_t) * job_ptr->job_resrcs->cpu_array_cnt));
	launch_msg_ptr->select_jobinfo = select_g_select_jobinfo_copy(
		job_ptr->select_jobinfo);

	/* FIXME: for some reason these CPU arrays total all the CPUs
	 * actually allocated, rather than totaling up to the requested
	 * CPU count for the allocation.
	 * This means that SLURM_TASKS_PER_NODE will not match with
	 * SLURM_NTASKS in the batch script environment.
	 */

	agent_arg_ptr = (agent_arg_t *) xmalloc(sizeof(agent_arg_t));
	agent_arg_ptr->node_count = 1;
	agent_arg_ptr->retry = 0;
	xassert(job_ptr->batch_host);
	agent_arg_ptr->hostlist = hostlist_create(job_ptr->batch_host);
	if (agent_arg_ptr->hostlist == NULL)
		fatal("hostlist_create: malloc failure");
	agent_arg_ptr->msg_type = REQUEST_BATCH_JOB_LAUNCH;
	agent_arg_ptr->msg_args = (void *) launch_msg_ptr;

	/* Launch the RPC via agent */
	agent_queue_request(agent_arg_ptr);

	*step_id = step_rec->step_id;
	return SLURM_SUCCESS;
}

inline static void  _slurm_rpc_trigger_clear(slurm_msg_t * msg)
{
	int rc;
	uid_t uid = g_slurm_auth_get_uid(msg->auth_cred, NULL);
	trigger_info_msg_t * trigger_ptr = (trigger_info_msg_t *) msg->data;
	DEF_TIMERS;

	START_TIMER;
	debug("Processing RPC: REQUEST_TRIGGER_CLEAR from uid=%d", uid);

	rc = trigger_clear(uid, trigger_ptr);
	END_TIMER2("_slurm_rpc_trigger_clear");

	slurm_send_rc_msg(msg, rc);
}

inline static void  _slurm_rpc_trigger_get(slurm_msg_t * msg)
{
	uid_t uid = g_slurm_auth_get_uid(msg->auth_cred, NULL);
	trigger_info_msg_t *resp_data;
	trigger_info_msg_t * trigger_ptr = (trigger_info_msg_t *) msg->data;
	slurm_msg_t response_msg;
	DEF_TIMERS;

	START_TIMER;
	debug("Processing RPC: REQUEST_TRIGGER_GET from uid=%d", uid);

	resp_data = trigger_get(uid, trigger_ptr);
	END_TIMER2("_slurm_rpc_trigger_get");

	slurm_msg_t_init(&response_msg);
	response_msg.flags = msg->flags;
	response_msg.protocol_version = msg->protocol_version;
	response_msg.address  = msg->address;
	response_msg.msg_type = RESPONSE_TRIGGER_GET;
	response_msg.data     = resp_data;
	slurm_send_node_msg(msg->conn_fd, &response_msg);
	slurm_free_trigger_msg(resp_data);
}

inline static void  _slurm_rpc_trigger_set(slurm_msg_t * msg)
{
	int rc;
	uid_t uid = g_slurm_auth_get_uid(msg->auth_cred, NULL);
	gid_t gid = g_slurm_auth_get_gid(msg->auth_cred, NULL);;
	trigger_info_msg_t * trigger_ptr = (trigger_info_msg_t *) msg->data;
	DEF_TIMERS;

	START_TIMER;
	debug("Processing RPC: REQUEST_TRIGGER_SET from uid=%d", uid);

	rc = trigger_set(uid, gid, trigger_ptr);
	END_TIMER2("_slurm_rpc_trigger_set");

	slurm_send_rc_msg(msg, rc);
}

inline static void  _slurm_rpc_trigger_pull(slurm_msg_t * msg)
{
	int rc;
	uid_t uid = g_slurm_auth_get_uid(msg->auth_cred, NULL);
	trigger_info_msg_t * trigger_ptr = (trigger_info_msg_t *) msg->data;
	DEF_TIMERS;

	START_TIMER;

	/* NOTE: No locking required here, trigger_pull only needs to lock
	 * it's own internal trigger structure */
	debug("Processing RPC: REQUEST_TRIGGER_PULL from uid=%u",
	      (unsigned int) uid);
	if (!validate_slurm_user(uid)) {
		rc = ESLURM_USER_ID_MISSING;
		error("Security violation, REQUEST_TRIGGER_PULL RPC from uid=%d",
		      uid);
	} else
		rc = trigger_pull(trigger_ptr);
	END_TIMER2("_slurm_rpc_trigger_pull");

	slurm_send_rc_msg(msg, rc);
}

inline static void  _slurm_rpc_get_topo(slurm_msg_t * msg)
{
	topo_info_response_msg_t *topo_resp_msg;
	slurm_msg_t response_msg;
	int i;
	/* Locks: read node lock */
	slurmctld_lock_t node_read_lock = {
		NO_LOCK, NO_LOCK, READ_LOCK, NO_LOCK };
	DEF_TIMERS;

	START_TIMER;
	lock_slurmctld(node_read_lock);
	topo_resp_msg = xmalloc(sizeof(topo_info_response_msg_t));
	topo_resp_msg->record_count = switch_record_cnt;
	topo_resp_msg->topo_array = xmalloc(sizeof(topo_info_t) *
					    topo_resp_msg->record_count);
	for (i=0; i<topo_resp_msg->record_count; i++) {
		topo_resp_msg->topo_array[i].level      =
			switch_record_table[i].level;
		topo_resp_msg->topo_array[i].link_speed =
			switch_record_table[i].link_speed;
		topo_resp_msg->topo_array[i].name       =
			xstrdup(switch_record_table[i].name);
		topo_resp_msg->topo_array[i].nodes      =
			xstrdup(switch_record_table[i].nodes);
		topo_resp_msg->topo_array[i].switches   =
			xstrdup(switch_record_table[i].switches);
	}
	unlock_slurmctld(node_read_lock);
	END_TIMER2("_slurm_rpc_get_topo");

	slurm_msg_t_init(&response_msg);
	response_msg.flags = msg->flags;
	response_msg.protocol_version = msg->protocol_version;
	response_msg.address  = msg->address;
	response_msg.msg_type = RESPONSE_TOPO_INFO;
	response_msg.data     = topo_resp_msg;
	slurm_send_node_msg(msg->conn_fd, &response_msg);
	slurm_free_topo_info_msg(topo_resp_msg);
}

inline static void  _slurm_rpc_job_notify(slurm_msg_t * msg)
{
	int error_code = SLURM_SUCCESS;
	/* Locks: read job */
	slurmctld_lock_t job_read_lock = {
		NO_LOCK, READ_LOCK, NO_LOCK, NO_LOCK };
	uid_t uid = g_slurm_auth_get_uid(msg->auth_cred, NULL);
	job_notify_msg_t * notify_msg = (job_notify_msg_t *) msg->data;
	DEF_TIMERS;

	START_TIMER;
	debug("Processing RPC: REQUEST_JOB_NOTIFY from uid=%d", uid);
	if (!validate_slurm_user(uid)) {
		error_code = ESLURM_USER_ID_MISSING;
		error("Security violation, REQUEST_JOB_NOTIFY RPC from uid=%d",
		      uid);
	}

	if (error_code == SLURM_SUCCESS) {
		/* do RPC call */
		struct job_record *job_ptr;
		lock_slurmctld(job_read_lock);
		job_ptr = find_job_record(notify_msg->job_id);
		if (job_ptr) {
			error_code = srun_user_message(job_ptr,
						       notify_msg->message);
		} else
			error_code = ESLURM_INVALID_JOB_ID;
		unlock_slurmctld(job_read_lock);
	}

	END_TIMER2("_slurm_rpc_job_notify");
	slurm_send_rc_msg(msg, error_code);
}

inline static void  _slurm_rpc_set_debug_flags(slurm_msg_t *msg)
{
	uid_t uid = g_slurm_auth_get_uid(msg->auth_cred, NULL);
	slurmctld_lock_t config_write_lock =
		{ WRITE_LOCK, NO_LOCK, NO_LOCK, NO_LOCK };
	set_debug_flags_msg_t *request_msg =
		(set_debug_flags_msg_t *) msg->data;
	uint32_t debug_flags;
	char *flag_string;

	debug2("Processing RPC: REQUEST_SET_DEBUG_FLAGS from uid=%d", uid);
	if (!validate_super_user(uid)) {
		error("set debug flags request from non-super user uid=%d",
		      uid);
		slurm_send_rc_msg(msg, EACCES);
		return;
	}

	lock_slurmctld (config_write_lock);
	debug_flags  = slurm_get_debug_flags();
	debug_flags &= (~request_msg->debug_flags_minus);
	debug_flags |= request_msg->debug_flags_plus;
	slurm_set_debug_flags(debug_flags);
	slurmctld_conf.last_update = time(NULL);
	unlock_slurmctld (config_write_lock);
	flag_string = debug_flags2str(debug_flags);
	info("Set DebugFlags to %s", flag_string);
	xfree(flag_string);
	slurm_send_rc_msg(msg, SLURM_SUCCESS);
}

inline static void  _slurm_rpc_set_debug_level(slurm_msg_t *msg)
{
	int debug_level, old_debug_level;
	uid_t uid = g_slurm_auth_get_uid(msg->auth_cred, NULL);
	slurmctld_lock_t config_write_lock =
		{ WRITE_LOCK, NO_LOCK, NO_LOCK, NO_LOCK };
	set_debug_level_msg_t *request_msg =
		(set_debug_level_msg_t *) msg->data;
	log_options_t log_opts = LOG_OPTS_INITIALIZER;
	slurm_ctl_conf_t *conf;

	debug2("Processing RPC: REQUEST_SET_DEBUG_LEVEL from uid=%d", uid);
	if (!validate_super_user(uid)) {
		error("set debug level request from non-super user uid=%d",
		      uid);
		slurm_send_rc_msg(msg, EACCES);
		return;
	}

	/* NOTE: not offset by LOG_LEVEL_INFO, since it's inconveniet
	 * to provide negative values for scontrol */
	debug_level = MIN (request_msg->debug_level, (LOG_LEVEL_END - 1));
	debug_level = MAX (debug_level, LOG_LEVEL_QUIET);

	lock_slurmctld (config_write_lock);
	if (slurmctld_config.daemonize) {
		log_opts.stderr_level = LOG_LEVEL_QUIET;
		if (slurmctld_conf.slurmctld_logfile) {
			log_opts.logfile_level = debug_level;
			log_opts.syslog_level = LOG_LEVEL_QUIET;
		} else {
			log_opts.syslog_level = debug_level;
			log_opts.logfile_level = LOG_LEVEL_QUIET;
		}
	} else {
		log_opts.syslog_level = LOG_LEVEL_QUIET;
		log_opts.stderr_level = debug_level;
		if (slurmctld_conf.slurmctld_logfile)
			log_opts.logfile_level = debug_level;
		else
			log_opts.logfile_level = LOG_LEVEL_QUIET;
	}
	log_alter(log_opts, LOG_DAEMON, slurmctld_conf.slurmctld_logfile);
	unlock_slurmctld (config_write_lock);

	conf = slurm_conf_lock();
	old_debug_level = conf->slurmctld_debug;
	conf->slurmctld_debug = debug_level;
	slurm_conf_unlock();
	slurmctld_conf.last_update = time(NULL);
	if (debug_level != old_debug_level)
		info("Set debug level to %d", debug_level);

	slurm_send_rc_msg(msg, SLURM_SUCCESS);
}

inline static void  _slurm_rpc_set_schedlog_level(slurm_msg_t *msg)
{
	int schedlog_level, old_schedlog_level;
	uid_t uid = g_slurm_auth_get_uid(msg->auth_cred, NULL);
	slurmctld_lock_t config_read_lock =
		{ READ_LOCK, NO_LOCK, NO_LOCK, NO_LOCK };
	set_debug_level_msg_t *request_msg =
		(set_debug_level_msg_t *) msg->data;
	log_options_t log_opts = SCHEDLOG_OPTS_INITIALIZER;
	slurm_ctl_conf_t *conf;

	debug2("Processing RPC: REQUEST_SET_SCHEDLOG_LEVEL from uid=%d", uid);
	if (!validate_super_user(uid)) {
		error("set scheduler log level request from non-super user "
		      "uid=%d", uid);
		slurm_send_rc_msg(msg, EACCES);
		return;
	}

	schedlog_level = MIN (request_msg->debug_level, (LOG_LEVEL_QUIET + 1));
	schedlog_level = MAX (schedlog_level, LOG_LEVEL_QUIET);

	lock_slurmctld (config_read_lock);
	log_opts.logfile_level = schedlog_level;
	sched_log_alter(log_opts, LOG_DAEMON, slurmctld_conf.sched_logfile);
 	unlock_slurmctld (config_read_lock);

	conf = slurm_conf_lock();
	old_schedlog_level = conf->sched_log_level;
	conf->sched_log_level = schedlog_level;
	slurm_conf_unlock();
	slurmctld_conf.last_update = time(NULL);
	if (schedlog_level != old_schedlog_level)
		info("sched: Set scheduler log level to %d", schedlog_level);

	slurm_send_rc_msg(msg, SLURM_SUCCESS);
}

inline static void  _slurm_rpc_accounting_update_msg(slurm_msg_t *msg)
{
	int rc = SLURM_SUCCESS;
	uid_t uid = g_slurm_auth_get_uid(msg->auth_cred, NULL);
	accounting_update_msg_t *update_ptr =
		(accounting_update_msg_t *) msg->data;
	DEF_TIMERS;

	START_TIMER;
	debug2("Processing RPC: ACCOUNTING_UPDATE_MSG from uid=%d", uid);

	if (!validate_slurm_user(uid)
	    && (assoc_mgr_get_admin_level(acct_db_conn, uid)
		< SLURMDB_ADMIN_SUPER_USER)) {
		error("Update Association request from non-super user uid=%d",
		      uid);
		slurm_send_rc_msg(msg, EACCES);
		return;
	}
	if(update_ptr->update_list && list_count(update_ptr->update_list))
		rc = assoc_mgr_update(update_ptr->update_list);

	END_TIMER2("_slurm_rpc_accounting_update_msg");

	slurm_send_rc_msg(msg, rc);
}

inline static void  _slurm_rpc_accounting_first_reg(slurm_msg_t *msg)
{
	uid_t uid = g_slurm_auth_get_uid(msg->auth_cred, NULL);
	time_t event_time = time(NULL);

	DEF_TIMERS;

	START_TIMER;
	debug2("Processing RPC: ACCOUNTING_FIRST_REG from uid=%d", uid);
	if (!validate_slurm_user(uid)
	    && (assoc_mgr_get_admin_level(acct_db_conn, uid)
		< SLURMDB_ADMIN_SUPER_USER)) {
		error("First Registration request from non-super user uid=%d",
		      uid);
		return;
	}

	send_all_to_accounting(event_time);

	END_TIMER2("_slurm_rpc_accounting_first_reg");
}

inline static void  _slurm_rpc_accounting_register_ctld(slurm_msg_t *msg)
{
	uid_t uid = g_slurm_auth_get_uid(msg->auth_cred, NULL);

	DEF_TIMERS;

	START_TIMER;
	debug2("Processing RPC: ACCOUNTING_REGISTER_CTLD from uid=%d", uid);
	if (!validate_slurm_user(uid)
	    && (assoc_mgr_get_admin_level(acct_db_conn, uid)
		< SLURMDB_ADMIN_SUPER_USER)) {
		error("Registration request from non-super user uid=%d",
		      uid);
		return;
	}

	clusteracct_storage_g_register_ctld(acct_db_conn,
					    slurmctld_conf.slurmctld_port);

	END_TIMER2("_slurm_rpc_accounting_register_ctld");
}

inline static void _slurm_rpc_dump_spank(slurm_msg_t * msg)
{
	int rc = SLURM_SUCCESS;
	spank_env_request_msg_t *spank_req_msg = (spank_env_request_msg_t *)
						 msg->data;
	spank_env_responce_msg_t *spank_resp_msg;
	/* Locks: read job */
	slurmctld_lock_t job_read_lock = {
		NO_LOCK, READ_LOCK, NO_LOCK, NO_LOCK };
	uid_t uid = g_slurm_auth_get_uid(msg->auth_cred, NULL);
	slurm_msg_t response_msg;
	DEF_TIMERS;

	START_TIMER;
	debug("Processing RPC: REQUEST_SPANK_ENVIRONMENT from uid=%d", uid);
	if (!validate_slurm_user(uid)) {
		rc = ESLURM_USER_ID_MISSING;
		error("Security violation, REQUEST_SPANK_ENVIRONMENT RPC "
		      "from uid=%d", uid);
	}

	spank_resp_msg = xmalloc(sizeof(spank_env_responce_msg_t));
	if (rc == SLURM_SUCCESS) {
		/* do RPC call */
		struct job_record *job_ptr;
		uint32_t i;

		lock_slurmctld(job_read_lock);
		job_ptr = find_job_record(spank_req_msg->job_id);
		if (job_ptr) {
			spank_resp_msg->spank_job_env_size =
				job_ptr->spank_job_env_size;
			spank_resp_msg->spank_job_env = xmalloc(
				spank_resp_msg->spank_job_env_size *
				sizeof(char *));
			for (i = 0; i < spank_resp_msg->spank_job_env_size; i++)
				spank_resp_msg->spank_job_env[i] = xstrdup(
					job_ptr->spank_job_env[i]);
		} else
			rc = ESLURM_INVALID_JOB_ID;
		unlock_slurmctld(job_read_lock);
	}
	END_TIMER2("_slurm_rpc_dump_spank");

	slurm_msg_t_init(&response_msg);
	response_msg.flags = msg->flags;
	response_msg.protocol_version = msg->protocol_version;
	response_msg.address  = msg->address;
	response_msg.msg_type = RESPONCE_SPANK_ENVIRONMENT;
	response_msg.data     = spank_resp_msg;
	slurm_send_node_msg(msg->conn_fd, &response_msg);
	slurm_free_spank_env_responce_msg(spank_resp_msg);
}<|MERGE_RESOLUTION|>--- conflicted
+++ resolved
@@ -777,15 +777,9 @@
 	}
 #if HAVE_CRAY
 	/*
-<<<<<<< HEAD
-	 * We are using the alloc_sid as unique identifier to confirm the ALPS
-	 * reservation. ALPS will refuse any attempt to create a second session
-	 * with the same identifier, hence sessions may not be nested.
-=======
 	 * Catch attempts to nest salloc sessions. It is not possible to use an
 	 * ALPS session which has the same alloc_sid, it fails even if PAGG
 	 * container IDs are used.
->>>>>>> 50449e17
 	 */
 	if (allocated_session_in_use(job_desc_msg)) {
 		error_code = ESLURM_RESERVATION_BUSY;
