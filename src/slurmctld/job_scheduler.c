--- conflicted
+++ resolved
@@ -143,13 +143,7 @@
 static bool sched_running = false;
 static struct timeval sched_last = {0, 0};
 static uint32_t max_array_size = NO_VAL;
-<<<<<<< HEAD
-=======
 static uint16_t bf_hetjob_prio = 0;
-#ifdef HAVE_ALPS_CRAY
-static int sched_min_interval = 1000000;
-#else
->>>>>>> b24f673e
 static int sched_min_interval = 2;
 
 static int bb_array_stage_cnt = 10;
@@ -1048,10 +1042,6 @@
 			def_job_limit = 100;
 		}
 
-<<<<<<< HEAD
-		if ((tmp_ptr = xstrcasestr(sched_params,
-					   "partition_job_depth="))) {
-=======
 		bf_hetjob_prio = 0;
 		if (sched_params &&
 		    (tmp_ptr = strstr(sched_params, "bf_hetjob_prio="))) {
@@ -1067,9 +1057,8 @@
 				      tmp_ptr);
 		}
 
-		if (sched_params &&
-		    (tmp_ptr = strstr(sched_params, "partition_job_depth="))) {
->>>>>>> b24f673e
+		if ((tmp_ptr = xstrcasestr(sched_params,
+					   "partition_job_depth="))) {
 			max_jobs_per_part = atoi(tmp_ptr + 20);
 			if (max_jobs_per_part < 0) {
 				error("ignoring SchedulerParameters: "
