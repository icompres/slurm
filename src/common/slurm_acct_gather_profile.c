/*****************************************************************************\
 *  slurm_acct_gather_profile.c - implementation-independent job profile
 *  accounting plugin definitions
 *****************************************************************************
 *  Copyright (C) 2013 Bull S. A. S.
 *		Bull, Rue Jean Jaures, B.P.68, 78340, Les Clayes-sous-Bois.
 *
 *  Written by Rod Schultz <rod.schultz@bull.com>
 *
 *  This file is part of SLURM, a resource management program.
 *  For details, see <http://slurm.schedmd.com>.
 *  Please also read the included file: DISCLAIMER.
 *
 *  SLURM is free software; you can redistribute it and/or modify it under
 *  the terms of the GNU General Public License as published by the Free
 *  Software Foundation; either version 2 of the License, or (at your option)
 *  any later version.
 *
 *  In addition, as a special exception, the copyright holders give permission
 *  to link the code of portions of this program with the OpenSSL library under
 *  certain conditions as described in each individual source file, and
 *  distribute linked combinations including the two. You must obey the GNU
 *  General Public License in all respects for all of the code used other than
 *  OpenSSL. If you modify file(s) with this exception, you may extend this
 *  exception to your version of the file(s), but you are not obligated to do
 *  so. If you do not wish to do so, delete this exception statement from your
 *  version.  If you delete this exception statement from all source files in
 *  the program, then also delete it here.
 *
 *  SLURM is distributed in the hope that it will be useful, but WITHOUT ANY
 *  WARRANTY; without even the implied warranty of MERCHANTABILITY or FITNESS
 *  FOR A PARTICULAR PURPOSE.  See the GNU General Public License for more
 *  details.
 *
 *  You should have received a copy of the GNU General Public License along
 *  with SLURM; if not, write to the Free Software Foundation, Inc.,
 *  51 Franklin Street, Fifth Floor, Boston, MA 02110-1301  USA.
\*****************************************************************************/

#ifdef HAVE_CONFIG_H
#  include "config.h"
#endif

#include <pthread.h>
#include <stdlib.h>
#include <string.h>

#if HAVE_SYS_PRCTL_H
#  include <sys/prctl.h>
#endif

#include "src/common/macros.h"
#include "src/common/plugin.h"
#include "src/common/plugrack.h"
#include "src/common/read_config.h"
#include "src/common/slurm_acct_gather_infiniband.h"
#include "src/common/slurm_acct_gather_profile.h"
#include "src/common/slurm_acct_gather_energy.h"
#include "src/common/slurm_jobacct_gather.h"
#include "src/common/slurm_strcasestr.h"
#include "src/common/slurm_protocol_api.h"
#include "src/common/timers.h"
#include "src/common/xmalloc.h"
#include "src/common/xstring.h"

/* These 2 should remain the same. */
#define SLEEP_TIME 1
#define USLEEP_TIME 1000000

typedef struct slurm_acct_gather_profile_ops {
	void (*child_forked)    (void);
	void (*conf_options)    (s_p_options_t **full_options,
				 int *full_options_cnt);
	void (*conf_set)        (s_p_hashtbl_t *tbl);
	void* (*get)            (enum acct_gather_profile_info info_type,
				 void *data);
	int (*node_step_start)  (stepd_step_rec_t*);
	int (*node_step_end)    (void);
	int (*task_start)       (uint32_t);
	int (*task_end)         (pid_t);
	int (*create_group)     (const char*);
	int (*create_dataset)   (const char*, int,
				 acct_gather_profile_dataset_t *);
	int (*add_sample_data)  (uint32_t, void*, time_t);
	void (*conf_values)     (List *data);
	bool (*is_active)     (uint32_t);

} slurm_acct_gather_profile_ops_t;

/*
 * These strings must be kept in the same order as the fields
 * declared for slurm_acct_gather_profile_ops_t.
 */
static const char *syms[] = {
	"acct_gather_profile_p_child_forked",
	"acct_gather_profile_p_conf_options",
	"acct_gather_profile_p_conf_set",
	"acct_gather_profile_p_get",
	"acct_gather_profile_p_node_step_start",
	"acct_gather_profile_p_node_step_end",
	"acct_gather_profile_p_task_start",
	"acct_gather_profile_p_task_end",
	"acct_gather_profile_p_create_group",
	"acct_gather_profile_p_create_dataset",
	"acct_gather_profile_p_add_sample_data",
	"acct_gather_profile_p_conf_values",
	"acct_gather_profile_p_is_active",
};

acct_gather_profile_timer_t acct_gather_profile_timer[PROFILE_CNT];

static bool acct_gather_profile_running = false;
static pthread_mutex_t profile_running_mutex = PTHREAD_MUTEX_INITIALIZER;

static slurm_acct_gather_profile_ops_t ops;
static plugin_context_t *g_context = NULL;
static pthread_mutex_t g_context_lock =	PTHREAD_MUTEX_INITIALIZER;
static pthread_mutex_t profile_mutex = PTHREAD_MUTEX_INITIALIZER;
static pthread_t timer_thread_id = 0;
static bool init_run = false;

static void _set_freq(int type, char *freq, char *freq_def)
{
	if ((acct_gather_profile_timer[type].freq =
	     acct_gather_parse_freq(type, freq)) == -1)
		if ((acct_gather_profile_timer[type].freq =
		     acct_gather_parse_freq(type, freq_def)) == -1)
			acct_gather_profile_timer[type].freq = 0;
}

static void *_timer_thread(void *args)
{
	int i, now, diff;

#if HAVE_SYS_PRCTL_H
	if (prctl(PR_SET_NAME, "acctg_prof", NULL, NULL, NULL) < 0) {
		error("%s: cannot set my name to %s %m",
		      __func__, "acctg_prof");
	}
#endif

	(void) pthread_setcancelstate(PTHREAD_CANCEL_ENABLE, NULL);
	(void) pthread_setcanceltype(PTHREAD_CANCEL_ASYNCHRONOUS, NULL);

	DEF_TIMERS;
	while (init_run && acct_gather_profile_test()) {
		slurm_mutex_lock(&g_context_lock);
		START_TIMER;
		now = time(NULL);

		for (i=0; i<PROFILE_CNT; i++) {
			if (acct_gather_suspend_test()) {
				/* Handle suspended time as if it
				 * didn't happen */
				if (!acct_gather_profile_timer[i].freq)
					continue;
				if (acct_gather_profile_timer[i].last_notify)
					acct_gather_profile_timer[i].
						last_notify += SLEEP_TIME;
				else
					acct_gather_profile_timer[i].
						last_notify = now;
				continue;
			}

			diff = now - acct_gather_profile_timer[i].last_notify;
			/* info ("%d is %d and %d", i, */
			/*       acct_gather_profile_timer[i].freq, */
			/*       diff); */
			if (!acct_gather_profile_timer[i].freq
			    || (diff < acct_gather_profile_timer[i].freq))
				continue;
			if (!acct_gather_profile_test())
				break;	/* Shutting down */
			debug2("profile signalling type %s",
			       acct_gather_profile_type_t_name(i));

			/* signal poller to start */
			slurm_mutex_lock(&acct_gather_profile_timer[i].
					 notify_mutex);
			slurm_cond_signal(
				&acct_gather_profile_timer[i].notify);
			slurm_mutex_unlock(&acct_gather_profile_timer[i].
					   notify_mutex);
			acct_gather_profile_timer[i].last_notify = now;
		}
		END_TIMER;
		slurm_mutex_unlock(&g_context_lock);

		usleep(USLEEP_TIME - DELTA_TIMER);
	}

<<<<<<< HEAD
	for (i=0; i < PROFILE_CNT; i++) {
		slurm_cond_destroy(&acct_gather_profile_timer[i].notify);
	}

=======
>>>>>>> bc359c6a
	return NULL;
}

extern int acct_gather_profile_init(void)
{
	int retval = SLURM_SUCCESS;
	char *plugin_type = "acct_gather_profile";
	char *type = NULL;

	if (init_run && g_context)
		return retval;

	slurm_mutex_lock(&g_context_lock);

	if (g_context)
		goto done;

	type = slurm_get_acct_gather_profile_type();

	g_context = plugin_context_create(
		plugin_type, type, (void **)&ops, syms, sizeof(syms));

	if (!g_context) {
		error("cannot create %s context for %s", plugin_type, type);
		retval = SLURM_ERROR;
		goto done;
	}
	init_run = true;

done:
	slurm_mutex_unlock(&g_context_lock);
	xfree(type);
	if (retval == SLURM_SUCCESS)
		retval = acct_gather_conf_init();

	return retval;
}

extern int acct_gather_profile_fini(void)
{
	int rc = SLURM_SUCCESS, i;

	if (!g_context)
		return SLURM_SUCCESS;

	slurm_mutex_lock(&g_context_lock);

	if (!g_context)
		goto done;

	init_run = false;

	for (i=0; i < PROFILE_CNT; i++) {
		switch (i) {
		case PROFILE_ENERGY:
			acct_gather_energy_fini();
			break;
		case PROFILE_TASK:
			jobacct_gather_fini();
			break;
		case PROFILE_FILESYSTEM:
			acct_gather_filesystem_fini();
			break;
		case PROFILE_NETWORK:
			acct_gather_infiniband_fini();
			break;
		default:
			fatal("Unhandled profile option %d please update "
			      "slurm_acct_gather_profile.c "
			      "(acct_gather_profile_fini)", i);
		}
	}

	if (timer_thread_id) {
		pthread_cancel(timer_thread_id);
		pthread_join(timer_thread_id, NULL);
	}

	rc = plugin_context_destroy(g_context);
	g_context = NULL;
done:
	slurm_mutex_unlock(&g_context_lock);

	return rc;
}

extern char *acct_gather_profile_to_string(uint32_t profile)
{
	static char profile_str[128];

	profile_str[0] = '\0';
	if (profile == ACCT_GATHER_PROFILE_NOT_SET)
		strcat(profile_str, "NotSet");
	else if (profile == ACCT_GATHER_PROFILE_NONE)
		strcat(profile_str, "None");
	else {
		if (profile & ACCT_GATHER_PROFILE_ENERGY)
			strcat(profile_str, "Energy");
		if (profile & ACCT_GATHER_PROFILE_LUSTRE) {
			if (profile_str[0])
				strcat(profile_str, ",");
			strcat(profile_str, "Lustre");
		}
		if (profile & ACCT_GATHER_PROFILE_NETWORK) {
			if (profile_str[0])
				strcat(profile_str, ",");
			strcat(profile_str, "Network");
		}
		if (profile & ACCT_GATHER_PROFILE_TASK) {
			if (profile_str[0])
				strcat(profile_str, ",");
			strcat(profile_str, "Task");
		}
	}
	return profile_str;
}

extern uint32_t acct_gather_profile_from_string(char *profile_str)
{
	uint32_t profile = ACCT_GATHER_PROFILE_NOT_SET;

        if (!profile_str) {
	} else if (slurm_strcasestr(profile_str, "none"))
		profile = ACCT_GATHER_PROFILE_NONE;
	else if (slurm_strcasestr(profile_str, "all"))
		profile = ACCT_GATHER_PROFILE_ALL;
	else {
		if (slurm_strcasestr(profile_str, "energy"))
			profile |= ACCT_GATHER_PROFILE_ENERGY;
		if (slurm_strcasestr(profile_str, "task"))
			profile |= ACCT_GATHER_PROFILE_TASK;

		if (slurm_strcasestr(profile_str, "lustre"))
			profile |= ACCT_GATHER_PROFILE_LUSTRE;

		if (slurm_strcasestr(profile_str, "network"))
			profile |= ACCT_GATHER_PROFILE_NETWORK;
	}

	return profile;
}

extern char *acct_gather_profile_type_to_string(uint32_t series)
{
	if (series == ACCT_GATHER_PROFILE_ENERGY)
		return "Energy";
	else if (series == ACCT_GATHER_PROFILE_TASK)
		return "Task";
	else if (series == ACCT_GATHER_PROFILE_LUSTRE)
		return "Lustre";
	else if (series == ACCT_GATHER_PROFILE_NETWORK)
		return "Network";

	return "Unknown";
}

extern uint32_t acct_gather_profile_type_from_string(char *series_str)
{
	if (!xstrcasecmp(series_str, "energy"))
		return ACCT_GATHER_PROFILE_ENERGY;
	else if (!xstrcasecmp(series_str, "task"))
		return ACCT_GATHER_PROFILE_TASK;
	else if (!xstrcasecmp(series_str, "lustre"))
		return ACCT_GATHER_PROFILE_LUSTRE;
	else if (!xstrcasecmp(series_str, "network"))
		return ACCT_GATHER_PROFILE_NETWORK;

	return ACCT_GATHER_PROFILE_NOT_SET;
}

extern char *acct_gather_profile_type_t_name(acct_gather_profile_type_t type)
{
	switch (type) {
	case PROFILE_ENERGY:
		return "Energy";
		break;
	case PROFILE_TASK:
		return "Task";
		break;
	case PROFILE_FILESYSTEM:
		return "Lustre";
		break;
	case PROFILE_NETWORK:
		return "Network";
		break;
	case PROFILE_CNT:
		return "CNT?";
		break;
	default:
		fatal("Unhandled profile option %d please update "
		      "slurm_acct_gather_profile.c "
		      "(acct_gather_profile_type_t_name)", type);
	}

	return "Unknown";
}

extern char *acct_gather_profile_dataset_str(
	acct_gather_profile_dataset_t *dataset, void *data,
	char *str, int str_len)
{
	int cur_loc = 0;

        while (dataset && (dataset->type != PROFILE_FIELD_NOT_SET)) {
		switch (dataset->type) {
		case PROFILE_FIELD_UINT64:
			cur_loc += snprintf(str+cur_loc, str_len-cur_loc,
					    "%s%s=%"PRIu64,
					    cur_loc ? " " : "",
					    dataset->name, *(uint64_t *)data);
			data += sizeof(uint64_t);
			break;
		case PROFILE_FIELD_DOUBLE:
			cur_loc += snprintf(str+cur_loc, str_len-cur_loc,
					    "%s%s=%lf",
					    cur_loc ? " " : "",
					    dataset->name, *(double *)data);
			data += sizeof(double);
			break;
		case PROFILE_FIELD_NOT_SET:
			break;
		}

		if (cur_loc >= str_len)
			break;
		dataset++;
	}

	return str;
}

extern int acct_gather_profile_startpoll(char *freq, char *freq_def)
{
	int retval = SLURM_SUCCESS;
	pthread_attr_t attr;
	int i;
	uint32_t profile = ACCT_GATHER_PROFILE_NOT_SET;

	if (acct_gather_profile_init() < 0)
		return SLURM_ERROR;

	slurm_mutex_lock(&profile_running_mutex);
	if (acct_gather_profile_running) {
		slurm_mutex_unlock(&profile_running_mutex);
		error("acct_gather_profile_startpoll: poll already started!");
		return retval;
	}
	acct_gather_profile_running = true;
	slurm_mutex_unlock(&profile_running_mutex);

	(*(ops.get))(ACCT_GATHER_PROFILE_RUNNING, &profile);
	xassert(profile != ACCT_GATHER_PROFILE_NOT_SET);

	for (i=0; i < PROFILE_CNT; i++) {
		memset(&acct_gather_profile_timer[i], 0,
		       sizeof(acct_gather_profile_timer_t));
		slurm_cond_init(&acct_gather_profile_timer[i].notify, NULL);
		slurm_mutex_init(&acct_gather_profile_timer[i].notify_mutex);

		switch (i) {
		case PROFILE_ENERGY:
			if (!(profile & ACCT_GATHER_PROFILE_ENERGY))
				break;
			_set_freq(i, freq, freq_def);

			acct_gather_energy_startpoll(
				acct_gather_profile_timer[i].freq);
			break;
		case PROFILE_TASK:
			/* Always set up the task (always first) to be
			   done since it is used to control memory
			   consumption and such.  It will check
			   profile inside it's plugin.
			*/
			_set_freq(i, freq, freq_def);

			jobacct_gather_startpoll(
				acct_gather_profile_timer[i].freq);

			break;
		case PROFILE_FILESYSTEM:
			if (!(profile & ACCT_GATHER_PROFILE_LUSTRE))
				break;
			_set_freq(i, freq, freq_def);

			acct_gather_filesystem_startpoll(
				acct_gather_profile_timer[i].freq);
			break;
		case PROFILE_NETWORK:
			if (!(profile & ACCT_GATHER_PROFILE_NETWORK))
				break;
			_set_freq(i, freq, freq_def);

			acct_gather_infiniband_startpoll(
				acct_gather_profile_timer[i].freq);
			break;
		default:
			fatal("Unhandled profile option %d please update "
			      "slurm_acct_gather_profile.c "
			      "(acct_gather_profile_startpoll)", i);
		}
	}

	/* create polling thread */
	slurm_attr_init(&attr);

	if  (pthread_create(&timer_thread_id, &attr,
			    &_timer_thread, NULL)) {
		debug("acct_gather_profile_startpoll failed to create "
		      "_timer_thread: %m");
	} else
		debug3("acct_gather_profile_startpoll dynamic logging enabled");
	slurm_attr_destroy(&attr);

	return retval;
}

extern void acct_gather_profile_endpoll(void)
{
	int i;

	slurm_mutex_lock(&profile_running_mutex);
	if (!acct_gather_profile_running) {
		slurm_mutex_unlock(&profile_running_mutex);
		debug2("acct_gather_profile_startpoll: poll already ended!");
		return;
	}
	acct_gather_profile_running = false;
	slurm_mutex_unlock(&profile_running_mutex);

	for (i=0; i < PROFILE_CNT; i++) {
		/* end remote threads */
		slurm_mutex_lock(&acct_gather_profile_timer[i].notify_mutex);
		slurm_cond_signal(&acct_gather_profile_timer[i].notify);
		slurm_mutex_unlock(&acct_gather_profile_timer[i].notify_mutex);
		pthread_cond_destroy(&acct_gather_profile_timer[i].notify);
		acct_gather_profile_timer[i].freq = 0;
		switch (i) {
		case PROFILE_ENERGY:
			break;
		case PROFILE_TASK:
			jobacct_gather_endpoll();
			break;
		case PROFILE_FILESYSTEM:
			break;
		case PROFILE_NETWORK:
			break;
		default:
			fatal("Unhandled profile option %d please update "
			      "slurm_acct_gather_profile.c "
			      "(acct_gather_profile_endpoll)", i);
		}
	}
}

extern void acct_gather_profile_g_child_forked(void)
{
	if (acct_gather_profile_init() < 0)
		return;
	(*(ops.child_forked))();
	return;
}

extern void acct_gather_profile_g_conf_options(s_p_options_t **full_options,
					       int *full_options_cnt)
{
	if (acct_gather_profile_init() < 0)
		return;
	(*(ops.conf_options))(full_options, full_options_cnt);
	return;
}

extern void acct_gather_profile_g_conf_set(s_p_hashtbl_t *tbl)
{
	if (acct_gather_profile_init() < 0)
		return;

	(*(ops.conf_set))(tbl);
	return;
}

extern void acct_gather_profile_g_get(enum acct_gather_profile_info info_type,
				      void *data)
{
	if (acct_gather_profile_init() < 0)
		return;

	(*(ops.get))(info_type, data);
	return;
}

extern int acct_gather_profile_g_node_step_start(stepd_step_rec_t* job)
{
	if (acct_gather_profile_init() < 0)
		return SLURM_ERROR;

	return (*(ops.node_step_start))(job);
}

extern int acct_gather_profile_g_node_step_end(void)
{
	int retval = SLURM_ERROR;


	retval = (*(ops.node_step_end))();
	return retval;
}

extern int acct_gather_profile_g_task_start(uint32_t taskid)
{
	int retval = SLURM_ERROR;

	if (acct_gather_profile_init() < 0)
		return retval;

	slurm_mutex_lock(&profile_mutex);
	retval = (*(ops.task_start))(taskid);
	slurm_mutex_unlock(&profile_mutex);
	return retval;
}

extern int acct_gather_profile_g_task_end(pid_t taskpid)
{
	int retval = SLURM_ERROR;

	if (acct_gather_profile_init() < 0)
		return retval;

	slurm_mutex_lock(&profile_mutex);
	retval = (*(ops.task_end))(taskpid);
	slurm_mutex_unlock(&profile_mutex);
	return retval;
}

extern int acct_gather_profile_g_create_group(const char *name)
{
	int retval = SLURM_ERROR;

	if (acct_gather_profile_init() < 0)
		return retval;

	slurm_mutex_lock(&profile_mutex);
	retval = (*(ops.create_group))(name);
	slurm_mutex_unlock(&profile_mutex);
	return retval;
}

extern int acct_gather_profile_g_create_dataset(
	const char *name, int parent,
	acct_gather_profile_dataset_t *dataset)
{
	int retval = SLURM_ERROR;

	if (acct_gather_profile_init() < 0)
		return retval;

	slurm_mutex_lock(&profile_mutex);
	retval = (*(ops.create_dataset))(name, parent, dataset);
	slurm_mutex_unlock(&profile_mutex);
	return retval;
}

extern int acct_gather_profile_g_add_sample_data(int dataset_id, void* data,
						 time_t sample_time)
{
	int retval = SLURM_ERROR;

	if (acct_gather_profile_init() < 0)
		return retval;

	slurm_mutex_lock(&profile_mutex);
	retval = (*(ops.add_sample_data))(dataset_id, data, sample_time);
	slurm_mutex_unlock(&profile_mutex);
	return retval;
}

extern void acct_gather_profile_g_conf_values(void *data)
{
	if (acct_gather_profile_init() < 0)
		return;

	(*(ops.conf_values))(data);
}

extern bool acct_gather_profile_g_is_active(uint32_t type)
{
	if (acct_gather_profile_init() < 0)
		return false;

	return (*(ops.is_active))(type);
}

extern bool acct_gather_profile_test(void)
{
	bool rc;
	slurm_mutex_lock(&profile_running_mutex);
	rc = acct_gather_profile_running;
	slurm_mutex_unlock(&profile_running_mutex);
	return rc;
}
<|MERGE_RESOLUTION|>--- conflicted
+++ resolved
@@ -190,13 +190,6 @@
 		usleep(USLEEP_TIME - DELTA_TIMER);
 	}
 
-<<<<<<< HEAD
-	for (i=0; i < PROFILE_CNT; i++) {
-		slurm_cond_destroy(&acct_gather_profile_timer[i].notify);
-	}
-
-=======
->>>>>>> bc359c6a
 	return NULL;
 }
 
