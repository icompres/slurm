/*****************************************************************************\
 *  acct_gather_filesystem_lustre.c -slurm filesystem accounting plugin for lustre
 *****************************************************************************
 *  Copyright (C) 2013
 *  Written by Bull- Yiannis Georgiou
 *
 *  This file is part of Slurm, a resource management program.
 *  For details, see <https://slurm.schedmd.com>.
 *  Please also read the included file: DISCLAIMER.
 *
 *  Slurm is free software; you can redistribute it and/or modify it under
 *  the terms of the GNU General Public License as published by the Free
 *  Software Foundation; either version 2 of the License, or (at your option)
 *  any later version.
 *
 *  In addition, as a special exception, the copyright holders give permission
 *  to link the code of portions of this program with the OpenSSL library under
 *  certain conditions as described in each individual source file, and
 *  distribute linked combinations including the two. You must obey the GNU
 *  General Public License in all respects for all of the code used other than
 *  OpenSSL. If you modify file(s) with this exception, you may extend this
 *  exception to your version of the file(s), but you are not obligated to do
 *  so. If you do not wish to do so, delete this exception statement from your
 *  version.  If you delete this exception statement from all source files in
 *  the program, then also delete it here.
 *
 *  Slurm is distributed in the hope that it will be useful, but WITHOUT ANY
 *  WARRANTY; without even the implied warranty of MERCHANTABILITY or FITNESS
 *  FOR A PARTICULAR PURPOSE.  See the GNU General Public License for more
 *  details.
 *
 *  You should have received a copy of the GNU General Public License along
 *  with Slurm; if not, write to the Free Software Foundation, Inc.,
 *  51 Franklin Street, Fifth Floor, Boston, MA 02110-1301  USA.
 *
 *  This file is patterned after jobcomp_linux.c, written by Morris Jette and
 *  Copyright (C) 2002 The Regents of the University of California.
\*****************************************************************************/

#include <dirent.h>
#include <fcntl.h>
#include <getopt.h>
#include <limits.h>
#include <netinet/in.h>
#include <signal.h>
#include <stdlib.h>
#include <stdio.h>
#include <sys/stat.h>
#include <unistd.h>

#include "src/common/slurm_xlator.h"
#include "src/common/assoc_mgr.h"
#include "src/common/slurm_acct_gather_filesystem.h"
#include "src/common/slurm_protocol_api.h"
#include "src/common/slurm_protocol_defs.h"
#include "src/slurmd/common/proctrack.h"
#include "src/common/slurm_acct_gather_profile.h"

#include "src/slurmd/slurmd/slurmd.h"


/***************************************************************/



#define _DEBUG 1
#define _DEBUG_FILESYSTEM 1
#define FILESYSTEM_DEFAULT_PORT 1

/*
 * These variables are required by the generic plugin interface.  If they
 * are not found in the plugin, the plugin loader will ignore it.
 *
 * plugin_name - a string giving a human-readable description of the
 * plugin.  There is no maximum length, but the symbol must refer to
 * a valid string.
 *
 * plugin_type - a string suggesting the type of the plugin or its
 * applicability to a particular form of data or method of data handling.
 * If the low-level plugin API is used, the contents of this string are
 * unimportant and may be anything.  Slurm uses the higher-level plugin
 * interface which requires this string to be of the form
 *
 *	<application>/<method>
 *
 * where <application> is a description of the intended application of
 * the plugin (e.g., "jobacct" for Slurm job completion logging) and <method>
 * is a description of how this plugin satisfies that application.  Slurm will
 * only load job completion logging plugins if the plugin_type string has a
 * prefix of "jobacct/".
 *
 * plugin_version - an unsigned 32-bit integer containing the Slurm version
 * (major.minor.micro combined into a single number).
 */

const char plugin_name[] = "AcctGatherFilesystem LUSTRE plugin";
const char plugin_type[] = "acct_gather_filesystem/lustre";
const uint32_t plugin_version = SLURM_VERSION_NUMBER;

typedef struct {
	time_t last_update_time;
	time_t update_time;
	uint64_t lustre_nb_writes;
	uint64_t lustre_nb_reads;
	uint64_t all_lustre_nb_writes;
	uint64_t all_lustre_nb_reads;
	uint64_t lustre_write_bytes;
	uint64_t lustre_read_bytes;
	uint64_t all_lustre_write_bytes;
	uint64_t all_lustre_read_bytes;
} lustre_sens_t;

static lustre_sens_t lustre_se = {0,0,0,0,0,0,0,0};

static uint64_t debug_flags = 0;
static pthread_mutex_t lustre_lock = PTHREAD_MUTEX_INITIALIZER;
static int tres_pos = -1;


/*
 * _llite_path()
 *
 * returns the path to Lustre clients stats (depends on Lustre version)
 * or NULL if none found
 *
 */
static char *_llite_path(void)
{
	static char *llite_path = NULL;
	int i = 0;
	DIR *llite_dir;
	static char *test_paths[] = {
		"/proc/fs/lustre/llite",
		"/sys/kernel/debug/lustre/llite",
		NULL
	};

	if (llite_path)
		return llite_path;

	while ((llite_path = test_paths[i++])) {
		if ((llite_dir = opendir(llite_path))) {
			closedir(llite_dir);
			return llite_path;
		}

		debug("%s: unable to open %s %m", __func__, llite_path);
	}
	return NULL;
}


/*
 * _check_lustre_fs()
 *
 * check if Lustre is supported
 *
 */
static int _check_lustre_fs(void)
{
	static bool set = false;
	static int rc = SLURM_SUCCESS;

	if (!set) {
		uint32_t profile = 0;

		set = true;
		acct_gather_profile_g_get(ACCT_GATHER_PROFILE_RUNNING,
					  &profile);
		if ((profile & ACCT_GATHER_PROFILE_LUSTRE)) {
<<<<<<< HEAD
			snprintf(lustre_directory, BUFSIZ,
				 "%s/llite", proc_base_path);
			proc_dir = opendir(proc_base_path);
			if (!proc_dir) {
				error("%s: not able to read %s %m",
				      __func__, lustre_directory);
				rc = SLURM_ERROR;
			} else {
				closedir(proc_dir);
			}
=======
			char *llite_path = _llite_path();
			if (!llite_path) {
				error("%s: can't find Lustre stats", __func__);
				rc = SLURM_ERROR;
			} else
				debug("%s: using Lustre stats in %s",
				      __func__, llite_path);
>>>>>>> 0ca38c45
		} else
			rc = SLURM_ERROR;
	}

	return rc;
}

/* _read_lustre_counters()
 *
 * Read counters from all mounted lustre fs
 * from the file stats under the directories:
 *
 * /proc/fs/lustre/llite/lustre-xxxx
 *  or
 * /sys/kernel/debug/lustre/llite/lustre-xxxx
 *
 * From the file stat we use 2 entries:
 *
 * read_bytes          17996 samples [bytes] 0 4194304 30994606834
 * write_bytes         9007 samples [bytes] 2 4194304 31008331389
 *
 */
static int _read_lustre_counters(void)
{
	char *lustre_dir;
	DIR *proc_dir;
	struct dirent *entry;
	FILE *fff;
	char buffer[BUFSIZ];

	lustre_dir = _llite_path();
	if (!lustre_dir) {
		error("%s: can't find Lustre stats", __func__);
		return SLURM_ERROR;
	}

	proc_dir = opendir(lustre_dir);
	if (proc_dir == NULL) {
		error("%s: Cannot open %s %m", __func__, lustre_dir);
		return SLURM_ERROR;
	}

	while ((entry = readdir(proc_dir))) {
		char *path_stats = NULL;
		bool bread;
		bool bwrote;

		if (xstrcmp(entry->d_name, ".") == 0
		    || xstrcmp(entry->d_name, "..") == 0)
			continue;

		xstrfmtcat(path_stats, "%s/%s/stats",
			   lustre_dir, entry->d_name);
		debug3("%s: Found file %s", __func__, path_stats);

		fff = fopen(path_stats, "r");
		if (fff == NULL) {
			error("%s: Cannot open %s %m", __func__, path_stats);
			xfree(path_stats);
			continue;
		}
		xfree(path_stats);

		bread = bwrote = false;
		while (fgets(buffer, BUFSIZ, fff)) {

			if (bread && bwrote)
				break;

			if (strstr(buffer, "write_bytes")) {
				sscanf(buffer,
				       "%*s %"PRIu64" %*s %*s "
				       "%*d %*d %"PRIu64"",
				       &lustre_se.lustre_nb_writes,
				       &lustre_se.lustre_write_bytes);
				debug3("%s "
				       "%"PRIu64" "
				       "write_bytes %"PRIu64" "
				       "writes",
				       __func__,
				       lustre_se.lustre_write_bytes,
				       lustre_se.lustre_nb_writes);
				bwrote = true;
			}

			if (strstr(buffer, "read_bytes")) {
				sscanf(buffer,
				       "%*s %"PRIu64" %*s %*s "
				       "%*d %*d %"PRIu64"",
				       &lustre_se.lustre_nb_reads,
				       &lustre_se.lustre_read_bytes);
				debug3("%s "
				       "%"PRIu64" "
				       "read_bytes %"PRIu64" "
				       "reads",
				       __func__,
				       lustre_se.lustre_read_bytes,
				       lustre_se.lustre_nb_reads);
				bread = true;
			}
		}
		fclose(fff);

		lustre_se.all_lustre_write_bytes +=
			lustre_se.lustre_write_bytes;
		lustre_se.all_lustre_read_bytes += lustre_se.lustre_read_bytes;
		lustre_se.all_lustre_nb_writes += lustre_se.lustre_nb_writes;
		lustre_se.all_lustre_nb_reads += lustre_se.lustre_nb_reads;
		debug3("%s: all_lustre_write_bytes %"PRIu64" "
		       "all_lustre_read_bytes %"PRIu64"",
		       __func__, lustre_se.all_lustre_write_bytes,
		       lustre_se.all_lustre_read_bytes);
		debug3("%s: all_lustre_nb_writes %"PRIu64" "
		       "all_lustre_nb_reads %"PRIu64"",
		       __func__, lustre_se.all_lustre_nb_writes,
		       lustre_se.all_lustre_nb_reads);

	} /* while ((entry = readdir(proc_dir)))  */
	closedir(proc_dir);

	lustre_se.last_update_time = lustre_se.update_time;
	lustre_se.update_time = time(NULL);

	return SLURM_SUCCESS;
}

/*
 *_update_node_filesystem()
 *
 * acct_gather_filesystem_p_node_update calls _update_node_filesystem and
 * updates all values for node Lustre usage
 *
 */
static int _update_node_filesystem(void)
{
	static acct_gather_data_t previous;
	static int dataset_id = -1;
	static bool first = true;
	acct_gather_data_t current;

	enum {
		FIELD_READ,
		FIELD_READMB,
		FIELD_WRITE,
		FIELD_WRITEMB,
		FIELD_CNT
	};

	acct_gather_profile_dataset_t dataset[] = {
		{ "Reads", PROFILE_FIELD_UINT64 },
		{ "ReadMB", PROFILE_FIELD_DOUBLE },
		{ "Writes", PROFILE_FIELD_UINT64 },
		{ "WriteMB", PROFILE_FIELD_DOUBLE },
		{ NULL, PROFILE_FIELD_NOT_SET }
	};

	union {
		double d;
		uint64_t u64;
	} data[FIELD_CNT];

	slurm_mutex_lock(&lustre_lock);

	if (_read_lustre_counters() != SLURM_SUCCESS) {
		error("%s: Cannot read lustre counters", __func__);
		slurm_mutex_unlock(&lustre_lock);
		return SLURM_ERROR;
	}

	if (first) {
		dataset_id = acct_gather_profile_g_create_dataset(
			"Filesystem", NO_PARENT, dataset);
		if (dataset_id == SLURM_ERROR) {
			error("FileSystem: Failed to create the dataset "
			      "for Lustre");
			slurm_mutex_unlock(&lustre_lock);
			return SLURM_ERROR;
		}

		previous.num_reads = lustre_se.all_lustre_nb_reads;
		previous.num_writes = lustre_se.all_lustre_nb_writes;
		previous.size_read = lustre_se.all_lustre_read_bytes;
		previous.size_write = lustre_se.all_lustre_write_bytes;

		first = false;
	}

	if (dataset_id < 0) {
		slurm_mutex_unlock(&lustre_lock);
		return SLURM_ERROR;
	}

	/* Compute the current values read from all lustre-xxxx directories */
	current.num_reads = lustre_se.all_lustre_nb_reads;
	current.num_writes = lustre_se.all_lustre_nb_writes;
	current.size_read = lustre_se.all_lustre_read_bytes;
	current.size_write = lustre_se.all_lustre_write_bytes;

	/* record sample */
	data[FIELD_READ].u64 = current.num_reads - previous.num_reads;
	data[FIELD_READMB].d =
		(double)(current.size_read - previous.size_read) / (1 << 20);
	data[FIELD_WRITE].u64 = current.num_writes - previous.num_writes;
	data[FIELD_WRITEMB].d =
		(double)(current.size_write - previous.size_write) / (1 << 20);

	if (debug_flags & DEBUG_FLAG_PROFILE) {
		char str[256];
		info("PROFILE-Lustre: %s", acct_gather_profile_dataset_str(
			     dataset, data, str, sizeof(str)));
	}
	acct_gather_profile_g_add_sample_data(dataset_id, (void *)data,
					      lustre_se.update_time);

	/* Save current as previous and clean up the working
	 * data structure.
	 */
	memcpy(&previous, &current, sizeof(acct_gather_data_t));
	memset(&lustre_se, 0, sizeof(lustre_sens_t));

	slurm_mutex_unlock(&lustre_lock);

	return SLURM_SUCCESS;
}

static bool _run_in_daemon(void)
{
	static bool set = false;
	static bool run = false;

	if (!set) {
		set = 1;
		run = run_in_daemon("slurmstepd");
	}

	return run;
}


/*
 * init() is called when the plugin is loaded, before any other functions
 * are called.  Put global initialization here.
 */
extern int init(void)
{
	slurmdb_tres_rec_t tres_rec;

	if (!_run_in_daemon())
		return SLURM_SUCCESS;

	debug_flags = slurm_get_debug_flags();

	memset(&tres_rec, 0, sizeof(slurmdb_tres_rec_t));
	tres_rec.type = "fs";
	tres_rec.name = "lustre";
	tres_pos = assoc_mgr_find_tres_pos(&tres_rec, false);

	return SLURM_SUCCESS;
}

extern int fini(void)
{
	if (!_run_in_daemon())
		return SLURM_SUCCESS;

	if (debug_flags & DEBUG_FLAG_FILESYSTEM)
		info("lustre: ended");

	return SLURM_SUCCESS;
}

extern int acct_gather_filesystem_p_node_update(void)
{
	if (_run_in_daemon() && (_check_lustre_fs() == SLURM_SUCCESS))
		_update_node_filesystem();

	return SLURM_SUCCESS;
}


extern void acct_gather_filesystem_p_conf_set(s_p_hashtbl_t *tbl)
{
	if (!_run_in_daemon())
		return;

	debug("%s loaded", plugin_name);
}

extern void acct_gather_filesystem_p_conf_options(s_p_options_t **full_options,
						  int *full_options_cnt)
{

	return;
}

extern void acct_gather_filesystem_p_conf_values(List *data)
{
	return;
}

extern int acct_gather_filesystem_p_get_data(acct_gather_data_t *data)
{
	int retval = SLURM_SUCCESS;

	if ((tres_pos == -1) || !data) {
		debug2("%s: We are not tracking TRES fs/lustre", __func__);
		return SLURM_SUCCESS;
	}

	slurm_mutex_lock(&lustre_lock);

	if (_read_lustre_counters() != SLURM_SUCCESS) {
		error("%s: Cannot read lustre counters", __func__);
		slurm_mutex_unlock(&lustre_lock);
		return SLURM_ERROR;
	}

	/* Obtain the current values read from all lustre-xxxx directories */

	data[tres_pos].num_reads = lustre_se.all_lustre_nb_reads;
	data[tres_pos].num_writes = lustre_se.all_lustre_nb_writes;
	data[tres_pos].size_read = lustre_se.all_lustre_read_bytes;
	data[tres_pos].size_write = lustre_se.all_lustre_write_bytes;

	slurm_mutex_unlock(&lustre_lock);
	return retval;
}<|MERGE_RESOLUTION|>--- conflicted
+++ resolved
@@ -168,18 +168,6 @@
 		acct_gather_profile_g_get(ACCT_GATHER_PROFILE_RUNNING,
 					  &profile);
 		if ((profile & ACCT_GATHER_PROFILE_LUSTRE)) {
-<<<<<<< HEAD
-			snprintf(lustre_directory, BUFSIZ,
-				 "%s/llite", proc_base_path);
-			proc_dir = opendir(proc_base_path);
-			if (!proc_dir) {
-				error("%s: not able to read %s %m",
-				      __func__, lustre_directory);
-				rc = SLURM_ERROR;
-			} else {
-				closedir(proc_dir);
-			}
-=======
 			char *llite_path = _llite_path();
 			if (!llite_path) {
 				error("%s: can't find Lustre stats", __func__);
@@ -187,7 +175,6 @@
 			} else
 				debug("%s: using Lustre stats in %s",
 				      __func__, llite_path);
->>>>>>> 0ca38c45
 		} else
 			rc = SLURM_ERROR;
 	}
