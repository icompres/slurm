--- conflicted
+++ resolved
@@ -1061,14 +1061,10 @@
 						from_node_offset);
 		}
 		if (to_node_used) {
-<<<<<<< HEAD
-			/* Merge alloc info from both "from" and "to" jobs. */
-=======
 			/* Merge alloc info from both "from" and "to" jobs */
 
 			/* DO NOT double count the allocated CPUs in partition
 			 * with Shared nodes */
->>>>>>> b12b0d1c
 			new_job_resrcs_ptr->cpus[new_node_offset] +=
 				to_job_resrcs_ptr->cpus[to_node_offset];
 			new_job_resrcs_ptr->cpus_used[new_node_offset] +=
