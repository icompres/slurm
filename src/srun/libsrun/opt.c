/*****************************************************************************\
 *  opt.c - options processing for srun
 *****************************************************************************
 *  Copyright (C) 2002-2007 The Regents of the University of California.
 *  Copyright (C) 2008-2010 Lawrence Livermore National Security.
 *  Portions Copyright (C) 2010-2018 SchedMD LLC <https://www.schedmd.com>
 *  Produced at Lawrence Livermore National Laboratory (cf, DISCLAIMER).
 *  Written by Mark Grondona <grondona1@llnl.gov>, et. al.
 *  CODE-OCEC-09-009. All rights reserved.
 *
 *  This file is part of Slurm, a resource management program.
 *  For details, see <https://slurm.schedmd.com/>.
 *  Please also read the included file: DISCLAIMER.
 *
 *  Slurm is free software; you can redistribute it and/or modify it under
 *  the terms of the GNU General Public License as published by the Free
 *  Software Foundation; either version 2 of the License, or (at your option)
 *  any later version.
 *
 *  In addition, as a special exception, the copyright holders give permission
 *  to link the code of portions of this program with the OpenSSL library under
 *  certain conditions as described in each individual source file, and
 *  distribute linked combinations including the two. You must obey the GNU
 *  General Public License in all respects for all of the code used other than
 *  OpenSSL. If you modify file(s) with this exception, you may extend this
 *  exception to your version of the file(s), but you are not obligated to do
 *  so. If you do not wish to do so, delete this exception statement from your
 *  version.  If you delete this exception statement from all source files in
 *  the program, then also delete it here.
 *
 *  Slurm is distributed in the hope that it will be useful, but WITHOUT ANY
 *  WARRANTY; without even the implied warranty of MERCHANTABILITY or FITNESS
 *  FOR A PARTICULAR PURPOSE.  See the GNU General Public License for more
 *  details.
 *
 *  You should have received a copy of the GNU General Public License along
 *  with Slurm; if not, write to the Free Software Foundation, Inc.,
 *  51 Franklin Street, Fifth Floor, Boston, MA 02110-1301  USA.
\*****************************************************************************/

#include "config.h"

#define _GNU_SOURCE

#include <ctype.h>		/* isdigit() */
#include <fcntl.h>
#include <getopt.h>
#include <limits.h>
#include <stdarg.h>		/* va_start   */
#include <stdio.h>
#include <stdlib.h>		/* getenv     */
#include <string.h>		/* strcpy     */
#include <sys/param.h>		/* MAXPATHLEN */
#include <sys/stat.h>
#include <sys/types.h>
#include <sys/utsname.h>
#include <unistd.h>

#include "slurm/slurm.h"
#include "src/common/cpu_frequency.h"
#include "src/common/list.h"
#include "src/common/log.h"
#include "src/common/optz.h"
#include "src/common/parse_time.h"
#include "src/common/plugstack.h"
#include "src/common/proc_args.h"
#include "src/common/slurm_mpi.h"
#include "src/common/slurm_protocol_api.h"
#include "src/common/slurm_protocol_interface.h"
#include "src/common/slurm_rlimits_info.h"
#include "src/common/slurm_resource_info.h"
#include "src/common/slurm_acct_gather_profile.h"
#include "src/common/uid.h"
#include "src/common/x11_util.h"
#include "src/common/xmalloc.h"
#include "src/common/xstring.h"
#include "src/common/util-net.h"

#include "src/api/pmi_server.h"

#include "debugger.h"
#include "launch.h"
#include "multi_prog.h"
#include "opt.h"

//#define HAVE_GPUS 1

/* generic OPT_ definitions -- mainly for use with env vars  */
#define OPT_NONE        0x00
#define OPT_INT         0x01
#define OPT_STRING      0x02
#define OPT_IMMEDIATE   0x03
#define OPT_DISTRIB     0x04
#define OPT_NODES       0x05
#define OPT_OVERCOMMIT  0x06
#define OPT_COMPRESS	0x07
#define OPT_RESV_PORTS	0x09
#define OPT_MPI         0x0c
#define OPT_CPU_BIND    0x0d
#define OPT_MEM_BIND    0x0e
#define OPT_MULTI       0x0f
#define OPT_NSOCKETS    0x10
#define OPT_NCORES      0x11
#define OPT_NTHREADS    0x12
#define OPT_EXCLUSIVE   0x13
#define OPT_OPEN_MODE   0x14
#define OPT_ACCTG_FREQ  0x15
#define OPT_WCKEY       0x16
#define OPT_SIGNAL      0x17
#define OPT_TIME_VAL    0x18
#define OPT_CPU_FREQ    0x19
#define OPT_CORE_SPEC   0x1a
#define OPT_GRES_FLAGS	0x1b
#define OPT_POWER       0x1c
#define OPT_THREAD_SPEC 0x1d
#define OPT_BCAST       0x1e
#define OPT_PROFILE     0x20
#define OPT_EXPORT	0x21
#define OPT_HINT	0x22
#define OPT_SPREAD_JOB  0x23
#define OPT_DELAY_BOOT  0x24
#define OPT_INT64	0x25
#define OPT_USE_MIN_NODES 0x26
#define OPT_MEM_PER_GPU   0x27

/* generic getopt_long flags, integers and *not* valid characters */
#define LONG_OPT_HELP        0x100
#define LONG_OPT_USAGE       0x101
#define LONG_OPT_BCAST       0x103
#define LONG_OPT_TIMEO       0x104
#define LONG_OPT_JOBID       0x105
#define LONG_OPT_TMP         0x106
#define LONG_OPT_MEM         0x107
#define LONG_OPT_MINCPUS     0x108
#define LONG_OPT_CONT        0x109
#define LONG_OPT_UID         0x10a
#define LONG_OPT_GID         0x10b
#define LONG_OPT_MPI         0x10c
#define LONG_OPT_RESV_PORTS  0x10d
#define LONG_OPT_COMPRESS    0x10e
#define LONG_OPT_POWER       0x10f
#define LONG_OPT_DEBUG_TS    0x110
#define LONG_OPT_THREAD_SPEC 0x112
#define LONG_OPT_TEST_ONLY   0x113
#define LONG_OPT_NETWORK     0x114
#define LONG_OPT_EXCLUSIVE   0x115
#define LONG_OPT_PROPAGATE   0x116
#define LONG_OPT_PROLOG      0x117
#define LONG_OPT_EPILOG      0x118
#define LONG_OPT_BEGIN       0x119
#define LONG_OPT_MAIL_TYPE   0x11a
#define LONG_OPT_MAIL_USER   0x11b
#define LONG_OPT_TASK_PROLOG 0x11c
#define LONG_OPT_TASK_EPILOG 0x11d
#define LONG_OPT_NICE        0x11e
#define LONG_OPT_CPU_BIND    0x11f
#define LONG_OPT_MEM_BIND    0x120
#define LONG_OPT_MULTI       0x122
#define LONG_OPT_COMMENT     0x124
#define LONG_OPT_BURST_BUFFER_SPEC  0x128
#define LONG_OPT_BURST_BUFFER_FILE  0x129
#define LONG_OPT_SOCKETSPERNODE  0x130
#define LONG_OPT_CORESPERSOCKET	 0x131
#define LONG_OPT_THREADSPERCORE  0x132
#define LONG_OPT_MINSOCKETS	 0x133
#define LONG_OPT_MINCORES	 0x134
#define LONG_OPT_MINTHREADS	 0x135
#define LONG_OPT_NTASKSPERNODE	 0x136
#define LONG_OPT_NTASKSPERSOCKET 0x137
#define LONG_OPT_NTASKSPERCORE	 0x138
#define LONG_OPT_MEM_PER_CPU     0x13a
#define LONG_OPT_HINT	         0x13b
#define LONG_OPT_REBOOT          0x144
#define LONG_OPT_GET_USER_ENV    0x145
#define LONG_OPT_PTY             0x146
#define LONG_OPT_CHECKPOINT      0x147
#define LONG_OPT_CHECKPOINT_DIR  0x148
#define LONG_OPT_OPEN_MODE       0x149
#define LONG_OPT_ACCTG_FREQ      0x14a
#define LONG_OPT_WCKEY           0x14b
#define LONG_OPT_RESERVATION     0x14c
#define LONG_OPT_RESTART_DIR     0x14d
#define LONG_OPT_SIGNAL          0x14e
#define LONG_OPT_DEBUG_SLURMD    0x14f
#define LONG_OPT_TIME_MIN        0x150
#define LONG_OPT_GRES            0x151
#define LONG_OPT_GRES_FLAGS      0x152
#define LONG_OPT_REQ_SWITCH      0x153
#define LONG_OPT_LAUNCHER_OPTS   0x154
#define LONG_OPT_CPU_FREQ        0x155
#define LONG_OPT_LAUNCH_CMD      0x156
#define LONG_OPT_PROFILE         0x157
#define LONG_OPT_EXPORT          0x158
#define LONG_OPT_SPREAD_JOB      0x159
#define LONG_OPT_PACK_GROUP      0x15b
#define LONG_OPT_PRIORITY        0x160
#define LONG_OPT_ACCEL_BIND      0x161
#define LONG_OPT_USE_MIN_NODES   0x162
#define LONG_OPT_MCS_LABEL       0x165
#define LONG_OPT_DEADLINE        0x166
#define LONG_OPT_DELAY_BOOT      0x167
#define LONG_OPT_CLUSTER_CONSTRAINT 0x168
#define LONG_OPT_QUIT_ON_INTR    0x169
#define LONG_OPT_X11             0x170
#define LONG_OPT_CPUS_PER_GPU    0x172
#define LONG_OPT_GPU_BIND        0x173
#define LONG_OPT_GPU_FREQ        0x174
#define LONG_OPT_GPUS            0x175
#define LONG_OPT_GPUS_PER_NODE   0x176
#define LONG_OPT_GPUS_PER_SOCKET 0x177
#define LONG_OPT_GPUS_PER_TASK   0x178
#define LONG_OPT_MEM_PER_GPU     0x179

extern char **environ;

/*---- global variables, defined in opt.h ----*/
resource_allocation_response_msg_t *global_resp = NULL;
int	error_exit = 1;
int	immediate_exit = 1;
char *	mpi_type = NULL;
slurm_opt_t opt;
srun_opt_t sropt;
List 	opt_list = NULL;
int	pass_number = 0;
time_t	srun_begin_time = 0;
bool	tres_bind_err_log = true;
bool	tres_freq_err_log = true;
int	_verbose = 0;

/*---- forward declarations of static variables and functions  ----*/
typedef struct env_vars env_vars_t;
struct option long_options[] = {
	{"account",          required_argument, 0, 'A'},
	{"extra-node-info",  required_argument, 0, 'B'},
	{"cpus-per-task",    required_argument, 0, 'c'},
	{"constraint",       required_argument, 0, 'C'},
	{"cluster-constraint",required_argument,0, LONG_OPT_CLUSTER_CONSTRAINT},
	{"dependency",       required_argument, 0, 'd'},
	{"chdir",            required_argument, 0, 'D'},
	{"error",            required_argument, 0, 'e'},
	{"preserve-env",     no_argument,       0, 'E'},
	{"preserve-slurm-env", no_argument,     0, 'E'},
	{"gpus",             required_argument, 0, 'G'},
	{"hold",             no_argument,       0, 'H'},
	{"input",            required_argument, 0, 'i'},
	{"immediate",        optional_argument, 0, 'I'},
	{"join",             no_argument,       0, 'j'},
	{"job-name",         required_argument, 0, 'J'},
	{"no-kill",          no_argument,       0, 'k'},
	{"kill-on-bad-exit", optional_argument, 0, 'K'},
	{"label",            no_argument,       0, 'l'},
	{"licenses",         required_argument, 0, 'L'},
	{"cluster",          required_argument, 0, 'M'},
	{"clusters",         required_argument, 0, 'M'},
	{"distribution",     required_argument, 0, 'm'},
	{"ntasks",           required_argument, 0, 'n'},
	{"nodes",            required_argument, 0, 'N'},
	{"output",           required_argument, 0, 'o'},
	{"overcommit",       no_argument,       0, 'O'},
	{"oversubscribe",    no_argument,       0, 's'},
	{"partition",        required_argument, 0, 'p'},
	{"qos",		     required_argument, 0, 'q'},
	{"quiet",            no_argument,       0, 'Q'},
	{"relative",         required_argument, 0, 'r'},
	{"share",            no_argument,       0, 's'},
	{"core-spec",        required_argument, 0, 'S'},
	{"time",             required_argument, 0, 't'},
	{"threads",          required_argument, 0, 'T'},
	{"unbuffered",       no_argument,       0, 'u'},
	{"verbose",          no_argument,       0, 'v'},
	{"version",          no_argument,       0, 'V'},
	{"nodelist",         required_argument, 0, 'w'},
	{"wait",             required_argument, 0, 'W'},
	{"exclude",          required_argument, 0, 'x'},
	{"disable-status",   no_argument,       0, 'X'},
	{"no-allocate",      no_argument,       0, 'Z'},
	{"accel-bind",       required_argument, 0, LONG_OPT_ACCEL_BIND},
	{"acctg-freq",       required_argument, 0, LONG_OPT_ACCTG_FREQ},
	{"bb",               required_argument, 0, LONG_OPT_BURST_BUFFER_SPEC},
	{"bbf",              required_argument, 0, LONG_OPT_BURST_BUFFER_FILE},
	{"bcast",            optional_argument, 0, LONG_OPT_BCAST},
	{"begin",            required_argument, 0, LONG_OPT_BEGIN},
	{"checkpoint",       required_argument, 0, LONG_OPT_CHECKPOINT},
	{"checkpoint-dir",   required_argument, 0, LONG_OPT_CHECKPOINT_DIR},
	{"compress",         optional_argument, 0, LONG_OPT_COMPRESS},
	{"comment",          required_argument, 0, LONG_OPT_COMMENT},
	{"contiguous",       no_argument,       0, LONG_OPT_CONT},
	{"cores-per-socket", required_argument, 0, LONG_OPT_CORESPERSOCKET},
	{"cpu-bind",         required_argument, 0, LONG_OPT_CPU_BIND},
	{"cpu_bind",         required_argument, 0, LONG_OPT_CPU_BIND},
	{"cpu-freq",         required_argument, 0, LONG_OPT_CPU_FREQ},
	{"cpus-per-gpu",     required_argument, 0, LONG_OPT_CPUS_PER_GPU},
	{"deadline",         required_argument, 0, LONG_OPT_DEADLINE},
	{"debugger-test",    no_argument,       0, LONG_OPT_DEBUG_TS},
	{"delay-boot",       required_argument, 0, LONG_OPT_DELAY_BOOT},
	{"epilog",           required_argument, 0, LONG_OPT_EPILOG},
	{"exclusive",        optional_argument, 0, LONG_OPT_EXCLUSIVE},
	{"export",           required_argument, 0, LONG_OPT_EXPORT},
	{"get-user-env",     optional_argument, 0, LONG_OPT_GET_USER_ENV},
	{"gid",              required_argument, 0, LONG_OPT_GID},
	{"gpu-bind",         required_argument, 0, LONG_OPT_GPU_BIND},
	{"gpu-freq",         required_argument, 0, LONG_OPT_GPU_FREQ},
	{"gpus-per-node",    required_argument, 0, LONG_OPT_GPUS_PER_NODE},
	{"gpus-per-socket",  required_argument, 0, LONG_OPT_GPUS_PER_SOCKET},
	{"gpus-per-task",    required_argument, 0, LONG_OPT_GPUS_PER_TASK},
	{"gres",             required_argument, 0, LONG_OPT_GRES},
	{"gres-flags",       required_argument, 0, LONG_OPT_GRES_FLAGS},
	{"help",             no_argument,       0, LONG_OPT_HELP},
	{"hint",             required_argument, 0, LONG_OPT_HINT},
	{"jobid",            required_argument, 0, LONG_OPT_JOBID},
	{"launch-cmd",       no_argument,       0, LONG_OPT_LAUNCH_CMD},
	{"launcher-opts",    required_argument, 0, LONG_OPT_LAUNCHER_OPTS},
	{"mail-type",        required_argument, 0, LONG_OPT_MAIL_TYPE},
	{"mail-user",        required_argument, 0, LONG_OPT_MAIL_USER},
	{"mcs-label",        required_argument, 0, LONG_OPT_MCS_LABEL},
	{"mem",              required_argument, 0, LONG_OPT_MEM},
	{"mem-per-cpu",      required_argument, 0, LONG_OPT_MEM_PER_CPU},
	{"mem-per-gpu",      required_argument, 0, LONG_OPT_MEM_PER_GPU},
	{"mem-bind",         required_argument, 0, LONG_OPT_MEM_BIND},
	{"mem_bind",         required_argument, 0, LONG_OPT_MEM_BIND},
	{"mincores",         required_argument, 0, LONG_OPT_MINCORES},
	{"mincpus",          required_argument, 0, LONG_OPT_MINCPUS},
	{"minsockets",       required_argument, 0, LONG_OPT_MINSOCKETS},
	{"minthreads",       required_argument, 0, LONG_OPT_MINTHREADS},
	{"mpi",              required_argument, 0, LONG_OPT_MPI},
	{"msg-timeout",      required_argument, 0, LONG_OPT_TIMEO},
	{"multi-prog",       no_argument,       0, LONG_OPT_MULTI},
	{"network",          required_argument, 0, LONG_OPT_NETWORK},
	{"nice",             optional_argument, 0, LONG_OPT_NICE},
	{"ntasks-per-core",  required_argument, 0, LONG_OPT_NTASKSPERCORE},
	{"ntasks-per-node",  required_argument, 0, LONG_OPT_NTASKSPERNODE},
	{"ntasks-per-socket",required_argument, 0, LONG_OPT_NTASKSPERSOCKET},
	{"open-mode",        required_argument, 0, LONG_OPT_OPEN_MODE},
	{"pack-group",       required_argument, 0, LONG_OPT_PACK_GROUP},
	{"power",            required_argument, 0, LONG_OPT_POWER},
	{"priority",         required_argument, 0, LONG_OPT_PRIORITY},
	{"profile",          required_argument, 0, LONG_OPT_PROFILE},
	{"prolog",           required_argument, 0, LONG_OPT_PROLOG},
	{"propagate",        optional_argument, 0, LONG_OPT_PROPAGATE},
	{"pty",              no_argument,       0, LONG_OPT_PTY},
	{"quit-on-interrupt",no_argument,       0, LONG_OPT_QUIT_ON_INTR},
	{"reboot",           no_argument,       0, LONG_OPT_REBOOT},
	{"reservation",      required_argument, 0, LONG_OPT_RESERVATION},
	{"restart-dir",      required_argument, 0, LONG_OPT_RESTART_DIR},
	{"resv-ports",       optional_argument, 0, LONG_OPT_RESV_PORTS},
	{"signal",	     required_argument, 0, LONG_OPT_SIGNAL},
	{"slurmd-debug",     required_argument, 0, LONG_OPT_DEBUG_SLURMD},
	{"sockets-per-node", required_argument, 0, LONG_OPT_SOCKETSPERNODE},
	{"spread-job",       no_argument,       0, LONG_OPT_SPREAD_JOB},
	{"switches",         required_argument, 0, LONG_OPT_REQ_SWITCH},
	{"task-epilog",      required_argument, 0, LONG_OPT_TASK_EPILOG},
	{"task-prolog",      required_argument, 0, LONG_OPT_TASK_PROLOG},
	{"tasks-per-node",   required_argument, 0, LONG_OPT_NTASKSPERNODE},
	{"test-only",        no_argument,       0, LONG_OPT_TEST_ONLY},
	{"thread-spec",      required_argument, 0, LONG_OPT_THREAD_SPEC},
	{"time-min",         required_argument, 0, LONG_OPT_TIME_MIN},
	{"threads-per-core", required_argument, 0, LONG_OPT_THREADSPERCORE},
	{"tmp",              required_argument, 0, LONG_OPT_TMP},
	{"uid",              required_argument, 0, LONG_OPT_UID},
	{"use-min-nodes",    no_argument,       0, LONG_OPT_USE_MIN_NODES},
	{"usage",            no_argument,       0, LONG_OPT_USAGE},
	{"wckey",            required_argument, 0, LONG_OPT_WCKEY},
#ifdef WITH_SLURM_X11
	{"x11",              optional_argument, 0, LONG_OPT_X11},
#endif
	{NULL,               0,                 0, 0}
	};
char *opt_string = "+A:B:c:C:d:D:e:EG:hHi:I::jJ:kK::lL:m:M:n:N:"
		   "o:Op:P:q:Qr:sS:t:T:uU:vVw:W:x:XZ";


static slurm_opt_t *_get_first_opt(int pack_offset);
static slurm_opt_t *_get_next_opt(int pack_offset, slurm_opt_t *opt_last);

static int  _get_task_count(void);

/* Get a decimal integer from arg */
static int  _get_int(const char *arg, const char *what, bool positive);

static bitstr_t *_get_pack_group(const int argc, char **argv,
				 int default_pack_offset, bool *opt_found);

static void  _help(void);

/* fill in default options  */
static void _opt_default(void);

/* set options based upon env vars  */
static void _opt_env(int pack_offset);

static void _opt_args(int argc, char **argv, int pack_offset);

/* list known options and their settings  */
static void  _opt_list(void);

/* verify options sanity  */
static bool _opt_verify(void);

static void  _process_env_var(env_vars_t *e, const char *val);
static char *_read_file(char *fname);
static void  _set_options(const int argc, char **argv);
static bool  _under_parallel_debugger(void);
static void  _usage(void);
static bool  _valid_node_list(char **node_list_pptr);

/*---[ end forward declarations of static functions ]---------------------*/

/*
 * Find first option structure for a given pack job offset
 * pack_offset IN - Offset into pack job or -1 if regular job
 * RET - Pointer to option structure or NULL if none found
 */
static slurm_opt_t *_get_first_opt(int pack_offset)
{
	ListIterator opt_iter;
	slurm_opt_t *opt_local;

	if (!opt_list) {
		if (!sropt.pack_grp_bits && (pack_offset == -1))
			return &opt;
		if (sropt.pack_grp_bits &&
		    (pack_offset >= 0) &&
		    (pack_offset < bit_size(sropt.pack_grp_bits)) &&
		    bit_test(sropt.pack_grp_bits, pack_offset))
			return &opt;
		return NULL;
	}

	opt_iter = list_iterator_create(opt_list);
	while ((opt_local = list_next(opt_iter))) {
		srun_opt_t *srun_opt = opt_local->srun_opt;
		xassert(srun_opt);
		if (srun_opt->pack_grp_bits && (pack_offset >= 0)
		    && (pack_offset < bit_size(srun_opt->pack_grp_bits))
		    && bit_test(srun_opt->pack_grp_bits, pack_offset))
			break;
	}
	list_iterator_destroy(opt_iter);

	return opt_local;
}

/*
 * Find next option structure for a given pack job offset
 * pack_offset IN - Offset into pack job or -1 if regular job
 * opt_last IN - past option structure found for this pack offset
 * RET - Pointer to option structure or NULL if none found
 */
static slurm_opt_t *_get_next_opt(int pack_offset, slurm_opt_t *opt_last)
{
	ListIterator opt_iter;
	slurm_opt_t *opt_local;
	bool found_last = false;

	if (!opt_list)
		return NULL;

	opt_iter = list_iterator_create(opt_list);
	while ((opt_local = list_next(opt_iter))) {
		srun_opt_t *srun_opt = opt_local->srun_opt;
		xassert(srun_opt);
		if (!found_last) {
			if (opt_last == opt_local)
				found_last = true;
			continue;
		}

		if (srun_opt->pack_grp_bits && (pack_offset >= 0)
		    && (pack_offset < bit_size(srun_opt->pack_grp_bits))
		    && bit_test(srun_opt->pack_grp_bits, pack_offset))
			break;
	}
	list_iterator_destroy(opt_iter);

	return opt_local;
}

/*
 * Find option structure for a given pack job offset
 * pack_offset IN - Offset into pack job, -1 if regular job, -2 to reset
 * RET - Pointer to next matching option structure or NULL if none found
 */
extern slurm_opt_t *get_next_opt(int pack_offset)
{
	static int offset_last = -2;
	static slurm_opt_t *opt_last = NULL;

	if (pack_offset == -2) {
		offset_last = -2;
		opt_last = NULL;
		return NULL;
	}

	if (offset_last != pack_offset) {
		offset_last = pack_offset;
		opt_last = _get_first_opt(pack_offset);
	} else {
		opt_last = _get_next_opt(pack_offset, opt_last);
	}
	return opt_last;
}

/*
 * Return maximum pack_group value for any step launch option request
 */
extern int get_max_pack_group(void)
{
	ListIterator opt_iter;
	slurm_opt_t *opt_local;
	int max_pack_offset = 0, pack_offset = 0;

	if (opt_list) {
		opt_iter = list_iterator_create(opt_list);
		while ((opt_local = list_next(opt_iter))) {
			srun_opt_t *srun_opt = opt_local->srun_opt;
			xassert(srun_opt);
			if (srun_opt->pack_grp_bits)
				pack_offset = bit_fls(srun_opt->pack_grp_bits);
			if (pack_offset >= max_pack_offset)
				max_pack_offset = pack_offset;
		}
		list_iterator_destroy(opt_iter);
	} else {
		if (sropt.pack_grp_bits)
			max_pack_offset = bit_fls(sropt.pack_grp_bits);
	}

	return max_pack_offset;
}

/*
 * Copy the last option record:
 * Copy strings if the original values will be preserved and
 *   reused for additional heterogeneous job/steps
 * Otherwise clear/NULL the pointer so it does not get re-used
 *   and freed, which will render the copied pointer bad
 */
static slurm_opt_t *_opt_copy(void)
{
	slurm_opt_t *opt_dup;
	int i;

	opt_dup = xmalloc(sizeof(slurm_opt_t));
	memcpy(opt_dup, &opt, sizeof(slurm_opt_t));
	opt_dup->srun_opt = xmalloc(sizeof(srun_opt_t));
	memcpy(opt_dup->srun_opt, &sropt, sizeof(srun_opt_t));

	opt_dup->account = xstrdup(opt.account);
	opt_dup->acctg_freq = xstrdup(opt.acctg_freq);
	sropt.alloc_nodelist = NULL;	/* Moved by memcpy */
	opt_dup->srun_opt->argv = xmalloc(sizeof(char *) * sropt.argc);
	for (i = 0; i < sropt.argc; i++)
		opt_dup->srun_opt->argv[i] = xstrdup(sropt.argv[i]);
	sropt.bcast_file = NULL;	/* Moved by memcpy */
	opt.blrtsimage = NULL;		/* Moved by memcpy */
	sropt.burst_buffer = NULL;	/* Moved by memcpy */
	opt_dup->c_constraints = xstrdup(opt.c_constraints);
	opt_dup->srun_opt->ckpt_dir = xstrdup(sropt.ckpt_dir);
	opt_dup->srun_opt->ckpt_interval_str =
		xstrdup(sropt.ckpt_interval_str);
	opt_dup->clusters = xstrdup(opt.clusters);
	opt_dup->srun_opt->cmd_name = xstrdup(sropt.cmd_name);
	opt_dup->comment = xstrdup(opt.comment);
	opt.constraints = NULL;		/* Moved by memcpy */
	opt_dup->srun_opt->cpu_bind = xstrdup(sropt.cpu_bind);
	opt_dup->cwd = xstrdup(opt.cwd);
	opt_dup->dependency = xstrdup(opt.dependency);
	opt_dup->srun_opt->efname = xstrdup(sropt.efname);
	opt_dup->srun_opt->epilog = xstrdup(sropt.epilog);
	opt_dup->exc_nodes = xstrdup(opt.exc_nodes);
	opt_dup->srun_opt->export_env = xstrdup(sropt.export_env);
	opt_dup->extra = xstrdup(opt.extra);
	opt.gres = NULL;		/* Moved by memcpy */
	opt.hint_env = NULL;		/* Moved by memcpy */
	sropt.hostfile = NULL;		/* Moved by memcpy */
	opt_dup->srun_opt->ifname = xstrdup(sropt.ifname);
	opt_dup->job_name = xstrdup(opt.job_name);
	opt_dup->srun_opt->ofname = xstrdup(sropt.ofname);
	opt_dup->srun_opt->launcher_opts = xstrdup(sropt.launcher_opts);
	sropt.launcher_opts = NULL;	/* Moved by memcpy */
	opt.licenses = NULL;		/* Moved by memcpy */
	opt.linuximage = NULL;		/* Moved by memcpy */
	opt.mail_user = NULL;		/* Moved by memcpy */
	opt_dup->mcs_label = xstrdup(opt.mcs_label);
	opt.mem_bind = NULL;		/* Moved by memcpy */
	opt.mloaderimage = NULL;	/* Moved by memcpy */
	opt_dup->mpi_type = xstrdup(opt.mpi_type);
	opt.network = NULL;		/* Moved by memcpy */
	opt.nodelist = NULL;		/* Moved by memcpy */
	sropt.pack_group = NULL;	/* Moved by memcpy */
	sropt.pack_grp_bits = NULL;	/* Moved by memcpy */
	opt.partition = NULL;		/* Moved by memcpy */
	/* NOTE: Do NOT copy "progname", shared by all job components */
	opt_dup->srun_opt->prolog = xstrdup(sropt.prolog);
	opt_dup->srun_opt->propagate = xstrdup(sropt.propagate);
	opt_dup->qos = xstrdup(opt.qos);
	opt.ramdiskimage = NULL;	/* Moved by memcpy */
	opt_dup->reservation = xstrdup(opt.reservation);
	sropt.restart_dir = NULL;	/* Moved by memcpy */
	opt.spank_job_env = NULL;	/* Moved by memcpy */
	opt_dup->srun_opt->task_epilog = xstrdup(sropt.task_epilog);
	opt_dup->srun_opt->task_prolog = xstrdup(sropt.task_prolog);
	opt_dup->time_limit_str = xstrdup(opt.time_limit_str);
	opt_dup->time_min_str = xstrdup(opt.time_min_str);
	opt_dup->user = xstrdup(opt.user);
	opt_dup->wckey = xstrdup(opt.wckey);

	return opt_dup;
}

/*
 * process options:
 * 1. set defaults
 * 2. update options with env vars
 * 3. update options with commandline args
 * 4. perform some verification that options are reasonable
 *
 * argc IN - Count of elements in argv
 * argv IN - Array of elements to parse
 * argc_off OUT - Offset of first non-parsable element
 */
extern int initialize_and_process_args(int argc, char **argv, int *argc_off)
{
	static int default_pack_offset = 0;
	static bool pending_append = false;
	bitstr_t *pack_grp_bits;
	int i, i_first, i_last;
	bool opt_found = false;

	pack_grp_bits = _get_pack_group(argc, argv, default_pack_offset++,
					&opt_found);
	i_first = bit_ffs(pack_grp_bits);
	i_last  = bit_fls(pack_grp_bits);
	for (i = i_first; i <= i_last; i++) {
		if (!bit_test(pack_grp_bits, i))
			continue;
		pass_number++;
		if (pending_append) {
			if (!opt_list)
				opt_list = list_create(NULL);
			list_append(opt_list, _opt_copy());
			pending_append = false;
		}

		/* initialize option defaults */
		_opt_default();
		if (opt_found || (i > 0)) {
			xstrfmtcat(sropt.pack_group, "%d", i);
			sropt.pack_grp_bits = bit_alloc(MAX_PACK_COUNT);
			bit_set(sropt.pack_grp_bits, i);
		}

		/* initialize options with env vars */
		_opt_env(i);

		/* initialize options with argv */
		_set_options(argc, argv);
		_opt_args(argc, argv, i);

		if (argc_off)
			*argc_off = optind;

		if (!_opt_verify())
			exit(error_exit);

		if (_verbose)
			_opt_list();

		if (sropt.launch_cmd) {
			char *launch_type = slurm_get_launch_type();
			if (!xstrcmp(launch_type, "launch/slurm")) {
				error("--launch-cmd option is invalid with %s",
				      launch_type);
				xfree(launch_type);
				exit(1);
			}
			xfree(launch_type);
			/* Massage ntasks value earlier than normal */
			if (!opt.ntasks_set)
				opt.ntasks = _get_task_count();
			launch_g_create_job_step(NULL, 0, NULL, NULL, &opt);
			exit(0);
		}
		if (spank_init_post_opt() < 0) {
			error("Plugin stack post-option processing failed.");
			exit(error_exit);
		}
		pending_append = true;
	}
	bit_free(pack_grp_bits);

	if (opt_list && pending_append) {		/* Last record */
<<<<<<< HEAD
		/*
		 * Copy the last option record:
		 * Copy strings if the original values will be preserved and
		 *   reused for additional heterogeneous job/steps
		 * Otherwise clear/NULL the pointer so it does not get re-used
		 *   and freed, which will render the copied pointer bad
		 */
		slurm_opt_t *opt_dup;
		opt_dup = xmalloc(sizeof(slurm_opt_t));
		memcpy(opt_dup, &opt, sizeof(slurm_opt_t));
		opt_dup->srun_opt = xmalloc(sizeof(srun_opt_t));
		memcpy(opt_dup->srun_opt, &sropt, sizeof(srun_opt_t));
		sropt.alloc_nodelist = NULL;	/* Moved by memcpy */
		opt_dup->srun_opt->argv = xmalloc(sizeof(char *) * sropt.argc);
		for (i = 0; i < sropt.argc; i++)
			opt_dup->srun_opt->argv[i] = xstrdup(sropt.argv[i]);
		sropt.bcast_file = NULL;	/* Moved by memcpy */
		opt.burst_buffer = NULL;	/* Moved by memcpy */
		opt_dup->srun_opt->ckpt_dir = xstrdup(sropt.ckpt_dir);
		opt_dup->srun_opt->ckpt_interval_str =
			xstrdup(sropt.ckpt_interval_str);
		opt_dup->srun_opt->cmd_name = xstrdup(sropt.cmd_name);
		opt.constraints = NULL;		/* Moved by memcpy */
		sropt.cpu_bind = NULL;		/* Moved by memcpy */
		opt_dup->srun_opt->cpu_bind = xstrdup(sropt.cpu_bind);
		opt_dup->srun_opt->efname = xstrdup(sropt.efname);
		opt_dup->srun_opt->epilog = xstrdup(sropt.epilog);
		opt_dup->srun_opt->export_env = xstrdup(sropt.export_env);
		opt.gres = NULL;		/* Moved by memcpy */
		opt.hint_env = NULL;		/* Moved by memcpy */
		sropt.hostfile = NULL;		/* Moved by memcpy */
		opt_dup->srun_opt->ifname = xstrdup(sropt.ifname);
		opt_dup->srun_opt->ofname = xstrdup(sropt.ofname);
		opt_dup->srun_opt->launcher_opts = xstrdup(sropt.launcher_opts);
		sropt.launcher_opts = NULL;	/* Moved by memcpy */
		opt.licenses = NULL;		/* Moved by memcpy */
		opt.mail_user = NULL;		/* Moved by memcpy */
		opt.mem_bind = NULL;		/* Moved by memcpy */
		opt.network = NULL;		/* Moved by memcpy */
		opt.nodelist = NULL;		/* Moved by memcpy */
		sropt.pack_group = NULL;	/* Moved by memcpy */
		sropt.pack_grp_bits = NULL;	/* Moved by memcpy */
		opt.partition = NULL;		/* Moved by memcpy */
		opt_dup->srun_opt->prolog = xstrdup(sropt.prolog);
		opt_dup->srun_opt->propagate = xstrdup(sropt.propagate);
		sropt.restart_dir = NULL;	/* Moved by memcpy */
		opt.spank_job_env = NULL;	/* Moved by memcpy */
		opt_dup->srun_opt->task_epilog = xstrdup(sropt.task_epilog);
		opt_dup->srun_opt->task_prolog = xstrdup(sropt.task_prolog);

		list_append(opt_list, opt_dup);
=======
		list_append(opt_list, _opt_copy());
>>>>>>> ffbb1e18
		pending_append = false;
	}

	return 1;
}

static int _get_task_count(void)
{
	char *cpus_per_node = NULL, *end_ptr = NULL;
	int cpu_count, node_count, task_count, total_tasks = 0;

	if (opt.ntasks_per_node != NO_VAL)
		return (opt.min_nodes * opt.ntasks_per_node);
	if (opt.cpus_set)
		cpus_per_node = getenv("SLURM_JOB_CPUS_PER_NODE");
	if (cpus_per_node) {
		cpu_count = strtol(cpus_per_node, &end_ptr, 10);
		task_count = cpu_count / opt.cpus_per_task;
		while (1) {
			if ((end_ptr[0] == '(') && (end_ptr[1] == 'x')) {
				end_ptr += 2;
				node_count = strtol(end_ptr, &end_ptr, 10);
				task_count *= node_count;
				total_tasks += task_count;
				if (end_ptr[0] == ')')
					end_ptr++;
			} else if ((end_ptr[0] == ',') || (end_ptr[0] == 0))
				total_tasks += task_count;
			else {
				error("Invalid value for environment variable "
				      "SLURM_JOB_CPUS_PER_NODE (%s)",
				      cpus_per_node);
				break;
			}
			if (end_ptr[0] == ',')
				end_ptr++;
			if (end_ptr[0] == 0)
				break;
		}
		return total_tasks;
	}
	return opt.min_nodes;
}

/*
 * If the node list supplied is a file name, translate that into
 *	a list of nodes, we orphan the data pointed to
 * RET true if the node list is a valid one
 */
static bool _valid_node_list(char **node_list_pptr)
{
	int count = NO_VAL;

	/* If we are using Arbitrary and we specified the number of
	   procs to use then we need exactly this many since we are
	   saying, lay it out this way!  Same for max and min nodes.
	   Other than that just read in as many in the hostfile */
	if (opt.ntasks_set)
		count = opt.ntasks;
	else if (opt.nodes_set) {
		if (opt.max_nodes)
			count = opt.max_nodes;
		else if (opt.min_nodes)
			count = opt.min_nodes;
	}

	return verify_node_list(node_list_pptr, opt.distribution, count);
}

/*
 * print error message to stderr with opt.progname prepended
 */
#undef USE_ARGERROR
#if USE_ARGERROR
static void argerror(const char *msg, ...)
  __attribute__ ((format (printf, 1, 2)));
static void argerror(const char *msg, ...)
{
	va_list ap;
	char buf[256];

	va_start(ap, msg);
	vsnprintf(buf, sizeof(buf), msg, ap);

	fprintf(stderr, "%s: %s\n",
		opt.progname ? opt.progname : "srun", buf);
	va_end(ap);
}
#else
#  define argerror error
#endif				/* USE_ARGERROR */

/*
 * _opt_default(): used by initialize_and_process_args to set defaults
 */
static void _opt_default(void)
{
	char *launch_params;
	char buf[MAXPATHLEN + 1];
	uid_t uid = getuid();

	if (pass_number == 1) {
		opt.salloc_opt = NULL;
		opt.sbatch_opt = NULL;
		opt.srun_opt = &sropt;
		xfree(opt.account);
		xfree(opt.acctg_freq);
		sropt.allocate		= false;
		opt.begin		= (time_t) 0;
		xfree(opt.c_constraints);
		xfree(sropt.ckpt_dir);
		sropt.ckpt_dir			= slurm_get_checkpoint_dir();
		sropt.ckpt_interval		= 0;
		xfree(sropt.ckpt_interval_str);
		xfree(opt.clusters);
		xfree(sropt.cmd_name);
		xfree(opt.comment);
		opt.cpus_per_gpu	= 0;
		if ((getcwd(buf, MAXPATHLEN)) == NULL) {
			error("getcwd failed: %m");
			exit(error_exit);
		}
		opt.cwd			= xstrdup(buf);
		sropt.cwd_set		= false;
		opt.deadline		= 0;
		sropt.debugger_test	= false;
		opt.delay_boot		= NO_VAL;
		xfree(opt.dependency);
		sropt.disable_status	= false;
		opt.distribution	= SLURM_DIST_UNKNOWN;
		opt.egid		= (gid_t) -1;
		xfree(sropt.efname);
		xfree(sropt.epilog);
		sropt.epilog		= slurm_get_srun_epilog();
		xfree(opt.extra);
		xfree(opt.exc_nodes);
		xfree(sropt.export_env);
		opt.euid		= (uid_t) -1;
		opt.gid			= getgid();
		xfree(opt.gpus);
		xfree(opt.gpu_bind);
		xfree(opt.gpu_freq);
		xfree(opt.gpus_per_node);
		xfree(opt.gpus_per_socket);
		xfree(opt.gpus_per_task);
		opt.hold		= false;
		xfree(sropt.ifname);
		opt.immediate		= 0;
		opt.jobid		= NO_VAL;
		opt.jobid_set		= false;
		xfree(opt.job_name);
		sropt.job_name_set_cmd	= false;
		sropt.job_name_set_env	= false;
		sropt.kill_bad_exit	= NO_VAL;
		sropt.labelio		= false;
		sropt.max_wait		= slurm_get_wait_time();
		xfree(opt.mcs_label);
		opt.mem_per_gpu		= 0;
		/* Default launch msg timeout           */
		sropt.msg_timeout		= slurm_get_msg_timeout();
		opt.nice		= NO_VAL;
		opt.no_kill		= false;
		sropt.no_alloc		= false;
		sropt.noshell		= false;
		xfree(sropt.ofname);
		sropt.open_mode		= 0;
		sropt.parallel_debug	= false;
		sropt.pty			= false;
		sropt.preserve_env	= false;
		opt.priority		= 0;
		opt.profile		= ACCT_GATHER_PROFILE_NOT_SET;
		xfree(opt.progname);
		xfree(sropt.prolog);
		sropt.prolog		= slurm_get_srun_prolog();
		xfree(sropt.propagate); 	 /* propagate specific rlimits */
		sropt.quit_on_intr	= false;
		xfree(opt.qos);
		opt.quiet		= 0;
		opt.reboot		= false;
		xfree(opt.reservation);
		sropt.slurmd_debug	= LOG_LEVEL_QUIET;
		xfree(sropt.task_epilog);
		xfree(sropt.task_prolog);
		sropt.test_only		= false;
		sropt.test_exec		= false;
		opt.time_limit		= NO_VAL;
		xfree(opt.time_limit_str);
		opt.time_min		= NO_VAL;
		xfree(opt.time_min_str);
		opt.uid			= uid;
		sropt.unbuffered	= false;
		opt.user		= uid_to_string(uid);
		sropt.user_managed_io	= false;
		if (xstrcmp(opt.user, "nobody") == 0)
			fatal("Invalid user id: %u", uid);
		opt.warn_flags		= 0;
		opt.warn_signal		= 0;
		opt.warn_time		= 0;
		xfree(opt.wckey);
		_verbose		= 0;
	}

	/*
	 * All other options must be specified individually for each component
	 * of the job/step. Do not use xfree() as the pointers have been copied.
	 * See initialize_and_process_args() above.
	 */
	sropt.alloc_nodelist		= NULL;
	sropt.accel_bind_type		= 0;
	sropt.bcast_file		= NULL;
	sropt.bcast_flag		= false;
	sropt.accel_bind_type		= 0;
	opt.burst_buffer		= NULL;
	sropt.compress			= 0;
	opt.constraints			= NULL;
	opt.contiguous			= false;
	opt.core_spec			= NO_VAL16;
	sropt.core_spec_set		= false;
	opt.cores_per_socket		= NO_VAL; /* requested cores */
	sropt.cpu_bind			= NULL;
	sropt.cpu_bind_type		= 0;
	sropt.cpu_bind_type_set		= false;
	opt.cpu_freq_min		= NO_VAL;
	opt.cpu_freq_max		= NO_VAL;
	opt.cpu_freq_gov		= NO_VAL;
	opt.cpus_per_task		= 0;
	opt.cpus_set			= false;
	sropt.exclusive			= false;
	opt.extra_set			= false;
	opt.gres			= NULL;
	opt.hint_env			= NULL;
	opt.hint_set			= false;
	sropt.hostfile			= NULL;
	sropt.exclusive			= false;
	opt.job_flags			= 0;
	sropt.launch_cmd		= false;
	sropt.launcher_opts		= NULL;
	launch_params = slurm_get_launch_params();
	if (launch_params && strstr(launch_params, "mem_sort"))
		opt.mem_bind_type	|= MEM_BIND_SORT;
	xfree(launch_params);
	opt.licenses			= NULL;
	opt.mail_type			= 0;
	opt.mail_user			= NULL;
	sropt.max_threads		= MAX_THREADS;
	pmi_server_max_threads(sropt.max_threads);
	opt.max_nodes			= 0;
	opt.mem_bind			= NULL;
	opt.mem_bind_type		= 0;
	opt.mem_per_cpu			= NO_VAL64;
	opt.min_nodes			= 1;
	sropt.multi_prog			= false;
	sropt.multi_prog_cmds		= 0;
	opt.network			= NULL;
	sropt.network_set_env		= false;
	opt.nodelist			= NULL;
	opt.nodes_set			= false;
	sropt.nodes_set_env		= false;
	sropt.nodes_set_opt		= false;
	opt.ntasks			= 1;
	opt.ntasks_per_core		= NO_VAL;
	opt.ntasks_per_core_set 	= false;
	opt.ntasks_per_node		= NO_VAL; /* ntask max limits */
	opt.ntasks_per_socket		= NO_VAL;
	opt.ntasks_set			= false;
	opt.overcommit			= false;
	sropt.pack_group		= NULL;
	sropt.pack_grp_bits		= NULL;
	opt.partition			= NULL;
	opt.plane_size			= NO_VAL;
	opt.pn_min_cpus			= NO_VAL;
	opt.pn_min_memory		= NO_VAL64;
	opt.pn_min_tmp_disk		= NO_VAL;
	opt.power_flags			= 0;
	sropt.relative			= NO_VAL;
	sropt.relative_set		= false;
	opt.req_switch			= -1;
	sropt.resv_port_cnt		= NO_VAL;
	sropt.restart_dir		= NULL;
	opt.shared			= NO_VAL16;
	opt.sockets_per_node		= NO_VAL; /* requested sockets */
	opt.spank_job_env_size		= 0;
	opt.spank_job_env		= NULL;
	opt.threads_per_core		= NO_VAL; /* requested threads */
	opt.threads_per_core_set	= false;
	opt.wait4switch			= -1;

	/*
	 * Reset some default values if running under a parallel debugger
	 */
	if ((sropt.parallel_debug = _under_parallel_debugger())) {
		sropt.max_threads		= 1;
		pmi_server_max_threads(sropt.max_threads);
		sropt.msg_timeout		= 15;
	}
}

/*---[ env var processing ]-----------------------------------------------*/

/*
 * try to use a similar scheme as popt.
 *
 * in order to add a new env var (to be processed like an option):
 *
 * define a new entry into env_vars[], if the option is a simple int
 * or string you may be able to get away with adding a pointer to the
 * option to set. Otherwise, process var based on "type" in _opt_env.
 */
struct env_vars {
	const char *var;
	int type;
	void *arg;
	void *set_flag;
};

env_vars_t env_vars[] = {
{"SLURMD_DEBUG",        OPT_INT,        &sropt.slurmd_debug,NULL             },
{"SLURM_ACCOUNT",       OPT_STRING,     &opt.account,       NULL             },
{"SLURM_ACCTG_FREQ",    OPT_STRING,     &opt.acctg_freq,    NULL             },
{"SLURM_BCAST",         OPT_BCAST,      NULL,               NULL             },
{"SLURM_BURST_BUFFER",  OPT_STRING,     &opt.burst_buffer,  NULL             },
{"SLURM_CLUSTERS",      OPT_STRING,     &opt.clusters,      NULL             },
{"SLURM_CHECKPOINT",    OPT_STRING,     &sropt.ckpt_interval_str, NULL       },
{"SLURM_CHECKPOINT_DIR",OPT_STRING,     &sropt.ckpt_dir,    NULL             },
{"SLURM_COMPRESS",      OPT_COMPRESS,   NULL,               NULL             },
{"SLURM_CONSTRAINT",    OPT_STRING,     &opt.constraints,   NULL             },
{"SLURM_CLUSTER_CONSTRAINT",OPT_STRING, &opt.c_constraints, NULL             },
{"SLURM_CORE_SPEC",     OPT_INT,        &opt.core_spec,     NULL             },
{"SLURM_CPUS_PER_TASK", OPT_INT,        &opt.cpus_per_task, &opt.cpus_set    },
{"SLURM_CPU_BIND",      OPT_CPU_BIND,   NULL,               NULL             },
{"SLURM_CPU_FREQ_REQ",  OPT_CPU_FREQ,   NULL,               NULL             },
{"SLURM_CPUS_PER_GPU",  OPT_INT,        &opt.cpus_per_gpu,  NULL             },
{"SLURM_DELAY_BOOT",    OPT_DELAY_BOOT, NULL,               NULL             },
{"SLURM_DEPENDENCY",    OPT_STRING,     &opt.dependency,    NULL             },
{"SLURM_DISABLE_STATUS",OPT_INT,        &sropt.disable_status,NULL           },
{"SLURM_DISTRIBUTION",  OPT_DISTRIB,    NULL,               NULL             },
{"SLURM_EPILOG",        OPT_STRING,     &sropt.epilog,      NULL             },
{"SLURM_EXCLUSIVE",     OPT_EXCLUSIVE,  NULL,               NULL             },
{"SLURM_EXPORT_ENV",    OPT_STRING,     &sropt.export_env,  NULL             },
{"SLURM_GPUS",          OPT_STRING,     &opt.gpus,          NULL             },
{"SLURM_GPU_BIND",      OPT_STRING,     &opt.gpu_bind,      NULL             },
{"SLURM_GPU_FREQ",      OPT_STRING,     &opt.gpu_freq,      NULL             },
{"SLURM_GPUS_PER_NODE", OPT_STRING,     &opt.gpus_per_node, NULL             },
{"SLURM_GPUS_PER_SOCKET",OPT_STRING,    &opt.gpus_per_socket,NULL            },
{"SLURM_GPUS_PER_TASK", OPT_STRING,     &opt.gpus_per_task, NULL             },
{"SLURM_GRES",          OPT_STRING,     &opt.gres,          NULL             },
{"SLURM_GRES_FLAGS",    OPT_GRES_FLAGS, NULL,               NULL             },
{"SLURM_HINT",          OPT_HINT,       NULL,               NULL             },
{"SLURM_IMMEDIATE",     OPT_IMMEDIATE,  NULL,               NULL             },
/* SLURM_JOBID was used in slurm version 1.3 and below, it is now vestigial */
{"SLURM_JOBID",         OPT_INT,        &opt.jobid,         NULL             },
{"SLURM_JOB_ID",        OPT_INT,        &opt.jobid,         NULL             },
{"SLURM_JOB_NAME",      OPT_STRING,     &opt.job_name,  &sropt.job_name_set_env},
{"SLURM_KILL_BAD_EXIT", OPT_INT,        &sropt.kill_bad_exit,NULL            },
{"SLURM_LABELIO",       OPT_INT,        &sropt.labelio,     NULL             },
{"SLURM_MEM_PER_GPU",   OPT_MEM_PER_GPU,&opt.mem_per_gpu,  NULL              },
{"SLURM_MEM_BIND",      OPT_MEM_BIND,   NULL,               NULL             },
{"SLURM_MEM_PER_CPU",	OPT_INT64,	&opt.mem_per_cpu,   NULL             },
{"SLURM_MEM_PER_NODE",	OPT_INT64,	&opt.pn_min_memory, NULL             },
{"SLURM_MPI_TYPE",      OPT_MPI,        NULL,               NULL             },
{"SLURM_NCORES_PER_SOCKET",OPT_NCORES,  NULL,               NULL             },
{"SLURM_NETWORK",       OPT_STRING,     &opt.network,  &sropt.network_set_env},
{"SLURM_JOB_NUM_NODES", OPT_NODES,      NULL,               NULL             },
{"SLURM_JOB_NODELIST",  OPT_STRING,     &sropt.alloc_nodelist,NULL           },
{"SLURM_NTASKS",        OPT_INT,        &opt.ntasks,        &opt.ntasks_set  },
{"SLURM_NPROCS",        OPT_INT,        &opt.ntasks,        &opt.ntasks_set  },
{"SLURM_NSOCKETS_PER_NODE",OPT_NSOCKETS,NULL,               NULL             },
{"SLURM_NTASKS_PER_NODE", OPT_INT,      &opt.ntasks_per_node,NULL            },
{"SLURM_NTHREADS_PER_CORE",OPT_NTHREADS,NULL,               NULL             },
{"SLURM_OPEN_MODE",     OPT_OPEN_MODE,  NULL,               NULL             },
{"SLURM_OVERCOMMIT",    OPT_OVERCOMMIT, NULL,               NULL             },
{"SLURM_PARTITION",     OPT_STRING,     &opt.partition,     NULL             },
{"SLURM_POWER",         OPT_POWER,      NULL,               NULL             },
{"SLURM_PROFILE",       OPT_PROFILE,    NULL,               NULL             },
{"SLURM_PROLOG",        OPT_STRING,     &sropt.prolog,      NULL             },
{"SLURM_QOS",           OPT_STRING,     &opt.qos,           NULL             },
{"SLURM_REMOTE_CWD",    OPT_STRING,     &opt.cwd,           NULL             },
{"SLURM_REQ_SWITCH",    OPT_INT,        &opt.req_switch,    NULL             },
{"SLURM_RESERVATION",   OPT_STRING,     &opt.reservation,   NULL             },
{"SLURM_RESTART_DIR",   OPT_STRING,     &sropt.restart_dir, NULL             },
{"SLURM_RESV_PORTS",    OPT_RESV_PORTS, NULL,               NULL             },
{"SLURM_SPREAD_JOB",    OPT_SPREAD_JOB, NULL,               NULL             },
{"SLURM_SIGNAL",        OPT_SIGNAL,     NULL,               NULL             },
{"SLURM_SRUN_MULTI",    OPT_MULTI,      NULL,               NULL             },
{"SLURM_STDERRMODE",    OPT_STRING,     &sropt.efname,      NULL             },
{"SLURM_STDINMODE",     OPT_STRING,     &sropt.ifname,      NULL             },
{"SLURM_STDOUTMODE",    OPT_STRING,     &sropt.ofname,      NULL             },
{"SLURM_TASK_EPILOG",   OPT_STRING,     &sropt.task_epilog, NULL             },
{"SLURM_TASK_PROLOG",   OPT_STRING,     &sropt.task_prolog, NULL             },
{"SLURM_THREAD_SPEC",   OPT_THREAD_SPEC,NULL,               NULL             },
{"SLURM_THREADS",       OPT_INT,        &sropt.max_threads, NULL             },
{"SLURM_TIMELIMIT",     OPT_STRING,     &opt.time_limit_str,NULL             },
{"SLURM_UNBUFFEREDIO",  OPT_INT,        &sropt.unbuffered,  NULL             },
{"SLURM_USE_MIN_NODES", OPT_USE_MIN_NODES, NULL,            NULL             },
{"SLURM_WAIT",          OPT_INT,        &sropt.max_wait,    NULL             },
{"SLURM_WAIT4SWITCH",   OPT_TIME_VAL,   NULL,               NULL             },
{"SLURM_WCKEY",         OPT_STRING,     &opt.wckey,         NULL             },
{"SLURM_WORKING_DIR",   OPT_STRING,     &opt.cwd,           &sropt.cwd_set   },
{NULL, 0, NULL, NULL}
};


/*
 * _opt_env(): used by initialize_and_process_args to set options via
 *            environment variables. See comments above for how to
 *            extend srun to process different vars
 */
static void _opt_env(int pack_offset)
{
	char       key[64], *val = NULL;
	env_vars_t *e   = env_vars;

	while (e->var) {
		if ((val = getenv(e->var)))
			_process_env_var(e, val);
		if ((pack_offset >= 0) &&
		    strcmp(e->var, "SLURM_JOBID") &&
		    strcmp(e->var, "SLURM_JOB_ID")) {
			snprintf(key, sizeof(key), "%s_PACK_GROUP_%d",
				 e->var, pack_offset);
			if ((val = getenv(key)))
				_process_env_var(e, val);
		}
		e++;
	}

	/* Running srun within an existing srun. Don't inherit values. */
	if (getenv("SLURM_STEP_ID")) {
		xfree(sropt.cpu_bind);
		sropt.cpu_bind_type = 0;
		xfree(opt.mem_bind);
		opt.mem_bind_type = 0;
	}

	/* Process spank env options */
	if (spank_process_env_options())
		exit(error_exit);
}


static void
_process_env_var(env_vars_t *e, const char *val)
{
	char *end = NULL;
	task_dist_states_t dt;
	int i;

	debug2("now processing env var %s=%s", e->var, val);

	if (e->set_flag) {
		*((bool *) e->set_flag) = true;
	}

	switch (e->type) {
	case OPT_STRING:
		*((char **) e->arg) = xstrdup(val);
		break;
	case OPT_INT:
		if (val[0] != '\0') {
			*((int *) e->arg) = (int) strtol(val, &end, 10);
			if (!(end && *end == '\0')) {
				error("%s=%s invalid. ignoring...",
				      e->var, val);
			}
		}
		break;

	case OPT_INT64:
		if (val[0] != '\0') {
			*((int64_t *) e->arg) = (int64_t) strtoll(val, &end, 10);
			if (!(end && *end == '\0')) {
				error("%s=%s invalid. ignoring...",
				      e->var, val);
			}
		}
		break;

	case OPT_COMPRESS:
		sropt.compress = parse_compress_type(val);
		break;

	case OPT_DISTRIB:
		if (xstrcmp(val, "unknown") == 0)
			break;	/* ignore it, passed from salloc */
		dt = verify_dist_type(val, &opt.plane_size);
		if (dt == SLURM_DIST_UNKNOWN) {
			error("\"%s=%s\" -- invalid distribution type. "
			      "ignoring...", e->var, val);
		} else
			opt.distribution = dt;
		break;

	case OPT_CPU_BIND:
		xfree(sropt.cpu_bind);
		if (slurm_verify_cpu_bind(val, &sropt.cpu_bind,
					  &sropt.cpu_bind_type, 0))
			exit(error_exit);
		break;

	case OPT_CPU_FREQ:
		if (cpu_freq_verify_cmdline(val, &opt.cpu_freq_min,
				&opt.cpu_freq_max, &opt.cpu_freq_gov))
			error("Invalid --cpu-freq argument: %s. Ignored", val);
		break;
	case OPT_HINT:
		xfree(opt.hint_env);
		opt.hint_env = xstrdup(val);
		break;
	case OPT_MEM_BIND:
		xfree(opt.mem_bind);
		if (slurm_verify_mem_bind(val, &opt.mem_bind,
					  &opt.mem_bind_type))
			exit(error_exit);
		break;

	case OPT_NODES:
		sropt.nodes_set_env = get_resource_arg_range( val ,"OPT_NODES",
							     &opt.min_nodes,
							     &opt.max_nodes,
							     false);
		if (sropt.nodes_set_env == false) {
			error("\"%s=%s\" -- invalid node count. ignoring...",
			      e->var, val);
		} else
			opt.nodes_set = sropt.nodes_set_env;
		break;

	case OPT_MEM_PER_GPU:
		opt.mem_per_gpu = (int64_t) str_to_mbytes2(val);
		if (opt.mem_per_gpu < 0) {
			error("\"%s=%s\" -- invalid value, ignoring...",
			      e->var, val);
		}
		break;


	case OPT_OVERCOMMIT:
		opt.overcommit = true;
		break;

	case OPT_EXCLUSIVE:
		if (val[0] == '\0') {
			sropt.exclusive = true;
			opt.shared = JOB_SHARED_NONE;
		} else if (!xstrcasecmp(val, "user")) {
			opt.shared = JOB_SHARED_USER;
		} else if (!xstrcasecmp(val, "mcs")) {
			opt.shared = JOB_SHARED_MCS;
		} else {
			error("\"%s=%s\" -- invalid value, ignoring...",
			      e->var, val);
		}
		break;

	case OPT_EXPORT:
		xfree(sropt.export_env);
		sropt.export_env = xstrdup(val);
		break;

	case OPT_BCAST:
		if (val) {
			xfree(sropt.bcast_file);
			sropt.bcast_file = xstrdup(val);
		}
		sropt.bcast_flag = true;
		break;

	case OPT_RESV_PORTS:
		if (val)
			sropt.resv_port_cnt = strtol(val, NULL, 10);
		else
			sropt.resv_port_cnt = 0;
		break;

	case OPT_OPEN_MODE:
		if ((val[0] == 'a') || (val[0] == 'A'))
			sropt.open_mode = OPEN_MODE_APPEND;
		else if ((val[0] == 't') || (val[0] == 'T'))
			sropt.open_mode = OPEN_MODE_TRUNCATE;
		else
			error("Invalid SLURM_OPEN_MODE: %s. Ignored", val);
		break;
	case OPT_GRES_FLAGS:
		if (!xstrcasecmp(val, "disable-binding")) {
			opt.job_flags |= GRES_DISABLE_BIND;
		} else if (!xstrcasecmp(val, "enforce-binding")) {
			opt.job_flags |= GRES_ENFORCE_BIND;
		} else {
			error("Invalid SLURM_GRES_FLAGS specification: %s",
			      val);
			exit(error_exit);
		}
		break;

	case OPT_IMMEDIATE:
		if (val)
			opt.immediate = strtol(val, NULL, 10);
		else
			opt.immediate = DEFAULT_IMMEDIATE;
		break;

	case OPT_MPI:
		xfree(mpi_type);
		mpi_type = xstrdup(val);
		break;

	case OPT_SIGNAL:
		if (get_signal_opts((char *)val, &opt.warn_signal,
				    &opt.warn_time, &opt.warn_flags)) {
			error("Invalid signal specification: %s", val);
			exit(error_exit);
		}
		break;

	case OPT_TIME_VAL:
		opt.wait4switch = time_str2secs(val);
		break;
	case OPT_PROFILE:
		opt.profile = acct_gather_profile_from_string((char *)val);
		break;
	case OPT_POWER:
		opt.power_flags = power_flags_id((char *)val);
		break;
	case OPT_THREAD_SPEC:
		opt.core_spec = _get_int(val, "thread_spec", true) |
					 CORE_SPEC_THREAD;
		break;
	case OPT_SPREAD_JOB:
		opt.job_flags |= SPREAD_JOB;
		break;
	case OPT_DELAY_BOOT:
		i = time_str2secs(val);
		if (i == NO_VAL)
			error("Invalid SLURM_DELAY_BOOT argument: %s. Ignored",
			      val);
		else
			opt.delay_boot = (uint32_t) i;
		break;
	case OPT_USE_MIN_NODES:
		opt.job_flags |= USE_MIN_NODES;
		break;
	default:
		/* do nothing */
		break;
	}
}

/*
 *  Get a decimal integer from arg.
 *
 *  Returns the integer on success, exits program on failure.
 *
 */
static int
_get_int(const char *arg, const char *what, bool positive)
{
	return parse_int(what, arg, positive);
}

/*
 * If --pack-group option found, return a bitmap representing their IDs
 * argc IN - Argument count
 * argv IN - Arguments
 * default_pack_offset IN - Default offset
 * opt_found OUT - Set to true if --pack-group option found
 * RET bitmap if pack groups to run
 */
static bitstr_t *_get_pack_group(const int argc, char **argv,
				 int default_pack_offset, bool *opt_found)
{
	int i, opt_char, option_index = 0;
	char *tmp = NULL;
	bitstr_t *pack_grp_bits = bit_alloc(MAX_PACK_COUNT);
	hostlist_t hl;
	struct option *optz;

	optz = spank_option_table_create(long_options);
	if (!optz) {
		error("Unable to create option table");
		exit(error_exit);
	}

	*opt_found = false;
	optind = 0;
	while ((opt_char = getopt_long(argc, argv, opt_string,
				       optz, &option_index)) != -1) {
		switch (opt_char) {
		case LONG_OPT_PACK_GROUP:
			xfree(sropt.pack_group);
			sropt.pack_group = xstrdup(optarg);
			*opt_found = true;
		}
	}
	spank_option_table_destroy(optz);

	if (*opt_found == false) {
		bit_set(pack_grp_bits, default_pack_offset);
		return pack_grp_bits;
	}

	if (sropt.pack_group[0] == '[')
		tmp = xstrdup(sropt.pack_group);
	else
		xstrfmtcat(tmp, "[%s]", sropt.pack_group);
	hl = hostlist_create(tmp);
	if (!hl) {
		error("Invalid --pack-group value: %s", sropt.pack_group);
		exit(error_exit);
	}
	xfree(tmp);

	while ((tmp = hostlist_shift(hl))) {
		char *end_ptr = NULL;
		i = strtol(tmp, &end_ptr, 10);
		if ((i < 0) || (i >= MAX_PACK_COUNT) || (end_ptr[0] != '\0')) {
			error("Invalid --pack-group value: %s",
			       sropt.pack_group);
			exit(error_exit);
		}
		bit_set(pack_grp_bits, i);
		free(tmp);
	}
	hostlist_destroy(hl);
	if (bit_ffs(pack_grp_bits) == -1) {	/* No bits set */
		error("Invalid --pack-group value: %s", sropt.pack_group);
		exit(error_exit);
	}

	return pack_grp_bits;
}

static void _set_options(const int argc, char **argv)
{
	int opt_char, option_index = 0, max_val = 0, tmp_int;
	int  max_verbose = 0;
	struct utsname name;
	char *pos_delimit;
	bool ntasks_set_opt = false;
	bool nodes_set_opt = false;

#ifdef HAVE_PTY_H
	char *tmp_str;
#endif
	struct option *optz = spank_option_table_create (long_options);

	if (!optz) {
		error("Unable to create option table");
		exit(error_exit);
	}

	if (opt.progname == NULL)
		opt.progname = xbasename(argv[0]);
	else if (pass_number <= 1)
		error("opt.progname is already set.");
	optind = 0;
	while ((opt_char = getopt_long(argc, argv, opt_string,
				       optz, &option_index)) != -1) {
		switch (opt_char) {
		case (int)'?':
			fprintf(stderr,
				"Try \"srun --help\" for more information\n");
			exit(error_exit);
			break;
		case (int)'A':
		case (int)'U':	/* backwards compatibility */
			xfree(opt.account);
			opt.account = xstrdup(optarg);
			break;
		case (int)'B':
			opt.extra_set = verify_socket_core_thread_count(
						optarg,
						&opt.sockets_per_node,
						&opt.cores_per_socket,
						&opt.threads_per_core,
						&sropt.cpu_bind_type);
			if (opt.extra_set == false) {
				error("invalid resource allocation -B `%s'",
					optarg);
				exit(error_exit);
			}
			sropt.cpu_bind_type_set = true;
			opt.threads_per_core_set = true;
			break;
		case (int)'c':
			tmp_int = _get_int(optarg, "cpus-per-task", false);
			if (opt.cpus_set && (tmp_int > opt.cpus_per_task)) {
				info("Job step's --cpus-per-task value exceeds"
				     " that of job (%d > %d). Job step may "
				     "never run.", tmp_int, opt.cpus_per_task);
			}
			opt.cpus_set = true;
			opt.cpus_per_task = tmp_int;
			break;
		case (int)'C':
			xfree(opt.constraints);
			opt.constraints = xstrdup(optarg);
			break;
		case (int)'d':
			xfree(opt.dependency);
			opt.dependency = xstrdup(optarg);
			break;
		case (int)'D':
			if (!optarg)
				break;	/* Fix for Coverity false positive */
			sropt.cwd_set = true;
			xfree(opt.cwd);
			if (is_full_path(optarg))
				opt.cwd = xstrdup(optarg);
			else
				opt.cwd = make_full_path(optarg);
			break;
		case (int)'e':
			if (!optarg)
				break;	/* Fix for Coverity false positive */
			if (sropt.pty) {
				fatal("--error incompatible with --pty "
				      "option");
				exit(error_exit);
			}
			xfree(sropt.efname);
			if (xstrcasecmp(optarg, "none") == 0)
				sropt.efname = xstrdup("/dev/null");
			else
				sropt.efname = xstrdup(optarg);
			break;
		case (int)'E':
			sropt.preserve_env = true;
			break;
		case (int)'G':
			xfree(opt.gpus);
			opt.gpus = xstrdup(optarg);
			break;
		case (int)'H':
			opt.hold = true;
			break;
		case (int)'i':
			if (!optarg)
				break;	/* Fix for Coverity false positive */
			if (sropt.pty) {
				fatal("--input incompatible with --pty option");
				exit(error_exit);
			}
			xfree(sropt.ifname);
			if (xstrcasecmp(optarg, "none") == 0)
				sropt.ifname = xstrdup("/dev/null");
			else
				sropt.ifname = xstrdup(optarg);
			break;
		case (int)'I':
			if (optarg)
				opt.immediate = strtol(optarg, NULL, 10);
			else
				opt.immediate = DEFAULT_IMMEDIATE;
			break;
		case (int)'j':
			/* Vestigial option */
			break;
		case (int)'J':
			if (!optarg)
				break;	/* Fix for Coverity false positive */
			sropt.job_name_set_cmd = true;
			xfree(opt.job_name);
			opt.job_name = xstrdup(optarg);
			break;
		case (int)'k':
			opt.no_kill = true;
			break;
		case (int)'K':
			if (optarg)
				sropt.kill_bad_exit = strtol(optarg, NULL, 10);
			else
				sropt.kill_bad_exit = 1;
			break;
		case (int)'l':
			sropt.labelio = true;
			break;
		case 'L':
			if (!optarg)
				break;	/* Fix for Coverity false positive */
			xfree(opt.licenses);
			opt.licenses = xstrdup(optarg);
			break;
		case 'M':
			if (!optarg)
				break;	/* Fix for Coverity false positive */
			xfree(opt.clusters);
			opt.clusters = xstrdup(optarg);
			break;
		case (int)'m':
			if (!optarg)
				break;	/* Fix for Coverity false positive */
			opt.distribution = verify_dist_type(optarg,
							     &opt.plane_size);
			if (opt.distribution == SLURM_DIST_UNKNOWN) {
				error("distribution type `%s' "
				      "is not recognized", optarg);
				exit(error_exit);
			}
			break;
		case (int)'n':
			if (!optarg)
				break;	/* Fix for Coverity false positive */
			ntasks_set_opt = true;
			opt.ntasks_set = true;
			opt.ntasks =
				_get_int(optarg, "number of tasks", true);
			break;
		case (int)'N':
			if (!optarg)
				break;	/* Fix for Coverity false positive */
			nodes_set_opt = true;
			sropt.nodes_set_opt =
				get_resource_arg_range( optarg,
							"requested node count",
							&opt.min_nodes,
							&opt.max_nodes, true );

			if (sropt.nodes_set_opt == false) {
				error("invalid resource allocation -N `%s'",
				      optarg);
				exit(error_exit);
			} else
				opt.nodes_set = sropt.nodes_set_opt;
			break;
		case (int)'o':
			if (!optarg)
				break;	/* Fix for Coverity false positive */
			if (sropt.pty) {
				error("--output incompatible with --pty "
				      "option");
				exit(error_exit);
			}
			xfree(sropt.ofname);
			if (xstrcasecmp(optarg, "none") == 0)
				sropt.ofname = xstrdup("/dev/null");
			else
				sropt.ofname = xstrdup(optarg);
			break;
		case (int)'O':
			opt.overcommit = true;
			break;
		case (int)'p':
			if (!optarg)
				break;	/* Fix for Coverity false positive */
			xfree(opt.partition);
			opt.partition = xstrdup(optarg);
			break;
		case (int)'P':
			if (!optarg)
				break;	/* Fix for Coverity false positive */
			verbose("-P option is deprecated, use -d instead");
			xfree(opt.dependency);
			opt.dependency = xstrdup(optarg);
			break;
		case 'q':
			if (!optarg)
				break;	/* Fix for Coverity false positive */
			xfree(opt.qos);
			opt.qos = xstrdup(optarg);
			break;
		case (int) 'Q':
			opt.quiet++;
			break;
		case (int)'r':
			if (!optarg)
				break;	/* Fix for Coverity false positive */
			sropt.relative = _get_int(optarg, "relative", false);
			sropt.relative_set = true;
			break;
		case (int)'s':
			opt.shared = 1;
			break;
		case (int)'S':
			if (!optarg)
				break;	/* Fix for Coverity false positive */
			opt.core_spec = _get_int(optarg, "core_spec", false);
			sropt.core_spec_set = true;
			break;
		case (int)'t':
			if (!optarg)
				break;	/* Fix for Coverity false positive */
			xfree(opt.time_limit_str);
			opt.time_limit_str = xstrdup(optarg);
			break;
		case (int)'T':
			if (!optarg)
				break;	/* Fix for Coverity false positive */
			sropt.max_threads =
				_get_int(optarg, "max_threads", true);
			pmi_server_max_threads(sropt.max_threads);
			break;
		case (int)'u':
			sropt.unbuffered = true;
			break;
		case (int)'v':
			max_verbose++;
			break;
		case (int)'V':
			print_slurm_version();
			exit(0);
			break;
		case (int)'w':
			if (!optarg)
				break;	/* Fix for Coverity false positive */
			xfree(opt.nodelist);
			opt.nodelist = xstrdup(optarg);
			break;
		case (int)'W':
			if (!optarg)
				break;	/* Fix for Coverity false positive */
			sropt.max_wait = _get_int(optarg, "wait", false);
			break;
		case (int)'x':
			xfree(opt.exc_nodes);
			opt.exc_nodes = xstrdup(optarg);
			if (!_valid_node_list(&opt.exc_nodes))
				exit(error_exit);
			break;
		case (int)'X':
			sropt.disable_status = true;
			break;
		case (int)'Z':
			sropt.no_alloc = true;
			uname(&name);
			if (xstrcasecmp(name.sysname, "AIX") == 0)
				opt.network = xstrdup("ip");
			break;
		case LONG_OPT_CLUSTER_CONSTRAINT:
			xfree(opt.c_constraints);
			opt.c_constraints = xstrdup(optarg);
			break;
		case LONG_OPT_CONT:
			opt.contiguous = true;
			break;
		case LONG_OPT_CPUS_PER_GPU:
			opt.cpus_per_gpu = parse_int("cpus-per-gpu", optarg,
						     true);
			break;
		case LONG_OPT_DEADLINE:
			if (!optarg)
				break;	/* Fix for Coverity false positive */
			opt.deadline = parse_time(optarg, 0);
			if (errno == ESLURM_INVALID_TIME_VALUE) {
				error("Invalid deadline specification %s",
				       optarg);
				exit(error_exit);
			}
			break;
                case LONG_OPT_EXCLUSIVE:
			if (optarg == NULL) {
				sropt.exclusive = true;
				opt.shared = JOB_SHARED_NONE;
			} else if (!xstrcasecmp(optarg, "user")) {
				opt.shared = JOB_SHARED_USER;
			} else if (!xstrcasecmp(optarg, "mcs")) {
				opt.shared = JOB_SHARED_MCS;
			} else {
				error("invalid exclusive option %s", optarg);
				exit(error_exit);
			}
                        break;
		case LONG_OPT_EXPORT:
			xfree(sropt.export_env);
			sropt.export_env = xstrdup(optarg);
			break;
                case LONG_OPT_BCAST:
			if (optarg) {
				xfree(sropt.bcast_file);
				sropt.bcast_file = xstrdup(optarg);
			}
			sropt.bcast_flag = true;
                        break;
                case LONG_OPT_CPU_BIND:
			if (!optarg)
				break;	/* Fix for Coverity false positive */
			xfree(sropt.cpu_bind);
			if (slurm_verify_cpu_bind(optarg, &sropt.cpu_bind,
						  &sropt.cpu_bind_type, 0))
				exit(error_exit);
			sropt.cpu_bind_type_set = true;
			break;
		case LONG_OPT_LAUNCH_CMD:
			sropt.launch_cmd = true;
			break;
		case LONG_OPT_GPU_BIND:
			if (!optarg)
				break;	/* Fix for Coverity false positive */
			xfree(opt.gpu_bind);
			opt.gpu_bind = xstrdup(optarg);
			break;
		case LONG_OPT_GPU_FREQ:
			if (!optarg)
				break;	/* Fix for Coverity false positive */
			xfree(opt.gpu_freq);
			opt.gpu_freq = xstrdup(optarg);
			break;
		case LONG_OPT_GPUS_PER_NODE:
			xfree(opt.gpus_per_node);
			opt.gpus_per_node = xstrdup(optarg);
			break;
		case LONG_OPT_GPUS_PER_SOCKET:
			xfree(opt.gpus_per_socket);
			opt.gpus_per_socket = xstrdup(optarg);
			break;
		case LONG_OPT_GPUS_PER_TASK:
			xfree(opt.gpus_per_task);
			opt.gpus_per_task = xstrdup(optarg);
			break;
		case LONG_OPT_MEM_PER_GPU:
			if (!optarg)
				break;	/* Fix for Coverity false positive */
			opt.mem_per_gpu = (int64_t) str_to_mbytes2(optarg);
			if (opt.mem_per_gpu < 0) {
				error("invalid mem-per-gpu constraint %s",
				      optarg);
				exit(error_exit);
			}
			break;
		case LONG_OPT_MEM_BIND:
			if (!optarg)
				break;	/* Fix for Coverity false positive */
			xfree(opt.mem_bind);
			if (slurm_verify_mem_bind(optarg, &opt.mem_bind,
						  &opt.mem_bind_type))
				exit(error_exit);
			break;
		case LONG_OPT_MINCPUS:
			if (!optarg)
				break;	/* Fix for Coverity false positive */
			opt.pn_min_cpus = _get_int(optarg, "mincpus", true);
			break;
		case LONG_OPT_MINCORES:
			if (!optarg)
				break;	/* Fix for Coverity false positive */
			verbose("mincores option has been deprecated, use "
				"cores-per-socket");
			opt.cores_per_socket = _get_int(optarg,
							"mincores", true);
			if (opt.cores_per_socket < 0) {
				error("invalid mincores constraint %s",
				      optarg);
				exit(error_exit);
			}
			break;
		case LONG_OPT_MINSOCKETS:
			if (!optarg)
				break;	/* Fix for Coverity false positive */
			verbose("minsockets option has been deprecated, use "
				"sockets-per-node");
			opt.sockets_per_node = _get_int(optarg,
							"minsockets",true);
			if (opt.sockets_per_node < 0) {
				error("invalid minsockets constraint %s",
				      optarg);
				exit(error_exit);
			}
			break;
		case LONG_OPT_MINTHREADS:
			if (!optarg)
				break;	/* Fix for Coverity false positive */
			verbose("minthreads option has been deprecated, use "
				"threads-per-core");
			opt.threads_per_core = _get_int(optarg,
							"minthreads",true);
			if (opt.threads_per_core < 0) {
				error("invalid minthreads constraint %s",
				      optarg);
				exit(error_exit);
			}
			opt.threads_per_core_set = true;
			break;
		case LONG_OPT_MEM:
			if (!optarg)
				break;	/* Fix for Coverity false positive */
			opt.pn_min_memory = (int64_t) str_to_mbytes2(optarg);
			opt.mem_per_cpu = NO_VAL64;
			if (opt.pn_min_memory < 0) {
				error("invalid memory constraint %s",
				      optarg);
				exit(error_exit);
			}
			break;
		case LONG_OPT_MEM_PER_CPU:
			if (!optarg)
				break;	/* Fix for Coverity false positive */
			opt.mem_per_cpu = (int64_t) str_to_mbytes2(optarg);
			opt.pn_min_memory = NO_VAL64;
			if (opt.mem_per_cpu < 0) {
				error("invalid memory constraint %s",
				      optarg);
				exit(error_exit);
			}
			break;
		case LONG_OPT_MPI:
			if (!optarg)
				break;	/* Fix for Coverity false positive */
			xfree(mpi_type);
			mpi_type = xstrdup(optarg);
			break;
		case LONG_OPT_PACK_GROUP:
			/* Already parsed in _get_pack_group() */
			break;
		case LONG_OPT_RESV_PORTS:
			if (optarg)
				sropt.resv_port_cnt = strtol(optarg, NULL, 10);
			else
				sropt.resv_port_cnt = 0;
			break;
		case LONG_OPT_TMP:
			if (!optarg)
				break;	/* Fix for Coverity false positive */
			opt.pn_min_tmp_disk = str_to_mbytes2(optarg);
			if (opt.pn_min_tmp_disk < 0) {
				error("invalid tmp value %s", optarg);
				exit(error_exit);
			}
			break;
		case LONG_OPT_JOBID:
			if (!optarg)
				break;	/* Fix for Coverity false positive */
			opt.jobid = _get_int(optarg, "jobid", true);
			opt.jobid_set = true;
			break;
		case LONG_OPT_TIMEO:
			if (!optarg)
				break;	/* Fix for Coverity false positive */
			sropt.msg_timeout =
				_get_int(optarg, "msg-timeout", true);
			break;
		case LONG_OPT_UID:
			if (!optarg)
				break;	/* Fix for Coverity false positive */
			if (getuid() != 0) {
				error("--uid only permitted by root user");
				exit(error_exit);
			}
			if (opt.euid != (uid_t) -1) {
				error("duplicate --uid option");
				exit(error_exit);
			}
			if (uid_from_string (optarg, &opt.euid) < 0) {
				error("--uid=\"%s\" invalid", optarg);
				exit(error_exit);
			}
			break;
		case LONG_OPT_GID:
			if (!optarg)
				break;	/* Fix for Coverity false positive */
			if (getuid() != 0) {
				error("--gid only permitted by root user");
				exit(error_exit);
			}
			if (opt.egid != (gid_t) -1) {
				error("duplicate --gid option");
				exit(error_exit);
			}
			if (gid_from_string (optarg, &opt.egid) < 0) {
				error("--gid=\"%s\" invalid", optarg);
				exit(error_exit);
			}
			break;
		case LONG_OPT_DEBUG_SLURMD:
			if (!optarg)
				break;	/* Fix for Coverity false positive */
			if (isdigit(optarg[0]))
				sropt.slurmd_debug =
					_get_int(optarg, "slurmd-debug", false);
			else
				sropt.slurmd_debug = log_string2num(optarg);
			break;
		case LONG_OPT_DEBUG_TS:
			sropt.debugger_test    = true;
			/* make other parameters look like debugger
			 * is really attached */
			sropt.parallel_debug   = true;
			sropt.max_threads     = 1;
			pmi_server_max_threads(sropt.max_threads);
			sropt.msg_timeout     = 15;
			break;
		case 'h':
		case LONG_OPT_HELP:
			_help();
			exit(0);
		case LONG_OPT_USAGE:
			_usage();
			exit(0);
		case LONG_OPT_TEST_ONLY:
			sropt.test_only = true;
			break;
		case LONG_OPT_NETWORK:
			if (!optarg)
				break;	/* Fix for Coverity false positive */
			xfree(opt.network);
			opt.network = xstrdup(optarg);
			setenv("SLURM_NETWORK", opt.network, 1);
			sropt.network_set_env = false;
			break;
		case LONG_OPT_PROPAGATE:
			xfree(sropt.propagate);
			if (optarg)
				sropt.propagate = xstrdup(optarg);
			else
				sropt.propagate = xstrdup("ALL");
			break;
		case LONG_OPT_PROLOG:
			if (!optarg)
				break;	/* Fix for Coverity false positive */
			xfree(sropt.prolog);
			sropt.prolog = xstrdup(optarg);
			break;
		case LONG_OPT_EPILOG:
			if (!optarg)
				break;	/* Fix for Coverity false positive */
			xfree(sropt.epilog);
			sropt.epilog = xstrdup(optarg);
			break;
		case LONG_OPT_BURST_BUFFER_SPEC:
			if (!optarg)
				break;	/* Fix for Coverity false positive */
			xfree(opt.burst_buffer);
			opt.burst_buffer = xstrdup(optarg);
			break;
		case LONG_OPT_BURST_BUFFER_FILE:
			if (!optarg)
				break;	/* Fix for Coverity false positive */
			xfree(opt.burst_buffer);
			opt.burst_buffer = _read_file(optarg);
			break;
		case LONG_OPT_BEGIN:
			if (!optarg)
				break;	/* Fix for Coverity false positive */
			opt.begin = parse_time(optarg, 0);
			if (errno == ESLURM_INVALID_TIME_VALUE) {
				error("Invalid time specification %s",
				      optarg);
				exit(error_exit);
			}
			break;
		case LONG_OPT_MAIL_TYPE:
			if (!optarg)
				break;	/* Fix for Coverity false positive */
			opt.mail_type |= parse_mail_type(optarg);
			if (opt.mail_type == INFINITE16) {
				error("--mail-type=%s invalid", optarg);
				exit(error_exit);
			}
			break;
		case LONG_OPT_MAIL_USER:
			if (!optarg)
				break;	/* Fix for Coverity false positive */
			xfree(opt.mail_user);
			opt.mail_user = xstrdup(optarg);
			break;
		case LONG_OPT_MCS_LABEL:
			if (!optarg)
				break;	/* Fix for Coverity false positive */
			xfree(opt.mcs_label);
			opt.mcs_label = xstrdup(optarg);
			break;
		case LONG_OPT_TASK_PROLOG:
			if (!optarg)
				break;	/* Fix for Coverity false positive */
			xfree(sropt.task_prolog);
			sropt.task_prolog = xstrdup(optarg);
			break;
		case LONG_OPT_TASK_EPILOG:
			if (!optarg)
				break;	/* Fix for Coverity false positive */
			xfree(sropt.task_epilog);
			sropt.task_epilog = xstrdup(optarg);
			break;
		case LONG_OPT_NICE: {
			long long tmp_nice;
			if (optarg)
				tmp_nice = strtoll(optarg, NULL, 10);
			else
				tmp_nice = 100;
			if (llabs(tmp_nice) > (NICE_OFFSET - 3)) {
				error("Nice value out of range (+/- %u). Value "
				      "ignored", NICE_OFFSET - 3);
				tmp_nice = 0;
			}
			if (tmp_nice < 0) {
				uid_t my_uid = getuid();
				if ((my_uid != 0) &&
				    (my_uid != slurm_get_slurm_user_id())) {
					error("Nice value must be "
					      "non-negative, value ignored");
					tmp_nice = 0;
				}
			}
			opt.nice = (int) tmp_nice;
			break;
		}
		case LONG_OPT_PRIORITY: {
			long long priority;
			if (!optarg)
				break;	/* Fix for Coverity false positive */
			if (strcasecmp(optarg, "TOP") == 0) {
				opt.priority = NO_VAL - 1;
			} else {
				priority = strtoll(optarg, NULL, 10);
				if (priority < 0) {
					error("Priority must be >= 0");
					exit(error_exit);
				}
				if (priority >= NO_VAL) {
					error("Priority must be < %i", NO_VAL);
					exit(error_exit);
				}
				opt.priority = priority;
			}
			break;
		}
		case LONG_OPT_MULTI:
			sropt.multi_prog = true;
			break;
		case LONG_OPT_COMMENT:
			if (!optarg)
				break;	/* Fix for Coverity false positive */
			xfree(opt.comment);
			opt.comment = xstrdup(optarg);
			break;
		case LONG_OPT_SOCKETSPERNODE:
			if (!optarg)
				break;	/* Fix for Coverity false positive */
			max_val = 0;
			get_resource_arg_range( optarg, "sockets-per-node",
						&opt.sockets_per_node,
						&max_val, true );
			if ((opt.sockets_per_node == 1) &&
			    (max_val == INT_MAX))
				opt.sockets_per_node = NO_VAL;
			break;
		case LONG_OPT_CORESPERSOCKET:
			if (!optarg)
				break;	/* Fix for Coverity false positive */
			max_val = 0;
			get_resource_arg_range( optarg, "cores-per-socket",
						&opt.cores_per_socket,
						&max_val, true );
			if ((opt.cores_per_socket == 1) &&
			    (max_val == INT_MAX))
				opt.cores_per_socket = NO_VAL;
			break;
		case LONG_OPT_THREADSPERCORE:
			if (!optarg)
				break;	/* Fix for Coverity false positive */
			max_val = 0;
			get_resource_arg_range( optarg, "threads-per-core",
						&opt.threads_per_core,
						&max_val, true );
			if ((opt.threads_per_core == 1) &&
			    (max_val == INT_MAX))
				opt.threads_per_core = NO_VAL;
			opt.threads_per_core_set = true;
			break;
		case LONG_OPT_NTASKSPERNODE:
			if (!optarg)
				break;	/* Fix for Coverity false positive */
			opt.ntasks_per_node = _get_int(optarg,
						       "ntasks-per-node", true);
			break;
		case LONG_OPT_NTASKSPERSOCKET:
			if (!optarg)
				break;	/* Fix for Coverity false positive */
			opt.ntasks_per_socket = _get_int(optarg,
							 "ntasks-per-socket",
							 true);
			break;
		case LONG_OPT_NTASKSPERCORE:
			if (!optarg)
				break;	/* Fix for Coverity false positive */
			opt.ntasks_per_core = _get_int(optarg,
						       "ntasks-per-core", true);
			opt.ntasks_per_core_set  = true;
			break;
		case LONG_OPT_HINT:
			if (!optarg)
				break;	/* Fix for Coverity false positive */
			/* Keep this logic after other options filled in */
			if (verify_hint(optarg,
					&opt.sockets_per_node,
					&opt.cores_per_socket,
					&opt.threads_per_core,
					&opt.ntasks_per_core,
					&sropt.cpu_bind_type)) {
				exit(error_exit);
			}
			opt.hint_set = true;
			opt.ntasks_per_core_set  = true;
			opt.threads_per_core_set = true;
			break;
		case LONG_OPT_REBOOT:
			opt.reboot = true;
			break;
		case LONG_OPT_GET_USER_ENV:
			error("--get-user-env is no longer supported in srun, "
			      "use sbatch");
			break;
		case LONG_OPT_PTY:
#ifdef HAVE_PTY_H
			sropt.pty = true;
			sropt.unbuffered = true;	/* implicit */
			if (sropt.ifname)
				tmp_str = "--input";
			else if (sropt.ofname)
				tmp_str = "--output";
			else if (sropt.efname)
				tmp_str = "--error";
			else
				tmp_str = NULL;
			if (tmp_str) {
				error("%s incompatible with --pty option",
				      tmp_str);
				exit(error_exit);
			}
#else
			error("--pty not currently supported on this system "
			      "type, ignoring option");
#endif
			break;
		case LONG_OPT_CHECKPOINT:
			xfree(sropt.ckpt_interval_str);
			sropt.ckpt_interval_str = xstrdup(optarg);
			break;
		case LONG_OPT_OPEN_MODE:
			if (!optarg)
				break;	/* Fix for Coverity false positive */
			if ((optarg[0] == 'a') || (optarg[0] == 'A'))
				sropt.open_mode = OPEN_MODE_APPEND;
			else if ((optarg[0] == 't') || (optarg[0] == 'T'))
				sropt.open_mode = OPEN_MODE_TRUNCATE;
			else {
				error("Invalid --open-mode argument: %s. Ignored",
				      optarg);
			}
			break;
		case LONG_OPT_ACCTG_FREQ:
			if (!optarg)
				break;	/* Fix for Coverity false positive */
			xfree(opt.acctg_freq);
			if (validate_acctg_freq(optarg))
				exit(1);
			opt.acctg_freq = xstrdup(optarg);
			break;
		case LONG_OPT_WCKEY:
			if (!optarg)
				break;	/* Fix for Coverity false positive */
			xfree(opt.wckey);
			opt.wckey = xstrdup(optarg);
			break;
		case LONG_OPT_PROFILE:
			if (!optarg)
				break;	/* Fix for Coverity false positive */
			opt.profile = acct_gather_profile_from_string(optarg);
			break;
		case LONG_OPT_RESERVATION:
			if (!optarg)
				break;	/* Fix for Coverity false positive */
			xfree(opt.reservation);
			opt.reservation = xstrdup(optarg);
			break;
		case LONG_OPT_LAUNCHER_OPTS:
			if (!optarg)
				break;	/* Fix for Coverity false positive */
			xfree(sropt.launcher_opts);
			sropt.launcher_opts = xstrdup(optarg);
			break;
		case LONG_OPT_CHECKPOINT_DIR:
			if (!optarg)
				break;	/* Fix for Coverity false positive */
			xfree(sropt.ckpt_dir);
			sropt.ckpt_dir = xstrdup(optarg);
			break;
		case LONG_OPT_RESTART_DIR:
			if (!optarg)
				break;	/* Fix for Coverity false positive */
			xfree(sropt.restart_dir);
			sropt.restart_dir = xstrdup(optarg);
			break;
		case LONG_OPT_SIGNAL:
			if (!optarg)
				break;	/* Fix for Coverity false positive */
			if (get_signal_opts(optarg, &opt.warn_signal,
					    &opt.warn_time, &opt.warn_flags)) {
				error("Invalid signal specification: %s",
				      optarg);
				exit(error_exit);
			}
			break;
		case LONG_OPT_TIME_MIN:
			if (!optarg)
				break;	/* Fix for Coverity false positive */
			xfree(opt.time_min_str);
			opt.time_min_str = xstrdup(optarg);
			break;
		case LONG_OPT_GRES:
			if (!optarg)
				break;	/* Fix for Coverity false positive */
			if (!xstrcasecmp(optarg, "help") ||
			    !xstrcasecmp(optarg, "list")) {
				print_gres_help();
				exit(0);
			}
			xfree(opt.gres);
			opt.gres = xstrdup(optarg);
			break;
		case LONG_OPT_GRES_FLAGS:
			if (!optarg)
				break;	/* Fix for Coverity false positive */
			if (!xstrcasecmp(optarg, "disable-binding")) {
				opt.job_flags |= GRES_DISABLE_BIND;
			} else if (!xstrcasecmp(optarg, "enforce-binding")) {
				opt.job_flags |= GRES_ENFORCE_BIND;
			} else {
				error("Invalid gres-flags specification: %s",
				      optarg);
				exit(error_exit);
			}
			break;
		case LONG_OPT_CPU_FREQ:
			if (!optarg)
				break;	/* Fix for Coverity false positive */
		        if (cpu_freq_verify_cmdline(optarg, &opt.cpu_freq_min,
					&opt.cpu_freq_max, &opt.cpu_freq_gov))
				error("Invalid --cpu-freq argument: %s. "
						"Ignored", optarg);
			break;
		case LONG_OPT_REQ_SWITCH:
			if (!optarg)
				break;	/* Fix for Coverity false positive */
			pos_delimit = strstr(optarg,"@");
			if (pos_delimit != NULL) {
				pos_delimit[0] = '\0';
				pos_delimit++;
				opt.wait4switch = time_str2secs(pos_delimit);
			}
			opt.req_switch = _get_int(optarg, "switches", true);
			break;
		case LONG_OPT_POWER:
			if (!optarg)
				break;	/* Fix for Coverity false positive */
			opt.power_flags = power_flags_id(optarg);
			break;
		case LONG_OPT_THREAD_SPEC:
			if (!optarg)
				break;	/* Fix for Coverity false positive */
			opt.core_spec = _get_int(optarg, "thread_spec", true) |
				CORE_SPEC_THREAD;
			break;
		case LONG_OPT_ACCEL_BIND:
			if (!optarg)
				break;	/* Fix for Coverity false positive */
			if (strchr(optarg, 'v'))
				sropt.accel_bind_type |= ACCEL_BIND_VERBOSE;
			if (strchr(optarg, 'g'))
				sropt.accel_bind_type |= ACCEL_BIND_CLOSEST_GPU;
			if (strchr(optarg, 'm'))
				sropt.accel_bind_type |= ACCEL_BIND_CLOSEST_MIC;
			if (strchr(optarg, 'n'))
				sropt.accel_bind_type |= ACCEL_BIND_CLOSEST_NIC;
			break;
		case LONG_OPT_COMPRESS:
			sropt.compress = parse_compress_type(optarg);
			break;
		case LONG_OPT_SPREAD_JOB:
			opt.job_flags |= SPREAD_JOB;
			break;
		case LONG_OPT_DELAY_BOOT:
			if (!optarg)
				break;	/* Fix for Coverity false positive */
			tmp_int = time_str2secs(optarg);
			if (tmp_int == NO_VAL) {
				error("Invalid delay-boot specification %s",
				      optarg);
				exit(error_exit);
			}
			opt.delay_boot = (uint32_t) tmp_int;
			break;
		case LONG_OPT_USE_MIN_NODES:
			opt.job_flags |= USE_MIN_NODES;
			break;
		case LONG_OPT_QUIT_ON_INTR:
			sropt.quit_on_intr = true;
			break;
		case LONG_OPT_X11:
			if (optarg)
				opt.x11 = x11_str2flags(optarg);
			else
				opt.x11 = X11_FORWARD_ALL;
			break;
		default:
			if (spank_process_option (opt_char, optarg) < 0)
				exit(error_exit);
		}
	}

	_verbose = MAX(_verbose, max_verbose);

	/* This means --ntasks was read from the environment.  We will override
	 * it with what the user specified in the hostlist. POE launched
	 * jobs excluded (they have the SLURM_STARTED_STEP env var set). */
	if (((opt.distribution & SLURM_DIST_STATE_BASE) == SLURM_DIST_ARBITRARY)
	    && !getenv("SLURM_STARTED_STEP")) {
		if (!ntasks_set_opt)
			opt.ntasks_set = false;
		if (!nodes_set_opt)
			opt.nodes_set = false;
	}

	spank_option_table_destroy (optz);
}

/*
 * _opt_args() : set options via commandline args and popt
 */
static void _opt_args(int argc, char **argv, int pack_offset)
{
	int i, command_pos = 0, command_args = 0;
	char **rest = NULL;
	char *fullpath, *launch_params;

	sropt.pack_grp_bits = bit_alloc(MAX_PACK_COUNT);
	bit_set(sropt.pack_grp_bits, pack_offset);

	if ((opt.pn_min_memory > -1) && (opt.mem_per_cpu > -1)) {
		if (opt.pn_min_memory < opt.mem_per_cpu) {
			info("mem < mem-per-cpu - resizing mem to be equal "
			     "to mem-per-cpu");
			opt.pn_min_memory = opt.mem_per_cpu;
		}
	}

	if (sropt.pty) {
		char *launch_type = slurm_get_launch_type();
		if (xstrcmp(launch_type, "launch/slurm")) {
			error("--pty not currently supported with %s "
			      "configuration, ignoring option", launch_type);
			sropt.pty = false;
		}
		xfree(launch_type);
	}

#ifdef HAVE_NATIVE_CRAY
	/* only fatal on the allocation */
	if (opt.network && opt.shared && (opt.jobid == NO_VAL))
		fatal("Requesting network performance counters requires "
		      "exclusive access.  Please add the --exclusive option "
		      "to your request.");
	if (opt.network)
		setenv("SLURM_NETWORK", opt.network, 1);
#endif

	if (opt.dependency)
		setenvfs("SLURM_JOB_DEPENDENCY=%s", opt.dependency);

	sropt.argc = 0;
	if (optind < argc) {
		rest = argv + optind;
		while ((rest[sropt.argc] != NULL) && strcmp(rest[sropt.argc], ":"))
			sropt.argc++;
	}

	command_args = sropt.argc;

	if (!xstrcmp(mpi_type, "list"))
		(void) mpi_hook_client_init(mpi_type);
	if (!rest && !sropt.test_only)
		fatal("No command given to execute.");

	if (launch_init() != SLURM_SUCCESS) {
		fatal("Unable to load launch plugin, check LaunchType "
		      "configuration");
	}
	command_pos = launch_g_setup_srun_opt(rest, &opt);

	/* make sure we have allocated things correctly */
	if (command_args)
		xassert((command_pos + command_args) <= sropt.argc);

	for (i = command_pos; i < sropt.argc; i++) {
		if (!rest || !rest[i-command_pos])
			break;
		sropt.argv[i] = xstrdup(rest[i-command_pos]);
		// info("argv[%d]='%s'", i, sropt.argv[i]);
	}
	sropt.argv[i] = NULL;	/* End of argv's (for possible execv) */

	if (getenv("SLURM_TEST_EXEC")) {
		sropt.test_exec = true;
	} else {
		launch_params = slurm_get_launch_params();
		if (launch_params && strstr(launch_params, "test_exec"))
			sropt.test_exec = true;
		xfree(launch_params);
	}

	if (sropt.test_exec) {
		/* Validate command's existence */
		if (sropt.prolog) {
			if ((fullpath = search_path(opt.cwd, sropt.prolog,
						    true, R_OK|X_OK, true)))
				sropt.prolog = fullpath;
			else
				error("prolog '%s' not found in PATH or CWD (%s), or wrong permissions",
				      sropt.prolog, opt.cwd);
		}
		if (sropt.epilog) {
			if ((fullpath = search_path(opt.cwd, sropt.epilog,
						    true, R_OK|X_OK, true)))
				sropt.epilog = fullpath;
			else
				error("epilog '%s' not found in PATH or CWD (%s), or wrong permissions",
				      sropt.epilog, opt.cwd);
		}
		if (sropt.task_prolog) {
			if ((fullpath = search_path(opt.cwd, sropt.task_prolog,
						    true, R_OK|X_OK, true)))
				sropt.task_prolog = fullpath;
			else
				error("task-prolog '%s' not found in PATH or CWD (%s), or wrong permissions",
				      sropt.task_prolog, opt.cwd);
		}
		if (sropt.task_epilog) {
			if ((fullpath = search_path(opt.cwd, sropt.task_epilog,
						    true, R_OK|X_OK, true)))
				sropt.task_epilog = fullpath;
			else
				error("task-epilog '%s' not found in PATH or CWD (%s), or wrong permissions",
				      sropt.task_epilog, opt.cwd);
		}
	}

	/* may exit() if an error with the multi_prog script */
	(void) launch_g_handle_multi_prog_verify(command_pos, &opt);

	if (!sropt.multi_prog && (sropt.test_exec || sropt.bcast_flag)) {

		if ((fullpath = search_path(opt.cwd, sropt.argv[command_pos],
					    true, X_OK, true))) {
			xfree(sropt.argv[command_pos]);
			sropt.argv[command_pos] = fullpath;
		} else {
			fatal("Can not execute %s", sropt.argv[command_pos]);
		}
	}
}

/*
 * _opt_verify : perform some post option processing verification
 *
 */
static bool _opt_verify(void)
{
	bool verified = true;
	hostlist_t hl = NULL;
	int hl_cnt = 0;

	/*
	 *  Do not set slurmd debug level higher than DEBUG2,
	 *   as DEBUG3 is used for slurmd IO operations, which
	 *   are not appropriate to be sent back to srun. (because
	 *   these debug messages cause the generation of more
	 *   debug messages ad infinitum)
	 */
	if (sropt.slurmd_debug + LOG_LEVEL_ERROR > LOG_LEVEL_DEBUG2) {
		sropt.slurmd_debug = LOG_LEVEL_DEBUG2 - LOG_LEVEL_ERROR;
		info("Using srun's max debug increment of %d",
		     sropt.slurmd_debug);
	}

	if (opt.quiet && _verbose) {
		error ("don't specify both --verbose (-v) and --quiet (-Q)");
		verified = false;
	}

	if (sropt.no_alloc && !opt.nodelist) {
		error("must specify a node list with -Z, --no-allocate.");
		verified = false;
	}

	if (sropt.no_alloc && opt.exc_nodes) {
		error("can not specify --exclude list with -Z, --no-allocate.");
		verified = false;
	}

	if (sropt.no_alloc && sropt.relative_set) {
		error("do not specify -r,--relative with -Z,--no-allocate.");
		verified = false;
	}

	if (sropt.relative_set && (opt.exc_nodes || opt.nodelist)) {
		error("-r,--relative not allowed with "
		      "-w,--nodelist or -x,--exclude.");
		verified = false;
	}

	if (opt.hint_env &&
	    (!opt.hint_set && !sropt.cpu_bind_type_set &&
	     !opt.ntasks_per_core_set && !opt.threads_per_core_set)) {
		if (verify_hint(opt.hint_env,
				&opt.sockets_per_node,
				&opt.cores_per_socket,
				&opt.threads_per_core,
				&opt.ntasks_per_core,
				&sropt.cpu_bind_type)) {
			exit(error_exit);
		}
	}

	if (opt.cpus_set && (opt.pn_min_cpus < opt.cpus_per_task))
		opt.pn_min_cpus = opt.cpus_per_task;

	if ((sropt.argc > 0) && xstrcmp(sropt.argv[0], ":")) {
		xfree(sropt.cmd_name);
		sropt.cmd_name = base_name(sropt.argv[0]);
	}

	if (!opt.nodelist) {
		if ((opt.nodelist = xstrdup(getenv("SLURM_HOSTFILE")))) {
			/* make sure the file being read in has a / in
			   it to make sure it is a file in the
			   valid_node_list function */
			if (!strstr(opt.nodelist, "/")) {
				char *add_slash = xstrdup("./");
				xstrcat(add_slash, opt.nodelist);
				xfree(opt.nodelist);
				opt.nodelist = add_slash;
			}
			opt.distribution &= SLURM_DIST_STATE_FLAGS;
			opt.distribution |= SLURM_DIST_ARBITRARY;
			xfree(sropt.hostfile);
			sropt.hostfile = xstrdup(opt.nodelist);
			if (!_valid_node_list(&opt.nodelist)) {
				error("Failure getting NodeNames from "
				      "hostfile");
				exit(error_exit);
			} else {
				debug("loaded nodes (%s) from hostfile",
				      opt.nodelist);
			}
		}
	} else {
		xfree(sropt.hostfile);
		if (strstr(opt.nodelist, "/"))
			sropt.hostfile = xstrdup(opt.nodelist);
		if (!_valid_node_list(&opt.nodelist))
			exit(error_exit);
	}

	/* set proc and node counts based on the arbitrary list of nodes */
	if (((opt.distribution & SLURM_DIST_STATE_BASE) == SLURM_DIST_ARBITRARY)
	   && (!opt.nodes_set || !opt.ntasks_set)) {
		hostlist_t hl = hostlist_create(opt.nodelist);
		if (!opt.ntasks_set) {
			opt.ntasks_set = true;
			opt.ntasks = hostlist_count(hl);
		}
		if (!opt.nodes_set) {
			opt.nodes_set = true;
			sropt.nodes_set_opt = true;
			hostlist_uniq(hl);
			opt.min_nodes = opt.max_nodes = hostlist_count(hl);
		}
		hostlist_destroy(hl);
	}

	/*
	 * now if max is set make sure we have <= max_nodes in the
	 * nodelist but only if it isn't arbitrary since the user has
	 * laid it out how it should be so don't mess with it print an
	 * error later if it doesn't work the way they wanted
	 */
	if (opt.max_nodes && opt.nodelist &&
	    ((opt.distribution & SLURM_DIST_STATE_BASE)!=SLURM_DIST_ARBITRARY)) {
		hostlist_t hl = hostlist_create(opt.nodelist);
		int count = hostlist_count(hl);
		if (count > opt.max_nodes) {
			int i = 0;
			error("Required nodelist includes more nodes than "
			      "permitted by max-node count (%d > %d). "
			      "Eliminating nodes from the nodelist.",
			      count, opt.max_nodes);
			count -= opt.max_nodes;
			while (i<count) {
				char *name = hostlist_pop(hl);
				if (name)
					free(name);
				else
					break;
				i++;
			}
			xfree(opt.nodelist);
			opt.nodelist = hostlist_ranged_string_xmalloc(hl);
		}
		hostlist_destroy(hl);
	}

	/* check for realistic arguments */
	if (opt.ntasks <= 0) {
		error("invalid number of tasks (-n %d)", opt.ntasks);
		verified = false;
	}

	if (opt.cpus_set && (opt.cpus_per_task <= 0)) {
		error("invalid number of cpus per task (-c %d)",
		      opt.cpus_per_task);
		verified = false;
	}

	if ((opt.min_nodes < 0) || (opt.max_nodes < 0) ||
	    (opt.max_nodes && (opt.min_nodes > opt.max_nodes))) {
		error("invalid number of nodes (-N %d-%d)",
		      opt.min_nodes, opt.max_nodes);
		verified = false;
	}

	if (!opt.ntasks_per_node) {
		error("ntasks-per-node is 0");
		verified = false;
	}


	/* bound max_threads/cores from ntasks_cores/sockets */
	if (opt.ntasks_per_core > 0) {
		/* if cpu_bind_type doesn't already have a auto pref,
		 * choose the level based on the level of ntasks
		 */
		if (!(sropt.cpu_bind_type & (CPU_BIND_TO_SOCKETS |
					   CPU_BIND_TO_CORES |
					   CPU_BIND_TO_THREADS |
					   CPU_BIND_TO_LDOMS |
					   CPU_BIND_TO_BOARDS))) {
			sropt.cpu_bind_type |= CPU_BIND_TO_CORES;
		}
	}
	if (opt.ntasks_per_socket > 0) {
		/* if cpu_bind_type doesn't already have a auto pref,
		 * choose the level based on the level of ntasks
		 */
		if (!(sropt.cpu_bind_type & (CPU_BIND_TO_SOCKETS |
					   CPU_BIND_TO_CORES |
					   CPU_BIND_TO_THREADS |
					   CPU_BIND_TO_LDOMS |
					   CPU_BIND_TO_BOARDS))) {
			sropt.cpu_bind_type |= CPU_BIND_TO_SOCKETS;
		}
	}

	/* massage the numbers */
	if (opt.nodelist) {
		hl = hostlist_create(opt.nodelist);
		if (!hl) {
			error("memory allocation failure");
			exit(error_exit);
		}
		hostlist_uniq(hl);
		hl_cnt = hostlist_count(hl);
		if (opt.nodes_set)
			opt.min_nodes = MAX(hl_cnt, opt.min_nodes);
		else
			opt.min_nodes = hl_cnt;
		opt.nodes_set = true;
	}

	if ((opt.nodes_set || opt.extra_set)				&&
	    ((opt.min_nodes == opt.max_nodes) || (opt.max_nodes == 0))	&&
	    !opt.ntasks_set) {
		/* 1 proc / node default */
		opt.ntasks = opt.min_nodes;

		/* 1 proc / min_[socket * core * thread] default */
		if ((opt.sockets_per_node != NO_VAL) &&
		    (opt.cores_per_socket != NO_VAL) &&
		    (opt.threads_per_core != NO_VAL)) {
			opt.ntasks *= opt.sockets_per_node;
			opt.ntasks *= opt.cores_per_socket;
			opt.ntasks *= opt.threads_per_core;
			opt.ntasks_set = true;
		} else if (opt.ntasks_per_node != NO_VAL) {
			opt.ntasks *= opt.ntasks_per_node;
			opt.ntasks_set = true;
		}

		/* massage the numbers */
		if (opt.nodelist) {
			if (hl)	/* possibly built above */
				hostlist_destroy(hl);
			hl = hostlist_create(opt.nodelist);
			if (!hl) {
				error("memory allocation failure");
				exit(error_exit);
			}
			if (((opt.distribution & SLURM_DIST_STATE_BASE) ==
			     SLURM_DIST_ARBITRARY) && !opt.ntasks_set) {
				opt.ntasks = hostlist_count(hl);
				opt.ntasks_set = true;
			}
			hostlist_uniq(hl);
			hl_cnt = hostlist_count(hl);
			if (opt.nodes_set)
				opt.min_nodes = MAX(hl_cnt, opt.min_nodes);
			else
				opt.min_nodes = hl_cnt;
			/* Don't destroy hl here since it may be used later */
		}
	} else if (opt.nodes_set && opt.ntasks_set) {
		/*
		 * Make sure that the number of
		 * max_nodes is <= number of tasks
		 */
		if (opt.ntasks < opt.max_nodes)
			opt.max_nodes = opt.ntasks;

		/*
		 *  make sure # of procs >= min_nodes
		 */
		if ((opt.ntasks < opt.min_nodes) && (opt.ntasks > 0)) {
			info ("Warning: can't run %d processes on %d "
			      "nodes, setting nnodes to %d",
			      opt.ntasks, opt.min_nodes, opt.ntasks);
			opt.min_nodes = opt.ntasks;
			sropt.nodes_set_opt = true;
			if (opt.max_nodes
			    &&  (opt.min_nodes > opt.max_nodes) )
				opt.max_nodes = opt.min_nodes;
			if (hl_cnt > opt.min_nodes) {
				int del_cnt, i;
				char *host;
				del_cnt = hl_cnt - opt.min_nodes;
				for (i=0; i<del_cnt; i++) {
					host = hostlist_pop(hl);
					free(host);
				}
				xfree(opt.nodelist);
				opt.nodelist =
					hostlist_ranged_string_xmalloc(hl);
			}
		}

		if ((opt.ntasks_per_node != NO_VAL) && opt.min_nodes &&
		    (opt.ntasks_per_node != (opt.ntasks / opt.min_nodes))) {
			if (opt.ntasks > opt.ntasks_per_node)
				info("Warning: can't honor --ntasks-per-node "
				     "set to %u which doesn't match the "
				     "requested tasks %u with the number of "
				     "requested nodes %u. Ignoring "
				     "--ntasks-per-node.", opt.ntasks_per_node,
				     opt.ntasks, opt.min_nodes);
			opt.ntasks_per_node = NO_VAL;
		}

	} /* else if (opt.ntasks_set && !opt.nodes_set) */

	if ((opt.ntasks_per_node != NO_VAL) && (!opt.ntasks_set)) {
		opt.ntasks = opt.min_nodes * opt.ntasks_per_node;
		opt.ntasks_set = 1;
	}

	if (hl)
		hostlist_destroy(hl);

	if (sropt.max_threads <= 0) {	/* set default */
		error("Thread value invalid, reset to 1");
		sropt.max_threads = 1;
		pmi_server_max_threads(sropt.max_threads);
	} else if (sropt.max_threads > MAX_THREADS) {
		error("Thread value exceeds defined limit, reset to %d",
		      MAX_THREADS);
	}

	if (opt.time_limit_str) {
		opt.time_limit = time_str2mins(opt.time_limit_str);
		if ((opt.time_limit < 0) && (opt.time_limit != INFINITE)) {
			error("Invalid time limit specification");
			exit(error_exit);
		}
		if (opt.time_limit == 0)
			opt.time_limit = INFINITE;
	}
	if (opt.time_min_str) {
		opt.time_min = time_str2mins(opt.time_min_str);
		if ((opt.time_min < 0) && (opt.time_min != INFINITE)) {
			error("Invalid time-min specification");
			exit(error_exit);
		}
		if (opt.time_min == 0)
			opt.time_min = INFINITE;
	}
	if ((opt.deadline) && (opt.begin) && (opt.deadline < opt.begin)) {
		error("Incompatible begin and deadline time specification");
		exit(error_exit);
	}
	if (sropt.ckpt_interval_str) {
		sropt.ckpt_interval = time_str2mins(sropt.ckpt_interval_str);
		if ((sropt.ckpt_interval < 0) &&
		    (sropt.ckpt_interval != INFINITE)) {
			error("Invalid checkpoint interval specification");
			exit(error_exit);
		}
	}

	if (!sropt.ckpt_dir)
		sropt.ckpt_dir = xstrdup(opt.cwd);

	if ((opt.euid != (uid_t) -1) && (opt.euid != opt.uid))
		opt.uid = opt.euid;

	if ((opt.egid != (gid_t) -1) && (opt.egid != opt.gid))
		opt.gid = opt.egid;

	if (!mpi_type)
		mpi_type = slurm_get_mpi_default();
	if (mpi_hook_client_init(mpi_type) == SLURM_ERROR) {
		error("invalid MPI type '%s', --mpi=list for acceptable types",
		      mpi_type);
		exit(error_exit);
	}

	if (!opt.job_name)
		opt.job_name = xstrdup(sropt.cmd_name);

	if (opt.x11) {
		opt.x11_target_port = x11_get_display_port();
		opt.x11_magic_cookie = x11_get_xauth();
	}

	return verified;
}

/* Initialize the spank_job_env based upon environment variables set
 *	via salloc or sbatch commands */
extern void init_spank_env(void)
{
	int i;
	char *name, *eq, *value;

	if (environ == NULL)
		return;

	for (i = 0; environ[i]; i++) {
		if (xstrncmp(environ[i], "SLURM_SPANK_", 12))
			continue;
		name = xstrdup(environ[i] + 12);
		eq = strchr(name, (int)'=');
		if (eq == NULL) {
			xfree(name);
			break;
		}
		eq[0] = '\0';
		value = eq + 1;
		spank_set_job_env(name, value, 1);
		xfree(name);
	}

}

/* Functions used by SPANK plugins to read and write job environment
 * variables for use within job's Prolog and/or Epilog */
extern char *spank_get_job_env(const char *name)
{
	int i, len;
	char *tmp_str = NULL;

	if ((name == NULL) || (name[0] == '\0') ||
	    (strchr(name, (int)'=') != NULL)) {
		slurm_seterrno(EINVAL);
		return NULL;
	}

	xstrcat(tmp_str, name);
	xstrcat(tmp_str, "=");
	len = strlen(tmp_str);

	for (i = 0; i < opt.spank_job_env_size; i++) {
		if (xstrncmp(opt.spank_job_env[i], tmp_str, len))
			continue;
		xfree(tmp_str);
		return (opt.spank_job_env[i] + len);
	}

	return NULL;
}

extern int   spank_set_job_env(const char *name, const char *value,
			       int overwrite)
{
	int i, len;
	char *tmp_str = NULL;

	if ((name == NULL) || (name[0] == '\0') ||
	    (strchr(name, (int)'=') != NULL)) {
		slurm_seterrno(EINVAL);
		return -1;
	}

	xstrcat(tmp_str, name);
	xstrcat(tmp_str, "=");
	len = strlen(tmp_str);
	xstrcat(tmp_str, value);

	for (i = 0; i < opt.spank_job_env_size; i++) {
		if (xstrncmp(opt.spank_job_env[i], tmp_str, len))
			continue;
		if (overwrite) {
			xfree(opt.spank_job_env[i]);
			opt.spank_job_env[i] = tmp_str;
		} else
			xfree(tmp_str);
		return 0;
	}

	/* Need to add an entry */
	opt.spank_job_env_size++;
	xrealloc(opt.spank_job_env, sizeof(char *) * opt.spank_job_env_size);
	opt.spank_job_env[i] = tmp_str;
	return 0;
}

extern int   spank_unset_job_env(const char *name)
{
	int i, j, len;
	char *tmp_str = NULL;

	if ((name == NULL) || (name[0] == '\0') ||
	    (strchr(name, (int)'=') != NULL)) {
		slurm_seterrno(EINVAL);
		return -1;
	}

	xstrcat(tmp_str, name);
	xstrcat(tmp_str, "=");
	len = strlen(tmp_str);

	for (i = 0; i < opt.spank_job_env_size; i++) {
		if (xstrncmp(opt.spank_job_env[i], tmp_str, len))
			continue;
		xfree(opt.spank_job_env[i]);
		for (j = (i+1); j < opt.spank_job_env_size; i++, j++)
			opt.spank_job_env[i] = opt.spank_job_env[j];
		opt.spank_job_env_size--;
		if (opt.spank_job_env_size == 0)
			xfree(opt.spank_job_env);
		return 0;
	}

	return 0;	/* not found */
}

/* helper function for printing options
 *
 * warning: returns pointer to memory allocated on the stack.
 */
static char *print_constraints(void)
{
	char *buf = xstrdup("");

	if (opt.pn_min_cpus != NO_VAL)
		xstrfmtcat(buf, "mincpus-per-node=%d ", opt.pn_min_cpus);

	if (opt.pn_min_memory != NO_VAL64)
		xstrfmtcat(buf, "mem-per-node=%"PRIi64"M ", opt.pn_min_memory);

	if (opt.mem_per_cpu != NO_VAL64)
		xstrfmtcat(buf, "mem-per-cpu=%"PRIi64"M ", opt.mem_per_cpu);

	if (opt.pn_min_tmp_disk != NO_VAL)
		xstrfmtcat(buf, "tmp-per-node=%ld ", opt.pn_min_tmp_disk);

	if (opt.contiguous == true)
		xstrcat(buf, "contiguous ");

	if (opt.nodelist != NULL)
		xstrfmtcat(buf, "nodelist=%s ", opt.nodelist);

	if (opt.exc_nodes != NULL)
		xstrfmtcat(buf, "exclude=%s ", opt.exc_nodes);

	if (opt.constraints != NULL)
		xstrfmtcat(buf, "constraints=`%s' ", opt.constraints);

	if (opt.c_constraints != NULL)
		xstrfmtcat(buf, "clsuter-constraints=`%s' ", opt.c_constraints);

	return buf;
}

#define tf_(b) (b == true) ? "true" : "false"

static void _opt_list(void)
{
	char *str;
	int i;

	info("defined options for program `%s'", opt.progname);
	info("--------------- ---------------------");

	info("user           : `%s'", opt.user);
	info("uid            : %ld", (long) opt.uid);
	info("gid            : %ld", (long) opt.gid);
	info("cwd            : %s", opt.cwd);
	info("ntasks         : %d %s", opt.ntasks,
	     opt.ntasks_set ? "(set)" : "(default)");
	if (opt.cpus_set)
		info("cpus_per_task  : %d", opt.cpus_per_task);
	if (opt.max_nodes)
		info("nodes          : %d-%d", opt.min_nodes, opt.max_nodes);
	else {
		info("nodes          : %d %s", opt.min_nodes,
		     opt.nodes_set ? "(set)" : "(default)");
	}
	info("jobid          : %u %s", opt.jobid,
	     opt.jobid_set ? "(set)" : "(default)");
	info("partition      : %s",
	     opt.partition == NULL ? "default" : opt.partition);
	info("profile        : `%s'",
	     acct_gather_profile_to_string(opt.profile));
	info("job name       : `%s'", opt.job_name);
	info("reservation    : `%s'", opt.reservation);
	info("burst_buffer   : `%s'", opt.burst_buffer);
	info("wckey          : `%s'", opt.wckey);
	info("cpu_freq_min   : %u", opt.cpu_freq_min);
	info("cpu_freq_max   : %u", opt.cpu_freq_max);
	info("cpu_freq_gov   : %u", opt.cpu_freq_gov);
	if (opt.delay_boot != NO_VAL)
		info("delay_boot        : %u", opt.delay_boot);
	info("switches       : %d", opt.req_switch);
	info("wait-for-switches : %d", opt.wait4switch);
	info("distribution   : %s", format_task_dist_states(opt.distribution));
	if ((opt.distribution & SLURM_DIST_STATE_BASE) == SLURM_DIST_PLANE)
		info("plane size   : %u", opt.plane_size);
	info("cpu-bind       : %s (%u)",
	     sropt.cpu_bind == NULL ? "default" : sropt.cpu_bind, sropt.cpu_bind_type);
	info("mem-bind       : %s (%u)",
	     opt.mem_bind == NULL ? "default" : opt.mem_bind, opt.mem_bind_type);
	info("verbose        : %d", _verbose);
	info("slurmd_debug   : %d", sropt.slurmd_debug);
	if (opt.immediate <= 1)
		info("immediate      : %s", tf_(opt.immediate));
	else
		info("immediate      : %d secs", (opt.immediate - 1));
	info("label output   : %s", tf_(sropt.labelio));
	info("unbuffered IO  : %s", tf_(sropt.unbuffered));
	info("overcommit     : %s", tf_(opt.overcommit));
	info("threads        : %d", sropt.max_threads);
	if (opt.time_limit == INFINITE)
		info("time_limit     : INFINITE");
	else if (opt.time_limit != NO_VAL)
		info("time_limit     : %d", opt.time_limit);
	if (opt.time_min != NO_VAL)
		info("time_min       : %d", opt.time_min);
	if (sropt.ckpt_interval)
		info("checkpoint     : %d mins", sropt.ckpt_interval);
	info("checkpoint_dir : %s", sropt.ckpt_dir);
	if (sropt.restart_dir)
		info("restart_dir    : %s", sropt.restart_dir);
	info("wait           : %d", sropt.max_wait);
	if (opt.nice)
		info("nice           : %d", opt.nice);
	info("account        : %s", opt.account);
	info("comment        : %s", opt.comment);

	info("dependency     : %s", opt.dependency);
	if (opt.gres)
		info("gres           : %s", opt.gres);
	info("exclusive      : %s", tf_(sropt.exclusive));
	if (sropt.bcast_file)
		info("bcast          : %s", sropt.bcast_file);
	else
		info("bcast          : %s", tf_(sropt.bcast_flag));
	info("qos            : %s", opt.qos);
	if (opt.shared != NO_VAL16)
		info("oversubscribe  : %u", opt.shared);
	str = print_constraints();
	info("constraints    : %s", str);
	xfree(str);
	info("reboot         : %s", opt.reboot ? "no" : "yes");
	info("preserve_env   : %s", tf_(sropt.preserve_env));

	info("network        : %s", opt.network);
	info("propagate      : %s",
	     sropt.propagate == NULL ? "NONE" : sropt.propagate);
	if (opt.begin) {
		char time_str[32];
		slurm_make_time_str(&opt.begin, time_str, sizeof(time_str));
		info("begin          : %s", time_str);
	}
	if (opt.deadline) {
		char time_str[32];
		slurm_make_time_str(&opt.deadline, time_str, sizeof(time_str));
		info("deadline       : %s", time_str);
	}
	info("prolog         : %s", sropt.prolog);
	info("epilog         : %s", sropt.epilog);
	info("mail_type      : %s", print_mail_type(opt.mail_type));
	info("mail_user      : %s", opt.mail_user);
	info("task_prolog    : %s", sropt.task_prolog);
	info("task_epilog    : %s", sropt.task_epilog);
	info("multi_prog     : %s", sropt.multi_prog ? "yes" : "no");
	info("sockets-per-node  : %d", opt.sockets_per_node);
	info("cores-per-socket  : %d", opt.cores_per_socket);
	info("threads-per-core  : %d", opt.threads_per_core);
	info("ntasks-per-node   : %d", opt.ntasks_per_node);
	info("ntasks-per-socket : %d", opt.ntasks_per_socket);
	info("ntasks-per-core   : %d", opt.ntasks_per_core);
	info("plane_size        : %u", opt.plane_size);
	if (opt.core_spec == NO_VAL16)
		info("core-spec         : NA");
	else if (opt.core_spec & CORE_SPEC_THREAD) {
		info("thread-spec       : %d",
		     opt.core_spec & (~CORE_SPEC_THREAD));
	} else
		info("core-spec         : %d", opt.core_spec);
	if (sropt.resv_port_cnt != NO_VAL)
		info("resv_port_cnt     : %d", sropt.resv_port_cnt);
	info("power             : %s", power_flags_str(opt.power_flags));

	info("cpus-per-gpu      : %d", opt.cpus_per_gpu);
	info("gpus              : %s", opt.gpus);
	info("gpu-bind          : %s", opt.gpu_bind);
	info("gpu-freq          : %s", opt.gpu_freq);
	info("gpus-per-node     : %s", opt.gpus_per_node);
	info("gpus-per-socket   : %s", opt.gpus_per_socket);
	info("gpus-per-task     : %s", opt.gpus_per_task);
	info("mem-per-gpu       : %"PRIi64, opt.mem_per_gpu);

	str = print_commandline(sropt.argc, sropt.argv);
	info("remote command    : `%s'", str);
	xfree(str);

	if (sropt.pack_group)
		info("pack_group        : %s", sropt.pack_group);

	for (i = 0; i < opt.spank_job_env_size; i++)
		info("spank_job_env[%d] : %s", i, opt.spank_job_env[i]);

}

/* Read specified file's contents into a buffer.
 * Caller must xfree the buffer's contents */
static char *_read_file(char *fname)
{
	int fd, i, offset = 0;
	struct stat stat_buf;
	char *file_buf;

	fd = open(fname, O_RDONLY);
	if (fd < 0) {
		fatal("Could not open burst buffer specification file %s: %m",
		      fname);
	}
	if (fstat(fd, &stat_buf) < 0) {
		fatal("Could not stat burst buffer specification file %s: %m",
		      fname);
	}
	file_buf = xmalloc(stat_buf.st_size);
	while (stat_buf.st_size > offset) {
		i = read(fd, file_buf + offset, stat_buf.st_size - offset);
		if (i < 0) {
			if (errno == EAGAIN)
				continue;
			fatal("Could not read burst buffer specification "
			      "file %s: %m", fname);
		}
		if (i == 0)
			break;	/* EOF */
		offset += i;
	}
	close(fd);
	return file_buf;
}

/* Determine if srun is under the control of a parallel debugger or not */
static bool _under_parallel_debugger (void)
{
	return (MPIR_being_debugged != 0);
}

static void _usage(void)
{
 	printf(
"Usage: srun [-N nnodes] [-n ntasks] [-i in] [-o out] [-e err]\n"
"            [-c ncpus] [-r n] [-p partition] [--hold] [-t minutes]\n"
"            [-D path] [--immediate[=secs]] [--overcommit] [--no-kill]\n"
"            [--oversubscribe] [--label] [--unbuffered] [-m dist] [-J jobname]\n"
"            [--jobid=id] [--verbose] [--slurmd_debug=#] [--gres=list]\n"
"            [-T threads] [-W sec] [--checkpoint=time] [--gres-flags=opts]\n"
"            [--checkpoint-dir=dir] [--licenses=names] [--clusters=cluster_names]\n"
"            [--restart-dir=dir] [--qos=qos] [--time-min=minutes]\n"
"            [--contiguous] [--mincpus=n] [--mem=MB] [--tmp=MB] [-C list]\n"
"            [--mpi=type] [--account=name] [--dependency=type:jobid]\n"
"            [--launch-cmd] [--launcher-opts=options]\n"
"            [--kill-on-bad-exit] [--propagate[=rlimits] [--comment=name]\n"
"            [--cpu-bind=...] [--mem-bind=...] [--network=type]\n"
"            [--ntasks-per-node=n] [--ntasks-per-socket=n] [reservation=name]\n"
"            [--ntasks-per-core=n] [--mem-per-cpu=MB] [--preserve-env]\n"
"            [--profile=...]\n"
"            [--mail-type=type] [--mail-user=user] [--nice[=value]]\n"
"            [--prolog=fname] [--epilog=fname]\n"
"            [--task-prolog=fname] [--task-epilog=fname]\n"
"            [--ctrl-comm-ifhn=addr] [--multi-prog] [--mcs-label=mcs]\n"
"            [--cpu-freq=min[-max[:gov]] [--power=flags] [--spread-job]\n"
"            [--switches=max-switches{@max-time-to-wait}] [--reboot]\n"
"            [--core-spec=cores] [--thread-spec=threads]\n"
"            [--bb=burst_buffer_spec] [--bbf=burst_buffer_file]\n"
"            [--bcast=<dest_path>] [--compress[=library]]\n"
"            [--acctg-freq=<datatype>=<interval>] [--delay-boot=mins]\n"
"            [-w hosts...] [-x hosts...] [--use-min-nodes]\n"
"            [--mpi-combine=yes|no] [--pack-group=value]\n"
#ifdef HAVE_GPUS
"            [--cpus-per-gpu=n] [--gpus=n] [--gpu-bind=...] [--gpu-freq=...]\n"
"            [--gpus-per-node=n] [--gpus-per-socket=n]  [--gpus-per-task=n]\n"
"            [--mem-per-gpu=MB]\n"
#endif
"            executable [args...]\n");

}

static void _help(void)
{
	slurm_ctl_conf_t *conf;

        printf (
"Usage: srun [OPTIONS...] executable [args...]\n"
"\n"
"Parallel run options:\n"
"  -A, --account=name          charge job to specified account\n"
"      --acctg-freq=<datatype>=<interval> accounting and profiling sampling\n"
"                              intervals. Supported datatypes:\n"
"                              task=<interval> energy=<interval>\n"
"                              network=<interval> filesystem=<interval>\n"
"      --bb=<spec>             burst buffer specifications\n"
"      --bbf=<file_name>       burst buffer specification file\n"
"      --bcast=<dest_path>     Copy executable file to compute nodes\n"
"      --begin=time            defer job until HH:MM MM/DD/YY\n"
"  -c, --cpus-per-task=ncpus   number of cpus required per task\n"
"      --checkpoint=time       job step checkpoint interval\n"
"      --checkpoint-dir=dir    directory to store job step checkpoint image \n"
"                              files\n"
"      --comment=name          arbitrary comment\n"
"      --compress[=library]    data compression library used with --bcast\n"
"      --cpu-freq=min[-max[:gov]] requested cpu frequency (and governor)\n"
"  -d, --dependency=type:jobid defer job until condition on jobid is satisfied\n"
"      --deadline=time         remove the job if no ending possible before\n"
"                              this deadline (start > (deadline - time[-min]))\n"
"      --delay-boot=mins       delay boot for desired node features\n"
"  -D, --chdir=path            change remote current working directory\n"
"      --export=env_vars|NONE  environment variables passed to launcher with\n"
"                              optional values or NONE (pass no variables)\n"
"  -e, --error=err             location of stderr redirection\n"
"      --epilog=program        run \"program\" after launching job step\n"
"  -E, --preserve-env          env vars for node and task counts override\n"
"                              command-line flags\n"
"      --get-user-env          used by Moab.  See srun man page.\n"
"      --gres=list             required generic resources\n"
"      --gres-flags=opts       flags related to GRES management\n"
"  -H, --hold                  submit job in held state\n"
"  -i, --input=in              location of stdin redirection\n"
"  -I, --immediate[=secs]      exit if resources not available in \"secs\"\n"
"      --jobid=id              run under already allocated job\n"
"  -J, --job-name=jobname      name of job\n"
"  -k, --no-kill               do not kill job on node failure\n"
"  -K, --kill-on-bad-exit      kill the job if any task terminates with a\n"
"                              non-zero exit code\n"
"  -l, --label                 prepend task number to lines of stdout/err\n"
"      --launch-cmd            print external launcher command line if not Slurm\n"
"      --launcher-opts=        options for the external launcher command if not\n"
"                              Slurm\n"
"  -L, --licenses=names        required license, comma separated\n"
"  -M, --clusters=names        Comma separated list of clusters to issue\n"
"                              commands to.  Default is current cluster.\n"
"                              Name of 'all' will submit to run on all clusters.\n"
"                              NOTE: SlurmDBD must up.\n"
"  -m, --distribution=type     distribution method for processes to nodes\n"
"                              (type = block|cyclic|arbitrary)\n"
"      --mail-type=type        notify on state change: BEGIN, END, FAIL or ALL\n"
"      --mail-user=user        who to send email notification for job state\n"
"                              changes\n"
"      --mcs-label=mcs         mcs label if mcs plugin mcs/group is used\n"
"      --mpi=type              type of MPI being used\n"
"      --multi-prog            if set the program name specified is the\n"
"                              configuration specification for multiple programs\n"
"  -n, --ntasks=ntasks         number of tasks to run\n"
"      --nice[=value]          decrease scheduling priority by value\n"
"      --ntasks-per-node=n     number of tasks to invoke on each node\n"
"  -N, --nodes=N               number of nodes on which to run (N = min[-max])\n"
"  -o, --output=out            location of stdout redirection\n"
"  -O, --overcommit            overcommit resources\n"
"      --pack-group=value      pack job allocation(s) in which to launch\n"
"                              application\n"
"  -p, --partition=partition   partition requested\n"
"      --power=flags           power management options\n"
"      --priority=value        set the priority of the job to value\n"
"      --prolog=program        run \"program\" before launching job step\n"
"      --profile=value         enable acct_gather_profile for detailed data\n"
"                              value is all or none or any combination of\n"
"                              energy, lustre, network or task\n"
"      --propagate[=rlimits]   propagate all [or specific list of] rlimits\n"
#ifdef HAVE_PTY_H
"      --pty                   run task zero in pseudo terminal\n"
#endif
"      --quit-on-interrupt     quit on single Ctrl-C\n"
"  -q, --qos=qos               quality of service\n"
"  -Q, --quiet                 quiet mode (suppress informational messages)\n"
"      --reboot                reboot block before starting job\n"
"  -r, --relative=n            run job step relative to node n of allocation\n"
"      --restart-dir=dir       directory of checkpoint image files to restart\n"
"                              from\n"
"  -s, --oversubscribe         over-subscribe resources with other jobs\n"
"  -S, --core-spec=cores       count of reserved cores\n"
"      --signal=[B:]num[@time] send signal when time limit within time seconds\n"
"      --slurmd-debug=level    slurmd debug level\n"
"      --spread-job            spread job across as many nodes as possible\n"
"      --switches=max-switches{@max-time-to-wait}\n"
"                              Optimum switches and max time to wait for optimum\n"
"      --task-epilog=program   run \"program\" after launching task\n"
"      --task-prolog=program   run \"program\" before launching task\n"
"      --thread-spec=threads   count of reserved threads\n"
"  -T, --threads=threads       set srun launch fanout\n"
"  -t, --time=minutes          time limit\n"
"      --time-min=minutes      minimum time limit (if distinct)\n"
"  -u, --unbuffered            do not line-buffer stdout/err\n"
"      --use-min-nodes         if a range of node counts is given, prefer the\n"
"                              smaller count\n"
"  -v, --verbose               verbose mode (multiple -v's increase verbosity)\n"
"  -W, --wait=sec              seconds to wait after first task exits\n"
"                              before killing job\n"
"      --wckey=wckey           wckey to run job under\n"
"  -X, --disable-status        Disable Ctrl-C status feature\n"
"\n"
"Constraint options:\n"
"      --cluster-constraint=list specify a list of cluster-constraints\n"
"      --contiguous            demand a contiguous range of nodes\n"
"  -C, --constraint=list       specify a list of constraints\n"
"      --mem=MB                minimum amount of real memory\n"
"      --mincpus=n             minimum number of logical processors (threads)\n"
"                              per node\n"
"      --reservation=name      allocate resources from named reservation\n"
"      --tmp=MB                minimum amount of temporary disk\n"
"  -w, --nodelist=hosts...     request a specific list of hosts\n"
"  -x, --exclude=hosts...      exclude a specific list of hosts\n"
"  -Z, --no-allocate           don't allocate nodes (must supply -w)\n"
"\n"
"Consumable resources related options:\n"
"      --exclusive[=user]      allocate nodes in exclusive mode when\n"
"                              cpu consumable resource is enabled\n"
"                              or don't share CPUs for job steps\n"
"      --exclusive[=mcs]       allocate nodes in exclusive mode when\n"
"                              cpu consumable resource is enabled\n"
"                              and mcs plugin is enabled\n"
"                              or don't share CPUs for job steps\n"
"      --mem-per-cpu=MB        maximum amount of real memory per allocated\n"
"                              cpu required by the job.\n"
"                              --mem >= --mem-per-cpu if --mem is specified.\n"
"      --resv-ports            reserve communication ports\n"
"\n"
"Affinity/Multi-core options: (when the task/affinity plugin is enabled)\n"
"  -B, --extra-node-info=S[:C[:T]]           Expands to:\n"
"      --sockets-per-node=S    number of sockets per node to allocate\n"
"      --cores-per-socket=C    number of cores per socket to allocate\n"
"      --threads-per-core=T    number of threads per core to allocate\n"
"                              each field can be 'min' or wildcard '*'\n"
"                              total cpus requested = (N x S x C x T)\n"
"\n"
"      --ntasks-per-core=n     number of tasks to invoke on each core\n"
"      --ntasks-per-socket=n   number of tasks to invoke on each socket\n");
	conf = slurm_conf_lock();
	if (xstrstr(conf->task_plugin, "affinity") ||
	    xstrstr(conf->task_plugin, "cgroup")) {
		printf(
"      --cpu-bind=             Bind tasks to CPUs\n"
"                              (see \"--cpu-bind=help\" for options)\n"
"      --hint=                 Bind tasks according to application hints\n"
"                              (see \"--hint=help\" for options)\n");
	}
	if (xstrstr(conf->task_plugin, "affinity")) {
		printf(
"      --mem-bind=             Bind memory to locality domains (ldom)\n"
"                              (see \"--mem-bind=help\" for options)\n");
	}
	slurm_conf_unlock();

	spank_print_options(stdout, 6, 30);

#ifdef HAVE_GPUS
	printf("\n"
"GPU scheduling options:\n"
"      --cpus-per-gpu=n        number of CPUs required per allocated GPU\n"
"  -G, --gpus=n                count of GPUs required for the job\n"
"      --gpu-bind=...          task to gpu binding options\n"
"      --gpu-freq=...          frequency and voltage of GPUs\n"
"      --gpus-per-node=n       number of GPUs required per allocated node\n"
"      --gpus-per-socket=n     number of GPUs required per allocated socket\n"
"      --gpus-per-task=n       number of GPUs required per spawned task\n"
"      --mem-per-gpu=n         real memory required per allocated GPU\n"
		);
#endif

	printf("\n"
#if defined HAVE_LIBNRT /* IBM PE specific options */
"PE related options:\n"
"      --network=type          communication protocol to be used\n"
"\n"
#endif
#ifdef HAVE_NATIVE_CRAY			/* Native Cray specific options */
"Cray related options:\n"
"      --network=type          Use network performance counters\n"
"                              (system, network, or processor)\n"
"\n"
#endif
"Help options:\n"
"  -h, --help                  show this help message\n"
"      --usage                 display brief usage message\n"
"\n"
"Other options:\n"
"  -V, --version               output version information and exit\n"
"\n"
		);

}<|MERGE_RESOLUTION|>--- conflicted
+++ resolved
@@ -552,8 +552,7 @@
 	for (i = 0; i < sropt.argc; i++)
 		opt_dup->srun_opt->argv[i] = xstrdup(sropt.argv[i]);
 	sropt.bcast_file = NULL;	/* Moved by memcpy */
-	opt.blrtsimage = NULL;		/* Moved by memcpy */
-	sropt.burst_buffer = NULL;	/* Moved by memcpy */
+	opt.burst_buffer = NULL;	/* Moved by memcpy */
 	opt_dup->c_constraints = xstrdup(opt.c_constraints);
 	opt_dup->srun_opt->ckpt_dir = xstrdup(sropt.ckpt_dir);
 	opt_dup->srun_opt->ckpt_interval_str =
@@ -571,6 +570,12 @@
 	opt_dup->srun_opt->export_env = xstrdup(sropt.export_env);
 	opt_dup->extra = xstrdup(opt.extra);
 	opt.gres = NULL;		/* Moved by memcpy */
+	opt_dup->gpus = xstrdup(opt.gpus);
+	opt_dup->gpu_bind = xstrdup(opt.gpu_bind);
+	opt_dup->gpu_freq = xstrdup(opt.gpu_freq);
+	opt_dup->gpus_per_node = xstrdup(opt.gpus_per_node);
+	opt_dup->gpus_per_socket = xstrdup(opt.gpus_per_socket);
+	opt_dup->gpus_per_node = xstrdup(opt.gpus_per_node);
 	opt.hint_env = NULL;		/* Moved by memcpy */
 	sropt.hostfile = NULL;		/* Moved by memcpy */
 	opt_dup->srun_opt->ifname = xstrdup(sropt.ifname);
@@ -579,11 +584,9 @@
 	opt_dup->srun_opt->launcher_opts = xstrdup(sropt.launcher_opts);
 	sropt.launcher_opts = NULL;	/* Moved by memcpy */
 	opt.licenses = NULL;		/* Moved by memcpy */
-	opt.linuximage = NULL;		/* Moved by memcpy */
 	opt.mail_user = NULL;		/* Moved by memcpy */
 	opt_dup->mcs_label = xstrdup(opt.mcs_label);
 	opt.mem_bind = NULL;		/* Moved by memcpy */
-	opt.mloaderimage = NULL;	/* Moved by memcpy */
 	opt_dup->mpi_type = xstrdup(opt.mpi_type);
 	opt.network = NULL;		/* Moved by memcpy */
 	opt.nodelist = NULL;		/* Moved by memcpy */
@@ -594,7 +597,6 @@
 	opt_dup->srun_opt->prolog = xstrdup(sropt.prolog);
 	opt_dup->srun_opt->propagate = xstrdup(sropt.propagate);
 	opt_dup->qos = xstrdup(opt.qos);
-	opt.ramdiskimage = NULL;	/* Moved by memcpy */
 	opt_dup->reservation = xstrdup(opt.reservation);
 	sropt.restart_dir = NULL;	/* Moved by memcpy */
 	opt.spank_job_env = NULL;	/* Moved by memcpy */
@@ -602,6 +604,8 @@
 	opt_dup->srun_opt->task_prolog = xstrdup(sropt.task_prolog);
 	opt_dup->time_limit_str = xstrdup(opt.time_limit_str);
 	opt_dup->time_min_str = xstrdup(opt.time_min_str);
+	opt_dup->tres_bind = xstrdup(opt.tres_bind);
+	opt_dup->tres_freq = xstrdup(opt.tres_freq);
 	opt_dup->user = xstrdup(opt.user);
 	opt_dup->wckey = xstrdup(opt.wckey);
 
@@ -690,61 +694,7 @@
 	bit_free(pack_grp_bits);
 
 	if (opt_list && pending_append) {		/* Last record */
-<<<<<<< HEAD
-		/*
-		 * Copy the last option record:
-		 * Copy strings if the original values will be preserved and
-		 *   reused for additional heterogeneous job/steps
-		 * Otherwise clear/NULL the pointer so it does not get re-used
-		 *   and freed, which will render the copied pointer bad
-		 */
-		slurm_opt_t *opt_dup;
-		opt_dup = xmalloc(sizeof(slurm_opt_t));
-		memcpy(opt_dup, &opt, sizeof(slurm_opt_t));
-		opt_dup->srun_opt = xmalloc(sizeof(srun_opt_t));
-		memcpy(opt_dup->srun_opt, &sropt, sizeof(srun_opt_t));
-		sropt.alloc_nodelist = NULL;	/* Moved by memcpy */
-		opt_dup->srun_opt->argv = xmalloc(sizeof(char *) * sropt.argc);
-		for (i = 0; i < sropt.argc; i++)
-			opt_dup->srun_opt->argv[i] = xstrdup(sropt.argv[i]);
-		sropt.bcast_file = NULL;	/* Moved by memcpy */
-		opt.burst_buffer = NULL;	/* Moved by memcpy */
-		opt_dup->srun_opt->ckpt_dir = xstrdup(sropt.ckpt_dir);
-		opt_dup->srun_opt->ckpt_interval_str =
-			xstrdup(sropt.ckpt_interval_str);
-		opt_dup->srun_opt->cmd_name = xstrdup(sropt.cmd_name);
-		opt.constraints = NULL;		/* Moved by memcpy */
-		sropt.cpu_bind = NULL;		/* Moved by memcpy */
-		opt_dup->srun_opt->cpu_bind = xstrdup(sropt.cpu_bind);
-		opt_dup->srun_opt->efname = xstrdup(sropt.efname);
-		opt_dup->srun_opt->epilog = xstrdup(sropt.epilog);
-		opt_dup->srun_opt->export_env = xstrdup(sropt.export_env);
-		opt.gres = NULL;		/* Moved by memcpy */
-		opt.hint_env = NULL;		/* Moved by memcpy */
-		sropt.hostfile = NULL;		/* Moved by memcpy */
-		opt_dup->srun_opt->ifname = xstrdup(sropt.ifname);
-		opt_dup->srun_opt->ofname = xstrdup(sropt.ofname);
-		opt_dup->srun_opt->launcher_opts = xstrdup(sropt.launcher_opts);
-		sropt.launcher_opts = NULL;	/* Moved by memcpy */
-		opt.licenses = NULL;		/* Moved by memcpy */
-		opt.mail_user = NULL;		/* Moved by memcpy */
-		opt.mem_bind = NULL;		/* Moved by memcpy */
-		opt.network = NULL;		/* Moved by memcpy */
-		opt.nodelist = NULL;		/* Moved by memcpy */
-		sropt.pack_group = NULL;	/* Moved by memcpy */
-		sropt.pack_grp_bits = NULL;	/* Moved by memcpy */
-		opt.partition = NULL;		/* Moved by memcpy */
-		opt_dup->srun_opt->prolog = xstrdup(sropt.prolog);
-		opt_dup->srun_opt->propagate = xstrdup(sropt.propagate);
-		sropt.restart_dir = NULL;	/* Moved by memcpy */
-		opt.spank_job_env = NULL;	/* Moved by memcpy */
-		opt_dup->srun_opt->task_epilog = xstrdup(sropt.task_epilog);
-		opt_dup->srun_opt->task_prolog = xstrdup(sropt.task_prolog);
-
-		list_append(opt_list, opt_dup);
-=======
 		list_append(opt_list, _opt_copy());
->>>>>>> ffbb1e18
 		pending_append = false;
 	}
 
