/*****************************************************************************\
 *  opt.c - options processing for sbatch
 *****************************************************************************
 *  Copyright (C) 2002-2007 The Regents of the University of California.
 *  Copyright (C) 2008-2010 Lawrence Livermore National Security.
 *  Portions Copyright (C) 2010-2015 SchedMD LLC <http://www.schedmd.com>
 *  Produced at Lawrence Livermore National Laboratory (cf, DISCLAIMER).
 *  Written by Mark Grondona <grondona1@llnl.gov>, et. al.
 *  CODE-OCEC-09-009. All rights reserved.
 *
 *  This file is part of SLURM, a resource management program.
 *  For details, see <http://slurm.schedmd.com/>.
 *  Please also read the included file: DISCLAIMER.
 *
 *  SLURM is free software; you can redistribute it and/or modify it under
 *  the terms of the GNU General Public License as published by the Free
 *  Software Foundation; either version 2 of the License, or (at your option)
 *  any later version.
 *
 *  In addition, as a special exception, the copyright holders give permission
 *  to link the code of portions of this program with the OpenSSL library under
 *  certain conditions as described in each individual source file, and
 *  distribute linked combinations including the two. You must obey the GNU
 *  General Public License in all respects for all of the code used other than
 *  OpenSSL. If you modify file(s) with this exception, you may extend this
 *  exception to your version of the file(s), but you are not obligated to do
 *  so. If you do not wish to do so, delete this exception statement from your
 *  version.  If you delete this exception statement from all source files in
 *  the program, then also delete it here.
 *
 *  SLURM is distributed in the hope that it will be useful, but WITHOUT ANY
 *  WARRANTY; without even the implied warranty of MERCHANTABILITY or FITNESS
 *  FOR A PARTICULAR PURPOSE.  See the GNU General Public License for more
 *  details.
 *
 *  You should have received a copy of the GNU General Public License along
 *  with SLURM; if not, write to the Free Software Foundation, Inc.,
 *  51 Franklin Street, Fifth Floor, Boston, MA 02110-1301  USA.
\*****************************************************************************/

#include "config.h"

#define _GNU_SOURCE

#include <ctype.h>
#include <fcntl.h>
#include <getopt.h>
#include <limits.h>
#include <stdarg.h>		/* va_start   */
#include <stdio.h>
#include <stdlib.h>		/* getenv     */
#include <string.h>		/* strcpy, strncasecmp */
#include <sys/param.h>		/* MAXPATHLEN */
#include <sys/stat.h>
#include <sys/types.h>
#include <sys/utsname.h>
#include <unistd.h>

#include "src/common/cpu_frequency.h"
#include "src/common/list.h"
#include "src/common/log.h"
#include "src/common/parse_time.h"
#include "src/common/plugstack.h"
#include "src/common/proc_args.h"
#include "src/common/read_config.h" /* contains getnodename() */
#include "src/common/slurm_protocol_api.h"
#include "src/common/slurm_resource_info.h"
#include "src/common/slurm_rlimits_info.h"
#include "src/common/slurm_acct_gather_profile.h"
#include "src/common/uid.h"
#include "src/common/xmalloc.h"
#include "src/common/xstring.h"
#include "src/common/util-net.h"

#include "src/sbatch/opt.h"

enum wrappers {
	WRPR_START,
	WRPR_BSUB,
	WRPR_PBS,
	WRPR_CNT
};

/* generic OPT_ definitions -- mainly for use with env vars  */
#define OPT_NONE        0x00
#define OPT_INT         0x01
#define OPT_STRING      0x02
#define OPT_DEBUG       0x03
#define OPT_NODES       0x04
#define OPT_BOOL        0x05
#define OPT_CORE        0x06
#define OPT_CONN_TYPE	0x07
#define OPT_DISTRIB	0x08
#define OPT_NO_ROTATE	0x09
#define OPT_GEOMETRY	0x0a
#define OPT_MULTI	0x0b
#define OPT_EXCLUSIVE	0x0c
#define OPT_OVERCOMMIT	0x0d
#define OPT_OPEN_MODE	0x0e
#define OPT_ACCTG_FREQ  0x0f
#define OPT_NO_REQUEUE  0x10
#define OPT_REQUEUE     0x11
#define OPT_THREAD_SPEC 0x12
#define OPT_MEM_BIND    0x13
#define OPT_WCKEY       0x14
#define OPT_SIGNAL      0x15
#define OPT_GET_USER_ENV  0x16
#define OPT_EXPORT        0x17
#define OPT_GRES_FLAGS    0x18
#define OPT_TIME_VAL      0x19
#define OPT_CORE_SPEC     0x1a
#define OPT_CPU_FREQ      0x1b
#define OPT_POWER         0x1d
#define OPT_SPREAD_JOB    0x1e
#define OPT_ARRAY_INX     0x20
#define OPT_PROFILE       0x21
#define OPT_HINT	  0x22
#define OPT_DELAY_BOOT	  0x23
#define OPT_INT64	  0x24

/* generic getopt_long flags, integers and *not* valid characters */
#define LONG_OPT_PROPAGATE   0x100
#define LONG_OPT_MEM_BIND    0x102
#define LONG_OPT_POWER       0x103
#define LONG_OPT_WAIT        0x104
#define LONG_OPT_JOBID       0x105
#define LONG_OPT_TMP         0x106
#define LONG_OPT_MEM         0x107
#define LONG_OPT_MINCPU      0x108
#define LONG_OPT_CONT        0x109
#define LONG_OPT_UID         0x10a
#define LONG_OPT_GID         0x10b
#define LONG_OPT_MINSOCKETS  0x10c
#define LONG_OPT_MINCORES    0x10d
#define LONG_OPT_MINTHREADS  0x10e
#define LONG_OPT_CORE	     0x10f
#define LONG_OPT_CONNTYPE    0x110
#define LONG_OPT_EXCLUSIVE   0x111
#define LONG_OPT_BEGIN       0x112
#define LONG_OPT_MAIL_TYPE   0x113
#define LONG_OPT_MAIL_USER   0x114
#define LONG_OPT_NICE        0x115
#define LONG_OPT_NO_REQUEUE  0x116
#define LONG_OPT_COMMENT     0x117
#define LONG_OPT_WRAP        0x118
#define LONG_OPT_REQUEUE     0x119
#define LONG_OPT_NETWORK     0x120
#define LONG_OPT_QOS             0x127
#define LONG_OPT_SOCKETSPERNODE  0x130
#define LONG_OPT_CORESPERSOCKET  0x131
#define LONG_OPT_THREADSPERCORE  0x132
#define LONG_OPT_NTASKSPERNODE   0x136
#define LONG_OPT_NTASKSPERSOCKET 0x137
#define LONG_OPT_NTASKSPERCORE   0x138
#define LONG_OPT_MEM_PER_CPU     0x13a
#define LONG_OPT_HINT            0x13b
#define LONG_OPT_BLRTS_IMAGE     0x140
#define LONG_OPT_LINUX_IMAGE     0x141
#define LONG_OPT_MLOADER_IMAGE   0x142
#define LONG_OPT_RAMDISK_IMAGE   0x143
#define LONG_OPT_REBOOT          0x144
#define LONG_OPT_GET_USER_ENV    0x146
#define LONG_OPT_OPEN_MODE       0x147
#define LONG_OPT_ACCTG_FREQ      0x148
#define LONG_OPT_WCKEY           0x149
#define LONG_OPT_RESERVATION     0x14a
#define LONG_OPT_CHECKPOINT      0x14b
#define LONG_OPT_CHECKPOINT_DIR  0x14c
#define LONG_OPT_SIGNAL          0x14d
#define LONG_OPT_TIME_MIN        0x14e
#define LONG_OPT_GRES            0x14f
#define LONG_OPT_WAIT_ALL_NODES  0x150
#define LONG_OPT_EXPORT          0x151
#define LONG_OPT_REQ_SWITCH      0x152
#define LONG_OPT_EXPORT_FILE     0x153
#define LONG_OPT_PROFILE         0x154
#define LONG_OPT_IGNORE_PBS      0x155
#define LONG_OPT_TEST_ONLY       0x156
#define LONG_OPT_PARSABLE        0x157
#define LONG_OPT_CPU_FREQ        0x158
#define LONG_OPT_THREAD_SPEC     0x159
#define LONG_OPT_GRES_FLAGS      0x15a
#define LONG_OPT_PRIORITY        0x160
#define LONG_OPT_KILL_INV_DEP    0x161
#define LONG_OPT_SPREAD_JOB      0x162
#define LONG_OPT_MCS_LABEL       0x165
#define LONG_OPT_DEADLINE        0x166
#define LONG_OPT_BURST_BUFFER_FILE 0x167
#define LONG_OPT_DELAY_BOOT      0x168

/*---- global variables, defined in opt.h ----*/
opt_t opt;
int error_exit = 1;
int ignore_pbs = 0;

/*---- forward declarations of static functions  ----*/

typedef struct env_vars env_vars_t;

static void  _help(void);

/* fill in default options  */
static void _opt_default(void);

/* set options from batch script */
static void _opt_batch_script(const char *file, const void *body, int size);

/* set options from pbs batch script */
static bool _opt_wrpr_batch_script(const char *file, const void *body, int size,
				  int argc, char **argv, int magic);

/* Wrapper functions */
static void _set_pbs_options(int argc, char **argv);
static void _set_bsub_options(int argc, char **argv);

/* set options based upon env vars  */
static void _opt_env(void);
static void _proc_get_user_env(char *val);

/* list known options and their settings  */
static void  _opt_list(void);

/* verify options sanity  */
static bool _opt_verify(void);

static void _process_env_var(env_vars_t *e, const char *val);

static uint16_t _parse_pbs_mail_type(const char *arg);

static void  _usage(void);
static void _fullpath(char **filename, const char *cwd);
static char *_read_file(char *fname);
static void _set_options(int argc, char **argv);
static void _parse_pbs_resource_list(char *rl);

/*---[ end forward declarations of static functions ]---------------------*/

/*
 * print error message to stderr with opt.progname prepended
 */
#undef USE_ARGERROR
#if USE_ARGERROR
static void argerror(const char *msg, ...)
  __attribute__ ((format (printf, 1, 2)));
static void argerror(const char *msg, ...)
{
	va_list ap;
	char buf[256];

	va_start(ap, msg);
	vsnprintf(buf, sizeof(buf), msg, ap);

	fprintf(stderr, "%s: %s\n",
		opt.progname ? opt.progname : "sbatch", buf);
	va_end(ap);
}
#else
#  define argerror error
#endif				/* USE_ARGERROR */

/*
 * If the node list supplied is a file name, translate that into
 *	a list of nodes, we orphan the data pointed to
 * RET true if the node list is a valid one
 */
static bool _valid_node_list(char **node_list_pptr)
{
	int count = NO_VAL;

	/* If we are using Arbitrary and we specified the number of
	   procs to use then we need exactly this many since we are
	   saying, lay it out this way!  Same for max and min nodes.
	   Other than that just read in as many in the hostfile */
	if (opt.ntasks_set)
		count = opt.ntasks;
	else if (opt.nodes_set) {
		if (opt.max_nodes)
			count = opt.max_nodes;
		else if (opt.min_nodes)
			count = opt.min_nodes;
	}

	return verify_node_list(node_list_pptr, opt.distribution, count);
}

/*
 * _opt_default(): used by initialize_and_process_args to set defaults
 */
static void _opt_default(void)
{
	char buf[MAXPATHLEN + 1];
	int i;
	uid_t uid = getuid();

	opt.user = uid_to_string(uid);
	if (xstrcmp(opt.user, "nobody") == 0)
		fatal("Invalid user id: %u", uid);

	opt.script_argc = 0;
	opt.script_argv = NULL;

	opt.uid = uid;
	opt.gid = getgid();

	if ((getcwd(buf, MAXPATHLEN)) == NULL) {
		error("getcwd failed: %m");
		exit(error_exit);
	}
	opt.cwd = xstrdup(buf);

	opt.clusters = NULL;
	opt.progname = NULL;

	opt.ntasks = 1;
	opt.ntasks_set = false;
	opt.cpu_freq_min = NO_VAL;
	opt.cpu_freq_max = NO_VAL;
	opt.cpu_freq_gov = NO_VAL;
	opt.cpus_per_task = 0;
	opt.cpus_set = false;
	opt.min_nodes = 1;
	opt.max_nodes = 0;
	opt.nodes_set = false;
	opt.sockets_per_node = NO_VAL; /* requested sockets */
	opt.cores_per_socket = NO_VAL; /* requested cores */
	opt.threads_per_core = NO_VAL; /* requested threads */
	opt.ntasks_per_node      = 0;  /* ntask max limits */
	opt.ntasks_per_socket    = NO_VAL;
	opt.ntasks_per_core      = NO_VAL;
	opt.mem_bind_type = 0;
	opt.mem_bind = NULL;
	opt.core_spec = (uint16_t) NO_VAL;
	opt.time_limit = NO_VAL;
	opt.time_min = NO_VAL;
	opt.partition = NULL;
	opt.power_flags = 0;

	opt.job_name = NULL;
	opt.jobid    = NO_VAL;
	opt.jobid_set = false;
	opt.dependency = NULL;
	opt.account  = NULL;
	opt.comment  = NULL;
	opt.qos      = NULL;

	opt.distribution = SLURM_DIST_UNKNOWN;
	opt.plane_size   = NO_VAL;

	opt.shared = (uint16_t)NO_VAL;
	opt.no_kill = false;

	opt.immediate	= false;
	opt.requeue	= NO_VAL;
	opt.overcommit	= false;

	opt.quiet = 0;
	opt.verbose = 0;
	opt.warn_flags = 0;
	opt.warn_signal = 0;
	opt.warn_time   = 0;
	opt.wait_all_nodes = (uint16_t) NO_VAL;

	/* constraint default (-1 is no constraint) */
	opt.mincpus	    = -1;
	opt.mem_per_cpu	    = -1;
	opt.realmem	    = -1;
	opt.tmpdisk	    = -1;

	opt.hold	    = false;
	opt.parsable	    = false;
	opt.constraints	    = NULL;
	opt.gres	    = NULL;
	opt.contiguous	    = false;
	opt.nodelist	    = NULL;
	opt.exc_nodes	    = NULL;

	for (i = 0; i < HIGHEST_DIMENSIONS; i++) {
		opt.conn_type[i]    = (uint16_t) NO_VAL;
		opt.geometry[i]	    = 0;
	}
	opt.reboot          = false;
	opt.no_rotate	    = false;

	opt.euid	    = (uid_t) -1;
	opt.egid	    = (gid_t) -1;

	opt.profile	    = ACCT_GATHER_PROFILE_NOT_SET;
	opt.propagate	    = NULL;  /* propagate specific rlimits */

	opt.ifname = xstrdup("/dev/null");
	opt.ofname = NULL;
	opt.efname = NULL;

	opt.export_env        = NULL;
	opt.export_file       = NULL;
	opt.get_user_env_time = -1;
	opt.get_user_env_mode = -1;
	opt.acctg_freq        = NULL;
	opt.reservation       = NULL;
	opt.req_switch        = -1;
	opt.umask             = -1;
	opt.wait              = false;
	opt.wait4switch       = -1;
	opt.wckey             = NULL;

	opt.ckpt_interval = 0;
	opt.ckpt_interval_str = NULL;
	opt.ckpt_dir = slurm_get_checkpoint_dir();

	opt.nice = NO_VAL;
	opt.priority = 0;

	opt.test_only   = false;
	opt.job_flags = 0;

	opt.mcs_label		= NULL;
	opt.delay_boot      = NO_VAL;
}

/* Read specified file's contents into a buffer.
 * Caller must xfree the buffer's contents */
static char *_read_file(char *fname)
{
	int fd, i, offset = 0;
	struct stat stat_buf;
	char *file_buf;

	fd = open(fname, O_RDONLY);
	if (fd < 0) {
		fatal("Could not open burst buffer specification file %s: %m",
		      fname);
	}
	if (fstat(fd, &stat_buf) < 0) {
		fatal("Could not stat burst buffer specification file %s: %m",
		      fname);
	}
	file_buf = xmalloc(stat_buf.st_size);
	while (stat_buf.st_size > offset) {
		i = read(fd, file_buf + offset, stat_buf.st_size - offset);
		if (i < 0) {
			if (errno == EAGAIN)
				continue;
			fatal("Could not read burst buffer specification "
			      "file %s: %m", fname);
		}
		if (i == 0)
			break;	/* EOF */
		offset += i;
	}
	close(fd);
	return file_buf;
}

/*---[ env var processing ]-----------------------------------------------*/

/*
 * try to use a similar scheme as popt.
 *
 * in order to add a new env var (to be processed like an option):
 *
 * define a new entry into env_vars[], if the option is a simple int
 * or string you may be able to get away with adding a pointer to the
 * option to set. Otherwise, process var based on "type" in _opt_env.
 */
struct env_vars {
	const char *var;
	int type;
	void *arg;
	void *set_flag;
};


env_vars_t env_vars[] = {
  {"SBATCH_ACCOUNT",       OPT_STRING,     &opt.account,       NULL          },
  {"SBATCH_ARRAY_INX",     OPT_STRING,     &opt.array_inx,     NULL          },
  {"SBATCH_ACCTG_FREQ",    OPT_STRING,     &opt.acctg_freq,    NULL          },
  {"SBATCH_BLRTS_IMAGE",   OPT_STRING,     &opt.blrtsimage,    NULL          },
  {"SBATCH_CHECKPOINT",    OPT_STRING,     &opt.ckpt_interval_str, NULL      },
  {"SBATCH_CHECKPOINT_DIR",OPT_STRING,     &opt.ckpt_dir,      NULL          },
  {"SBATCH_CLUSTERS",      OPT_STRING,     &opt.clusters,      NULL          },
  {"SLURM_CLUSTERS",       OPT_STRING,     &opt.clusters,      NULL          },
  {"SBATCH_CNLOAD_IMAGE",  OPT_STRING,     &opt.linuximage,    NULL          },
  {"SBATCH_CONN_TYPE",     OPT_CONN_TYPE,  NULL,               NULL          },
  {"SBATCH_CORE_SPEC",     OPT_INT,        &opt.core_spec,     NULL          },
  {"SBATCH_CPU_FREQ_REQ",  OPT_CPU_FREQ,   NULL,               NULL          },
  {"SBATCH_DEBUG",         OPT_DEBUG,      NULL,               NULL          },
  {"SBATCH_DELAY_BOOT",    OPT_DELAY_BOOT, NULL,               NULL          },
  {"SBATCH_DISTRIBUTION",  OPT_DISTRIB ,   NULL,               NULL          },
  {"SBATCH_EXCLUSIVE",     OPT_EXCLUSIVE,  NULL,               NULL          },
  {"SBATCH_EXPORT",        OPT_STRING,     &opt.export_env,    NULL          },
  {"SBATCH_GEOMETRY",      OPT_GEOMETRY,   NULL,               NULL          },
  {"SBATCH_GET_USER_ENV",  OPT_GET_USER_ENV, NULL,             NULL          },
  {"SBATCH_GRES_FLAGS",    OPT_GRES_FLAGS, NULL,               NULL          },
  {"SBATCH_HINT",          OPT_HINT,       NULL,               NULL          },
  {"SLURM_HINT",           OPT_HINT,       NULL,               NULL          },
  {"SBATCH_IMMEDIATE",     OPT_BOOL,       &opt.immediate,     NULL          },
  {"SBATCH_IOLOAD_IMAGE",  OPT_STRING,     &opt.ramdiskimage,  NULL          },
  {"SBATCH_JOBID",         OPT_INT,        &opt.jobid,         NULL          },
  {"SBATCH_JOB_NAME",      OPT_STRING,     &opt.job_name,      NULL          },
  {"SBATCH_LINUX_IMAGE",   OPT_STRING,     &opt.linuximage,    NULL          },
  {"SBATCH_MEM_BIND",      OPT_MEM_BIND,   NULL,               NULL          },
  {"SBATCH_MLOADER_IMAGE", OPT_STRING,     &opt.mloaderimage,  NULL          },
  {"SBATCH_NETWORK",       OPT_STRING,     &opt.network,       NULL          },
  {"SBATCH_NO_REQUEUE",    OPT_NO_REQUEUE, NULL,               NULL          },
  {"SBATCH_NO_ROTATE",     OPT_BOOL,       &opt.no_rotate,     NULL          },
  {"SBATCH_OPEN_MODE",     OPT_OPEN_MODE,  NULL,               NULL          },
  {"SBATCH_OVERCOMMIT",    OPT_OVERCOMMIT, NULL,               NULL          },
  {"SBATCH_PARTITION",     OPT_STRING,     &opt.partition,     NULL          },
  {"SBATCH_POWER",         OPT_POWER,      NULL,               NULL          },
  {"SBATCH_PROFILE",       OPT_PROFILE,    NULL,               NULL          },
  {"SBATCH_QOS",           OPT_STRING,     &opt.qos,           NULL          },
  {"SBATCH_RAMDISK_IMAGE", OPT_STRING,     &opt.ramdiskimage,  NULL          },
  {"SBATCH_REQ_SWITCH",    OPT_INT,        &opt.req_switch,    NULL          },
  {"SBATCH_REQUEUE",       OPT_REQUEUE,    NULL,               NULL          },
  {"SBATCH_RESERVATION",   OPT_STRING,     &opt.reservation,   NULL          },
  {"SBATCH_SIGNAL",        OPT_SIGNAL,     NULL,               NULL          },
  {"SBATCH_SPREAD_JOB",    OPT_SPREAD_JOB, NULL,               NULL          },
  {"SBATCH_THREAD_SPEC",   OPT_THREAD_SPEC,NULL,               NULL          },
  {"SBATCH_TIMELIMIT",     OPT_STRING,     &opt.time_limit_str,NULL          },
  {"SBATCH_WAIT",          OPT_BOOL,       &opt.wait,          NULL          },
  {"SBATCH_WAIT_ALL_NODES",OPT_INT,        &opt.wait_all_nodes,NULL          },
  {"SBATCH_WAIT4SWITCH",   OPT_TIME_VAL,   NULL,               NULL          },
  {"SBATCH_WCKEY",         OPT_STRING,     &opt.wckey,         NULL          },

  {NULL, 0, NULL, NULL}
};


/*
 * _opt_env(): used by initialize_and_process_args to set options via
 *            environment variables. See comments above for how to
 *            extend srun to process different vars
 */
static void _opt_env(void)
{
	char       *val = NULL;
	env_vars_t *e   = env_vars;

	while (e->var) {
		if ((val = getenv(e->var)) != NULL)
			_process_env_var(e, val);
		e++;
	}
}

static void
_process_env_var(env_vars_t *e, const char *val)
{
	char *end = NULL;
	int i;

	debug2("now processing env var %s=%s", e->var, val);

	if (e->set_flag) {
		*((bool *) e->set_flag) = true;
	}

	switch (e->type) {
	case OPT_STRING:
		*((char **) e->arg) = xstrdup(val);
		break;
	case OPT_INT:
		if (val[0] != '\0') {
			*((int *) e->arg) = (int) strtol(val, &end, 10);
			if (!(end && *end == '\0')) {
				error("%s=%s invalid. ignoring...",
				      e->var, val);
			}
		}
		break;

        case OPT_INT64:
                if (val[0] != '\0') {
                        *((int64_t *) e->arg) = (int64_t) strtoll(val, &end, 10);
                        if (!(end && *end == '\0')) {
                                error("%s=%s invalid. ignoring...",
                                      e->var, val);
                        }
                }
                break;

	case OPT_BOOL:
		/* A boolean env variable is true if:
		 *  - set, but no argument
		 *  - argument is "yes"
		 *  - argument is a non-zero number
		 */
		if (val[0] == '\0') {
			*((bool *)e->arg) = true;
		} else if (xstrcasecmp(val, "yes") == 0) {
			*((bool *)e->arg) = true;
		} else if ((strtol(val, &end, 10) != 0)
			   && end != val) {
			*((bool *)e->arg) = true;
		} else {
			*((bool *)e->arg) = false;
		}
		break;

	case OPT_ARRAY_INX:
		xfree(opt.array_inx);
		opt.array_inx = xstrdup(val);
		break;

	case OPT_DEBUG:
		if (val[0] != '\0') {
			opt.verbose = (int) strtol(val, &end, 10);
			if (!(end && *end == '\0'))
				error("%s=%s invalid", e->var, val);
		}
		break;

	case OPT_HINT:
		/* Keep after other options filled in */
		if (verify_hint(val,
				&opt.sockets_per_node,
				&opt.cores_per_socket,
				&opt.threads_per_core,
				&opt.ntasks_per_core,
				NULL)) {
			exit(error_exit);
		}
		break;

	case OPT_MEM_BIND:
		if (slurm_verify_mem_bind(val, &opt.mem_bind,
					  &opt.mem_bind_type))
			exit(error_exit);
		break;

	case OPT_DISTRIB:
		opt.distribution = verify_dist_type(val,
						    &opt.plane_size);
		if (opt.distribution == SLURM_DIST_UNKNOWN)
			error("distribution type `%s' is invalid", val);
		break;

	case OPT_NODES:
		opt.nodes_set = verify_node_count( val,
						   &opt.min_nodes,
						   &opt.max_nodes );
		if (opt.nodes_set == false) {
			error("\"%s=%s\" -- invalid node count. ignoring...",
			      e->var, val);
		}
		break;

	case OPT_CONN_TYPE:
		verify_conn_type(val, opt.conn_type);
		break;

	case OPT_NO_ROTATE:
		opt.no_rotate = true;
		break;

	case OPT_GEOMETRY:
		if (verify_geometry(val, opt.geometry)) {
			error("\"%s=%s\" -- invalid geometry, ignoring...",
			      e->var, val);
		}
		break;

	case OPT_GRES_FLAGS:
		if (!xstrcasecmp(val, "enforce-binding")) {
			opt.job_flags |= GRES_ENFORCE_BIND;
		} else {
			error("Invalid SBATCH_GRES_FLAGS specification: %s",
			      val);
			exit(error_exit);
		}
		break;

	case OPT_EXCLUSIVE:
		if (val[0] == '\0') {
			opt.shared = JOB_SHARED_NONE;
		} else if (!xstrcasecmp(val, "user")) {
			opt.shared = JOB_SHARED_USER;
		} else if (!xstrcasecmp(val, "mcs")) {
			opt.shared = JOB_SHARED_MCS;
		} else {
			error("\"%s=%s\" -- invalid value, ignoring...",
			      e->var, val);
		}
		break;

	case OPT_OVERCOMMIT:
		opt.overcommit = true;
		break;

	case OPT_OPEN_MODE:
		if ((val[0] == 'a') || (val[0] == 'A'))
			opt.open_mode = OPEN_MODE_APPEND;
		else if ((val[0] == 't') || (val[0] == 'T'))
			opt.open_mode = OPEN_MODE_TRUNCATE;
		else
			error("Invalid SBATCH_OPEN_MODE: %s. Ignored", val);
		break;

	case OPT_NO_REQUEUE:
		opt.requeue = 0;
		break;

	case OPT_REQUEUE:
		opt.requeue = 1;
		break;
	case OPT_WCKEY:
		xfree(opt.wckey);
		opt.wckey = xstrdup(val);
		break;
	case OPT_SIGNAL:
		if (get_signal_opts((char *)val, &opt.warn_signal,
				    &opt.warn_time, &opt.warn_flags)) {
			error("Invalid signal specification: %s", val);
			exit(error_exit);
		}
		break;
	case OPT_SPREAD_JOB:
		opt.job_flags |= SPREAD_JOB;
		break;
	case OPT_GET_USER_ENV:
		if (val)
			_proc_get_user_env((char *)val);
		else
			opt.get_user_env_time = 0;
		break;
	case OPT_TIME_VAL:
		opt.wait4switch = time_str2secs(val);
		break;
	case OPT_PROFILE:
		opt.profile = acct_gather_profile_from_string((char *)val);
		break;
	case OPT_CPU_FREQ:
		if (cpu_freq_verify_cmdline(val, &opt.cpu_freq_min,
				&opt.cpu_freq_max, &opt.cpu_freq_gov))
			error("Invalid --cpu-freq argument: %s. Ignored", val);
		break;
	case OPT_POWER:
		opt.power_flags = power_flags_id((char *)val);
		break;
	case OPT_THREAD_SPEC:
		opt.core_spec = parse_int("thread_spec", val, false) |
					 CORE_SPEC_THREAD;
		break;
	case OPT_DELAY_BOOT:
		i = time_str2secs(val);
		if (i == NO_VAL)
			error("Invalid SBATCH_DELAY_BOOT argument: %s. Ignored",
			      val);
		else
			opt.delay_boot = (uint32_t) i;
		break;
	default:
		/* do nothing */
		break;
	}
}


/*---[ command line option processing ]-----------------------------------*/

static struct option long_options[] = {
	{"account",       required_argument, 0, 'A'},
	{"array",         required_argument, 0, 'a'},
	{"batch",         no_argument,       0, 'b'}, /* batch option
							 is only here for
							 moab tansition
							 doesn't do anything */
	{"extra-node-info", required_argument, 0, 'B'},
	{"cpus-per-task", required_argument, 0, 'c'},
	{"constraint",    required_argument, 0, 'C'},
	{"dependency",    required_argument, 0, 'd'},
	{"workdir",       required_argument, 0, 'D'},
	{"error",         required_argument, 0, 'e'},
	{"nodefile",      required_argument, 0, 'F'},
	{"geometry",      required_argument, 0, 'g'},
	{"help",          no_argument,       0, 'h'},
	{"hold",          no_argument,       0, 'H'}, /* undocumented */
	{"input",         required_argument, 0, 'i'},
	{"immediate",     no_argument,       0, 'I'},
	{"job-name",      required_argument, 0, 'J'},
	{"kill-on-invalid-dep", required_argument, 0, LONG_OPT_KILL_INV_DEP},
	{"no-kill",       no_argument,       0, 'k'},
	{"licenses",      required_argument, 0, 'L'},
	{"distribution",  required_argument, 0, 'm'},
	{"cluster",       required_argument, 0, 'M'},
	{"clusters",      required_argument, 0, 'M'},
	{"tasks",         required_argument, 0, 'n'},
	{"ntasks",        required_argument, 0, 'n'},
	{"nodes",         required_argument, 0, 'N'},
	{"output",        required_argument, 0, 'o'},
	{"overcommit",    no_argument,       0, 'O'},
	{"oversubscribe", no_argument,       0, 's'},
	{"partition",     required_argument, 0, 'p'},
	{"quiet",         no_argument,       0, 'Q'},
	{"no-rotate",     no_argument,       0, 'R'},
	{"share",         no_argument,       0, 's'},
	{"core-spec",     required_argument, 0, 'S'},
	{"time",          required_argument, 0, 't'},
	{"usage",         no_argument,       0, 'u'},
	{"verbose",       no_argument,       0, 'v'},
	{"version",       no_argument,       0, 'V'},
	{"nodelist",      required_argument, 0, 'w'},
	{"exclude",       required_argument, 0, 'x'},
	{"acctg-freq",    required_argument, 0, LONG_OPT_ACCTG_FREQ},
	{"bbf",           required_argument, 0, LONG_OPT_BURST_BUFFER_FILE},
	{"begin",         required_argument, 0, LONG_OPT_BEGIN},
	{"blrts-image",   required_argument, 0, LONG_OPT_BLRTS_IMAGE},
	{"checkpoint",    required_argument, 0, LONG_OPT_CHECKPOINT},
	{"checkpoint-dir",required_argument, 0, LONG_OPT_CHECKPOINT_DIR},
	{"cnload-image",  required_argument, 0, LONG_OPT_LINUX_IMAGE},
	{"comment",       required_argument, 0, LONG_OPT_COMMENT},
	{"conn-type",     required_argument, 0, LONG_OPT_CONNTYPE},
	{"contiguous",    no_argument,       0, LONG_OPT_CONT},
	{"cores-per-socket", required_argument, 0, LONG_OPT_CORESPERSOCKET},
	{"cpu-freq",         required_argument, 0, LONG_OPT_CPU_FREQ},
	{"deadline",      required_argument, 0, LONG_OPT_DEADLINE},
	{"delay-boot",    required_argument, 0, LONG_OPT_DELAY_BOOT},
	{"exclusive",     optional_argument, 0, LONG_OPT_EXCLUSIVE},
	{"export",        required_argument, 0, LONG_OPT_EXPORT},
	{"export-file",   required_argument, 0, LONG_OPT_EXPORT_FILE},
	{"get-user-env",  optional_argument, 0, LONG_OPT_GET_USER_ENV},
	{"gres",          required_argument, 0, LONG_OPT_GRES},
	{"gres-flags",    required_argument, 0, LONG_OPT_GRES_FLAGS},
	{"gid",           required_argument, 0, LONG_OPT_GID},
	{"hint",          required_argument, 0, LONG_OPT_HINT},
	{"ignore-pbs",    no_argument,       0, LONG_OPT_IGNORE_PBS},
	{"ioload-image",  required_argument, 0, LONG_OPT_RAMDISK_IMAGE},
	{"jobid",         required_argument, 0, LONG_OPT_JOBID},
	{"linux-image",   required_argument, 0, LONG_OPT_LINUX_IMAGE},
	{"mail-type",     required_argument, 0, LONG_OPT_MAIL_TYPE},
	{"mail-user",     required_argument, 0, LONG_OPT_MAIL_USER},
	{"mcs-label",     required_argument, 0, LONG_OPT_MCS_LABEL},
	{"mem",           required_argument, 0, LONG_OPT_MEM},
	{"mem-per-cpu",   required_argument, 0, LONG_OPT_MEM_PER_CPU},
	{"mem_bind",      required_argument, 0, LONG_OPT_MEM_BIND},
	{"mincores",      required_argument, 0, LONG_OPT_MINCORES},
	{"mincpus",       required_argument, 0, LONG_OPT_MINCPU},
	{"minsockets",    required_argument, 0, LONG_OPT_MINSOCKETS},
	{"minthreads",    required_argument, 0, LONG_OPT_MINTHREADS},
	{"mloader-image", required_argument, 0, LONG_OPT_MLOADER_IMAGE},
	{"network",       required_argument, 0, LONG_OPT_NETWORK},
	{"nice",          optional_argument, 0, LONG_OPT_NICE},
	{"no-requeue",    no_argument,       0, LONG_OPT_NO_REQUEUE},
	{"ntasks-per-core",  required_argument, 0, LONG_OPT_NTASKSPERCORE},
	{"ntasks-per-node",  required_argument, 0, LONG_OPT_NTASKSPERNODE},
	{"ntasks-per-socket",required_argument, 0, LONG_OPT_NTASKSPERSOCKET},
	{"open-mode",     required_argument, 0, LONG_OPT_OPEN_MODE},
	{"parsable",      optional_argument, 0, LONG_OPT_PARSABLE},
	{"power",         required_argument, 0, LONG_OPT_POWER},
	{"propagate",     optional_argument, 0, LONG_OPT_PROPAGATE},
	{"profile",       required_argument, 0, LONG_OPT_PROFILE},
	{"priority",      required_argument, 0, LONG_OPT_PRIORITY},
	{"qos",		  required_argument, 0, LONG_OPT_QOS},
	{"ramdisk-image", required_argument, 0, LONG_OPT_RAMDISK_IMAGE},
	{"reboot",        no_argument,       0, LONG_OPT_REBOOT},
	{"requeue",       no_argument,       0, LONG_OPT_REQUEUE},
	{"reservation",   required_argument, 0, LONG_OPT_RESERVATION},
	{"signal",        required_argument, 0, LONG_OPT_SIGNAL},
	{"sockets-per-node", required_argument, 0, LONG_OPT_SOCKETSPERNODE},
	{"spread-job",    no_argument,       0, LONG_OPT_SPREAD_JOB},
	{"switches",      required_argument, 0, LONG_OPT_REQ_SWITCH},
	{"tasks-per-node",required_argument, 0, LONG_OPT_NTASKSPERNODE},
	{"test-only",     no_argument,       0, LONG_OPT_TEST_ONLY},
	{"thread-spec",   required_argument, 0, LONG_OPT_THREAD_SPEC},
	{"time-min",      required_argument, 0, LONG_OPT_TIME_MIN},
	{"threads-per-core", required_argument, 0, LONG_OPT_THREADSPERCORE},
	{"tmp",           required_argument, 0, LONG_OPT_TMP},
	{"uid",           required_argument, 0, LONG_OPT_UID},
	{"wait",          no_argument,       0, LONG_OPT_WAIT},
	{"wait-all-nodes",required_argument, 0, LONG_OPT_WAIT_ALL_NODES},
	{"wckey",         required_argument, 0, LONG_OPT_WCKEY},
	{"wrap",          required_argument, 0, LONG_OPT_WRAP},
	{NULL,            0,                 0, 0}
};

static char *opt_string =
	"+ba:A:B:c:C:d:D:e:F:g:hHi:IJ:kL:m:M:n:N:o:Op:P:QRsS:t:uU:vVw:Wx:";
char *pos_delimit;


/*
 * process_options_first_pass()
 *
 * In this first pass we only look at the command line options, and we
 * will only handle a few options (help, usage, quiet, verbose, version),
 * and look for the script name and arguments (if provided).
 *
 * We will parse the environment variable options, batch script options,
 * and all of the rest of the command line options in
 * process_options_second_pass().
 *
 * Return a pointer to the batch script file name is provided on the command
 * line, otherwise return NULL, and the script will need to be read from
 * standard input.
 */
char *process_options_first_pass(int argc, char **argv)
{
	int opt_char, option_index = 0;
	char *str = NULL;

	struct option *optz = spank_option_table_create(long_options);

	if (!optz) {
		error("Unable to create options table");
		exit(error_exit);
	}

	/* initialize option defaults */
	_opt_default();

	opt.progname = xbasename(argv[0]);
	optind = 0;

	while ((opt_char = getopt_long(argc, argv, opt_string,
				       optz, &option_index)) != -1) {
		switch (opt_char) {
		case '?':
			fprintf(stderr, "Try \"sbatch --help\" for more "
				"information\n");
			exit(error_exit);
			break;
		case 'h':
			_help();
			exit(0);
			break;
		case 'Q':
			opt.quiet++;
			break;
		case 'u':
			_usage();
			exit(0);
		case 'v':
			opt.verbose++;
			break;
		case 'V':
			print_slurm_version();
			exit(0);
			break;
		case LONG_OPT_WRAP:
			opt.wrap = xstrdup(optarg);
			opt.job_name = xstrdup("wrap");
			break;
		default:
			/* will be parsed in second pass function */
			break;
		}
	}
	xfree(str);
	spank_option_table_destroy(optz);

	if (argc > optind && opt.wrap != NULL) {
		error("Script arguments are not permitted with the"
		      " --wrap option.");
		exit(error_exit);
	}
	if (argc > optind) {
		int i;
		char **leftover;

		opt.script_argc = argc - optind;
		leftover = argv + optind;
		opt.script_argv = (char **) xmalloc((opt.script_argc + 1)
						    * sizeof(char *));
		for (i = 0; i < opt.script_argc; i++)
			opt.script_argv[i] = xstrdup(leftover[i]);
		opt.script_argv[i] = NULL;
	}
	if (opt.script_argc > 0) {
		char *fullpath;
		char *cmd       = opt.script_argv[0];
		int  mode       = R_OK;

		if ((fullpath = search_path(opt.cwd, cmd, true, mode, false))) {
			xfree(opt.script_argv[0]);
			opt.script_argv[0] = fullpath;
		}

		return opt.script_argv[0];
	} else {
		return NULL;
	}
}

/* process options:
 * 1. update options with option set in the script
 * 2. update options with env vars
 * 3. update options with commandline args
 * 4. perform some verification that options are reasonable
 */
int process_options_second_pass(int argc, char *argv[], const char *file,
				const void *script_body, int script_size)
{
	int i;

	/* set options from batch script */
	_opt_batch_script(file, script_body, script_size);

	for (i = WRPR_START + 1; i < WRPR_CNT; i++) {
		/* Convert command from batch script to sbatch command */
		bool stop = _opt_wrpr_batch_script(file, script_body,
						   script_size, argc, argv, i);

		if (stop) {
			break;
		}

	}

	/* set options from env vars */
	_opt_env();

	/* set options from command line */
	_set_options(argc, argv);

	if (!_opt_verify())
		exit(error_exit);

	if (opt.verbose)
		_opt_list();

	return 1;

}

/*
 * _next_line - Interpret the contents of a byte buffer as characters in
 *	a file.  _next_line will find and return the next line in the buffer.
 *
 *	If "state" is NULL, it will start at the beginning of the buffer.
 *	_next_line will update the "state" pointer to point at the
 *	spot in the buffer where it left off.
 *
 * IN buf - buffer containing file contents
 * IN size - size of buffer "buf"
 * IN/OUT state - used by _next_line to determine where the last line ended
 *
 * RET - xmalloc'ed character string, or NULL if no lines remaining in buf.
 */
static char *_next_line(const void *buf, int size, void **state)
{
	char *line;
	char *current, *ptr;

	if (*state == NULL) /* initial state */
		*state = (void *)buf;

	if ((*state - buf) >= size) /* final state */
		return NULL;

	ptr = current = (char *)*state;
	while ((*ptr != '\n') && (ptr < ((char *)buf+size)))
		ptr++;

	line = xstrndup(current, ptr-current);

	/*
	 *  Advance state past newline
	 */
	*state = (ptr < ((char *) buf + size)) ? ptr+1 : ptr;
	return line;
}

/*
 * _get_argument - scans a line for something that looks like a command line
 *	argument, and return an xmalloc'ed string containing the argument.
 *	Quotes can be used to group characters, including whitespace.
 *	Quotes can be included in an argument be escaping the quotes,
 *	preceding the quote with a backslash (\").
 *
 * IN - line
 * OUT - skipped - number of characters parsed from line
 * RET - xmalloc'ed argument string (may be shorter than "skipped")
 *       or NULL if no arguments remaining
 */
static char *
_get_argument(const char *file, int lineno, const char *line, int *skipped)
{
	const char *ptr;
	char *argument = NULL;
	char q_char = '\0';
	bool escape_flag = false;
	bool quoted = false;
	int i;

	ptr = line;
	*skipped = 0;

	/* skip whitespace */
	while (isspace(*ptr) && *ptr != '\0') {
		ptr++;
	}

	if (*ptr == '\0')
		return NULL;

	/* copy argument into "argument" buffer, */
	i = 0;
	while ((quoted || !isspace(*ptr)) && *ptr != '\n' && *ptr != '\0') {
		if (escape_flag) {
			escape_flag = false;
		} else if (*ptr == '\\') {
			escape_flag = true;
			ptr++;
			continue;
		} else if (quoted) {
			if (*ptr == q_char) {
				quoted = false;
				ptr++;
				continue;
			}
		} else if (*ptr == '"' || *ptr == '\'') {
			quoted = true;
			q_char = *(ptr++);
			continue;
		} else if (*ptr == '#') {
			/* found an un-escaped #, rest of line is a comment */
			break;
		}

		if (!argument)
			argument = xmalloc(strlen(line) + 1);
		argument[i++] = *(ptr++);
	}

	if (quoted) /* Unmatched quote */
		fatal("%s: line %d: Unmatched `%c` in [%s]",
		      file, lineno, q_char, line);

	*skipped = ptr - line;

	return argument;
}

/*
 * set options from batch script
 *
 * Build an argv-style array of options from the script "body",
 * then pass the array to _set_options for() further parsing.
 */
static void _opt_batch_script(const char * file, const void *body, int size)
{
	char *magic_word1 = "#SBATCH";
	char *magic_word2 = "#SLURM";
	int magic_word_len1, magic_word_len2;
	int argc;
	char **argv;
	void *state = NULL;
	char *line;
	char *option;
	char *ptr;
	int skipped = 0, warned = 0, lineno = 0;
	int i;

	magic_word_len1 = strlen(magic_word1);
	magic_word_len2 = strlen(magic_word2);

	/* getopt_long skips over the first argument, so fill it in */
	argc = 1;
	argv = xmalloc(sizeof(char *));
	argv[0] = "sbatch";

	while ((line = _next_line(body, size, &state)) != NULL) {
		lineno++;
		if (!xstrncmp(line, magic_word1, magic_word_len1))
			ptr = line + magic_word_len1;
		else if (!xstrncmp(line, magic_word2, magic_word_len2)) {
			ptr = line + magic_word_len2;
			if (!warned) {
				error("Change from #SLURM to #SBATCH in your "
				      "script and verify the options are "
				      "valid in sbatch");
				warned = 1;
			}
		} else {
			/* Stop parsing script if not a comment */
			bool is_cmd = false;
			for (i = 0; line[i]; i++) {
				if (isspace(line[i]))
					continue;
				if (line[i] == '#')
					break;
				is_cmd = true;
				break;
			}
			xfree(line);
			if (is_cmd)
				break;
			continue;
		}

		/* this line starts with the magic word */
		while ((option = _get_argument(file, lineno, ptr, &skipped))) {
			debug2("Found in script, argument \"%s\"", option);
			argc += 1;
			xrealloc(argv, sizeof(char*) * argc);
			argv[argc-1] = option;
			ptr += skipped;
		}
		xfree(line);
	}

	if (argc > 0)
		_set_options(argc, argv);

	for (i = 1; i < argc; i++)
		xfree(argv[i]);
	xfree(argv);
}

/*
 * set wrapper (ie. pbs, bsub) options from batch script
 *
 * Build an argv-style array of options from the script "body",
 * then pass the array to _set_options for() further parsing.
 */
static bool _opt_wrpr_batch_script(const char *file, const void *body,
				     int size, int cmd_argc, char **cmd_argv,
				     int magic)
{
	char *magic_word;
	void (*wrp_func) (int,char**) = NULL;
	int magic_word_len;
	int argc;
	char **argv;
	void *state = NULL;
	char *line;
	char *option;
	char *ptr;
	int skipped = 0;
	int lineno = 0;
	int non_comments = 0;
	int i;
	bool found = false;

	if (ignore_pbs)
		return false;
	if (getenv("SBATCH_IGNORE_PBS"))
		return false;
	for (i = 0; i < cmd_argc; i++) {
		if (!xstrcmp(cmd_argv[i], "--ignore-pbs"))
			return false;
	}

	/* Check what command it is */
	switch (magic) {
	case WRPR_BSUB:
		magic_word = "#BSUB";
		wrp_func = _set_bsub_options;
		break;
	case WRPR_PBS:
		magic_word = "#PBS";
		wrp_func = _set_pbs_options;
		break;

	default:
		return false;
	}

	magic_word_len = strlen(magic_word);
	/* getopt_long skips over the first argument, so fill it in */
	argc = 1;
	argv = xmalloc(sizeof(char *));
	argv[0] = "sbatch";

	while ((line = _next_line(body, size, &state)) != NULL) {
		lineno++;
		if (xstrncmp(line, magic_word, magic_word_len) != 0) {
			if (line[0] != '#')
				non_comments++;
			xfree(line);
			if (non_comments > 100)
				break;
			continue;
		}

		/* Set found to be true since we found a valid command */
		found = true;
		/* this line starts with the magic word */
		ptr = line + magic_word_len;
		while ((option = _get_argument(file, lineno, ptr, &skipped))) {
			debug2("Found in script, argument \"%s\"", option);
			argc += 1;
			xrealloc(argv, sizeof(char*) * argc);

			/* Only check the even options here (they are
			 * the - options) */
			if (magic == WRPR_BSUB && !(argc%2)) {
				/* Since Slurm doesn't allow long
				 * names with a single '-' we must
				 * translate before hand.
				 */
				if (!xstrcmp("-cwd", option)) {
					xfree(option);
					option = xstrdup("-c");
				}
			}

			argv[argc-1] = option;
			ptr += skipped;
		}
		xfree(line);
	}

	if (argc > 0 && wrp_func != NULL)
		wrp_func(argc, argv);

	for (i = 1; i < argc; i++)
		xfree(argv[i]);
	xfree(argv);

	return found;
}

static void _set_options(int argc, char **argv)
{
	int opt_char, option_index = 0, max_val = 0, i;
	char *tmp;

	struct option *optz = spank_option_table_create(long_options);

	if (!optz) {
		error("Unable to create options table");
		exit(error_exit);
	}

	optind = 0;
	while ((opt_char = getopt_long(argc, argv, opt_string,
				       optz, &option_index)) != -1) {
		switch (opt_char) {
		case '?':
			/* handled in process_options_first_pass() */
			break;
		case 'a':
			xfree(opt.array_inx);
			opt.array_inx = xstrdup(optarg);
			break;
		case 'A':
		case 'U':	/* backwards compatibility */
			xfree(opt.account);
			opt.account = xstrdup(optarg);
			break;
		case 'b':
			/* Only here for Moab transition not suppose
			   to do anything */
			break;
		case 'B':
			opt.extra_set = verify_socket_core_thread_count(
						optarg,
						&opt.sockets_per_node,
						&opt.cores_per_socket,
						&opt.threads_per_core,
						NULL);

			if (opt.extra_set == false) {
				error("invalid resource allocation -B `%s'",
					optarg);
				exit(error_exit);
			}
			break;
		case 'c':
			opt.cpus_set = true;
			opt.cpus_per_task = parse_int("cpus-per-task",
						      optarg, true);
			break;
		case 'C':
			xfree(opt.constraints);
			opt.constraints = xstrdup(optarg);
			break;
		case 'd':
			xfree(opt.dependency);
			opt.dependency = xstrdup(optarg);
			break;
		case 'D':
			xfree(opt.cwd);
			if (is_full_path(optarg))
				opt.cwd = xstrdup(optarg);
			else
				opt.cwd = make_full_path(optarg);
			break;
		case 'e':
			xfree(opt.efname);
			if (xstrcasecmp(optarg, "none") == 0)
				opt.efname = xstrdup("/dev/null");
			else
				opt.efname = xstrdup(optarg);
			break;
		case 'F':
			xfree(opt.nodelist);
			tmp = slurm_read_hostfile(optarg, 0);
			if (tmp != NULL) {
				opt.nodelist = xstrdup(tmp);
				free(tmp);
			} else {
				error("\"%s\" is not a valid node file",
				      optarg);
				exit(error_exit);
			}
			break;
		case 'g':
			if (verify_geometry(optarg, opt.geometry))
				exit(error_exit);
			break;
		case 'h':
			/* handled in process_options_first_pass() */
			break;
		case 'H':
			opt.hold = true;
			break;
		case 'i':
			xfree(opt.ifname);
			if (xstrcasecmp(optarg, "none") == 0)
				opt.ifname = xstrdup("/dev/null");
			else
				opt.ifname = xstrdup(optarg);
			break;
		case 'I':
			opt.immediate = true;
			break;
		case 'J':
			xfree(opt.job_name);
			opt.job_name = xstrdup(optarg);
			break;
		case 'k':
			opt.no_kill = true;
			break;
		case 'L':
			xfree(opt.licenses);
			opt.licenses = xstrdup(optarg);
			break;
		case 'm':
			opt.distribution = verify_dist_type(optarg,
							    &opt.plane_size);
			if (opt.distribution == SLURM_DIST_UNKNOWN) {
				error("distribution type `%s' "
				      "is not recognized", optarg);
				exit(error_exit);
			}
			break;
		case 'M':
			xfree(opt.clusters);
			opt.clusters = xstrdup(optarg);
			break;
		case 'n':
			opt.ntasks_set = true;
			opt.ntasks =
				parse_int("number of tasks", optarg, true);
			break;
		case 'N':
			opt.nodes_set =
				verify_node_count(optarg,
						  &opt.min_nodes,
						  &opt.max_nodes);
			if (opt.nodes_set == false) {
				error("invalid node count `%s'",
				      optarg);
				exit(error_exit);
			}
			break;
		case 'o':
			xfree(opt.ofname);
			if (xstrcasecmp(optarg, "none") == 0)
				opt.ofname = xstrdup("/dev/null");
			else
				opt.ofname = xstrdup(optarg);
			break;
		case 'O':
			opt.overcommit = true;
			break;
		case 'p':
			xfree(opt.partition);
			opt.partition = xstrdup(optarg);
			break;
		case 'P':
			verbose("-P option is deprecated, use -d instead");
			xfree(opt.dependency);
			opt.dependency = xstrdup(optarg);
			break;
		case 'Q':
			/* handled in process_options_first_pass() */
			break;
		case 'R':
			opt.no_rotate = true;
			break;
		case 's':
			opt.shared = 1;
			break;
		case 'S':
			opt.core_spec = parse_int("core_spec", optarg, false);
			break;
		case 't':
			xfree(opt.time_limit_str);
			opt.time_limit_str = xstrdup(optarg);
			break;
		case 'u':
		case 'v':
		case 'V':
			/* handled in process_options_first_pass() */
			break;
		case 'w':
			xfree(opt.nodelist);
			opt.nodelist = xstrdup(optarg);
			break;
		case 'x':
			xfree(opt.exc_nodes);
			opt.exc_nodes = xstrdup(optarg);
			if (!_valid_node_list(&opt.exc_nodes))
				exit(error_exit);
			break;
		case LONG_OPT_CONT:
			opt.contiguous = true;
			break;
		case LONG_OPT_DEADLINE:
			opt.deadline = parse_time(optarg, 0);
			if (errno == ESLURM_INVALID_TIME_VALUE) {
				error("Invalid deadline specification %s",
				      optarg);
				exit(error_exit);
			}
			break;
		case LONG_OPT_DELAY_BOOT:
			i = time_str2secs(optarg);
			if (i == NO_VAL) {
				error("Invalid delay-boot specification %s",
				      optarg);
				exit(error_exit);
			}
			opt.delay_boot = (uint32_t) i;
			break;
		case LONG_OPT_EXCLUSIVE:
			if (optarg == NULL) {
				opt.shared = JOB_SHARED_NONE;
			} else if (!xstrcasecmp(optarg, "user")) {
				opt.shared = JOB_SHARED_USER;
			} else if (!xstrcasecmp(optarg, "mcs")) {
				opt.shared = JOB_SHARED_MCS;
			} else {
				error("invalid exclusive option %s", optarg);
				exit(error_exit);
			}
			break;
		case LONG_OPT_MEM_BIND:
			if (slurm_verify_mem_bind(optarg, &opt.mem_bind,
						  &opt.mem_bind_type))
				exit(error_exit);
			break;
		case LONG_OPT_MINCPU:
			opt.mincpus = parse_int("mincpus", optarg, true);
			if (opt.mincpus < 0) {
				error("invalid mincpus constraint %s", optarg);
				exit(error_exit);
			}
			break;
		case LONG_OPT_MINCORES:
			verbose("mincores option has been deprecated, use "
				"cores-per-socket");
			opt.cores_per_socket = parse_int("mincores",
							 optarg, true);
			if (opt.cores_per_socket < 0) {
				error("invalid mincores constraint %s",
				      optarg);
				exit(error_exit);
			}
			break;
		case LONG_OPT_MINSOCKETS:
			verbose("minsockets option has been deprecated, use "
				"sockets-per-node");
			opt.sockets_per_node = parse_int("minsockets",
							 optarg, true);
			if (opt.sockets_per_node < 0) {
				error("invalid minsockets constraint %s",
				      optarg);
				exit(error_exit);
			}
			break;
		case LONG_OPT_MINTHREADS:
			verbose("minthreads option has been deprecated, use "
				"threads-per-core");
			opt.threads_per_core = parse_int("minthreads",
							 optarg, true);
			if (opt.threads_per_core < 0) {
				error("invalid minthreads constraint %s",
				      optarg);
				exit(error_exit);
			}
			break;
		case LONG_OPT_MEM:
			opt.realmem = (int64_t) str_to_mbytes(optarg);
			if (opt.realmem < 0) {
				error("invalid memory constraint %s",
				      optarg);
				exit(error_exit);
			}
			break;
		case LONG_OPT_MEM_PER_CPU:
			opt.mem_per_cpu = (int64_t) str_to_mbytes(optarg);
			if (opt.mem_per_cpu < 0) {
				error("invalid memory constraint %s",
				      optarg);
				exit(error_exit);
			}
			break;
		case LONG_OPT_TMP:
			opt.tmpdisk = str_to_mbytes(optarg);
			if (opt.tmpdisk < 0) {
				error("invalid tmp value %s", optarg);
				exit(error_exit);
			}
			break;
		case LONG_OPT_JOBID:
			opt.jobid = parse_int("jobid", optarg, true);
			opt.jobid_set = true;
			break;
		case LONG_OPT_UID:
			if (opt.euid != (uid_t) -1) {
				error("duplicate --uid option");
				exit(error_exit);
			}
			if (uid_from_string (optarg, &opt.euid) < 0) {
				error("--uid=\"%s\" invalid", optarg);
				exit(error_exit);
			}
			break;
		case LONG_OPT_GID:
			if (opt.egid != (gid_t) -1) {
				error("duplicate --gid option");
				exit(error_exit);
			}
			if (gid_from_string (optarg, &opt.egid) < 0) {
				error("--gid=\"%s\" invalid", optarg);
				exit(error_exit);
			}
			break;
		case LONG_OPT_CONNTYPE:
			verify_conn_type(optarg, opt.conn_type);
			break;
		case LONG_OPT_BEGIN:
			opt.begin = parse_time(optarg, 0);
			if (opt.begin == 0) {
				error("Invalid time specification %s", optarg);
				exit(error_exit);
			}
			break;
		case LONG_OPT_MAIL_TYPE:
			opt.mail_type |= parse_mail_type(optarg);
			if (opt.mail_type == (uint16_t)INFINITE) {
				error("--mail-type=%s invalid", optarg);
				exit(error_exit);
			}
			break;
		case LONG_OPT_MAIL_USER:
			xfree(opt.mail_user);
			opt.mail_user = xstrdup(optarg);
			break;
		case LONG_OPT_MCS_LABEL: {
			xfree(opt.mcs_label);
			opt.mcs_label = xstrdup(optarg);
			break;
		}
		case LONG_OPT_BURST_BUFFER_FILE:
			xfree(opt.burst_buffer_file);
			opt.burst_buffer_file = _read_file(optarg);
			break;
		case LONG_OPT_NICE:
			if (optarg)
				opt.nice = strtol(optarg, NULL, 10);
			else
				opt.nice = 100;
			if (opt.nice < 0) {
				uid_t my_uid = getuid();
				if ((my_uid != 0) &&
				    (my_uid != slurm_get_slurm_user_id())) {
					error("Nice value must be "
					      "non-negative, value ignored");
					opt.nice = 0;
				}
			}
			break;
		case LONG_OPT_PRIORITY: {
			long long priority;
<<<<<<< HEAD
			if (!optarg) /* CLANG Fix */
				break;
			priority = strtoll(optarg, NULL, 10);
			if (priority < 0) {
				error("Priority must be >= 0");
				exit(error_exit);
			}
			if (priority >= NO_VAL) {
				error("Priority must be < %i", NO_VAL);
				exit(error_exit);
=======
			if (strcasecmp(optarg, "TOP") == 0) {
				opt.priority = NO_VAL - 1;
			} else {
				priority = strtoll(optarg, NULL, 10);
				if (priority < 0) {
					error("Priority must be >= 0");
					exit(error_exit);
				}
				if (priority >= NO_VAL) {
					error("Priority must be < %i", NO_VAL);
					exit(error_exit);
				}
				opt.priority = priority;
>>>>>>> 4cb084a3
			}
			break;
		}
		case LONG_OPT_NO_REQUEUE:
			opt.requeue = 0;
			break;
		case LONG_OPT_REQUEUE:
			opt.requeue = 1;
			break;
		case LONG_OPT_PROFILE:
			opt.profile = acct_gather_profile_from_string(optarg);
			break;
		case LONG_OPT_COMMENT:
			xfree(opt.comment);
			opt.comment = xstrdup(optarg);
			break;
		case LONG_OPT_QOS:
			xfree(opt.qos);
			opt.qos = xstrdup(optarg);
			break;
		case LONG_OPT_SOCKETSPERNODE:
			max_val = 0;
			get_resource_arg_range( optarg, "sockets-per-node",
						&opt.sockets_per_node,
						&max_val, true );
			if ((opt.sockets_per_node == 1) &&
			    (max_val == INT_MAX))
				opt.sockets_per_node = NO_VAL;
			break;
		case LONG_OPT_CORESPERSOCKET:
			max_val = 0;
			get_resource_arg_range( optarg, "cores-per-socket",
						&opt.cores_per_socket,
						&max_val, true );
			if ((opt.cores_per_socket == 1) &&
			    (max_val == INT_MAX))
				opt.cores_per_socket = NO_VAL;
			break;
		case LONG_OPT_THREADSPERCORE:
			max_val = 0;
			get_resource_arg_range( optarg, "threads-per-core",
						&opt.threads_per_core,
						&max_val, true );
			if ((opt.threads_per_core == 1) &&
			    (max_val == INT_MAX))
				opt.threads_per_core = NO_VAL;
			break;
		case LONG_OPT_NTASKSPERNODE:
			opt.ntasks_per_node = parse_int("ntasks-per-node",
							optarg, true);
			if (opt.ntasks_per_node > 0)
				setenvf(NULL, "SLURM_NTASKS_PER_NODE", "%d",
					opt.ntasks_per_node);
			break;
		case LONG_OPT_NTASKSPERSOCKET:
			opt.ntasks_per_socket = parse_int("ntasks-per-socket",
							  optarg, true);
			setenvf(NULL, "SLURM_NTASKS_PER_SOCKET", "%d",
				opt.ntasks_per_socket);
			break;
		case LONG_OPT_NTASKSPERCORE:
			opt.ntasks_per_core = parse_int("ntasks-per-core",
							optarg, true);
			setenvf(NULL, "SLURM_NTASKS_PER_CORE", "%d",
				opt.ntasks_per_core);
			break;
		case LONG_OPT_HINT:
			/* Keep after other options filled in */
			if (verify_hint(optarg,
					&opt.sockets_per_node,
					&opt.cores_per_socket,
					&opt.threads_per_core,
					&opt.ntasks_per_core,
					NULL)) {
				exit(error_exit);
			}
			break;
		case LONG_OPT_BLRTS_IMAGE:
			xfree(opt.blrtsimage);
			opt.blrtsimage = xstrdup(optarg);
			break;
		case LONG_OPT_LINUX_IMAGE:
			xfree(opt.linuximage);
			opt.linuximage = xstrdup(optarg);
			break;
		case LONG_OPT_MLOADER_IMAGE:
			xfree(opt.mloaderimage);
			opt.mloaderimage = xstrdup(optarg);
			break;
		case LONG_OPT_RAMDISK_IMAGE:
			xfree(opt.ramdiskimage);
			opt.ramdiskimage = xstrdup(optarg);
			break;
		case LONG_OPT_REBOOT:
#if defined HAVE_BG && !defined HAVE_BG_L_P
			info("WARNING: If your job is smaller than the block "
			     "it is going to run on and other jobs are "
			     "running on it the --reboot option will not be "
			     "honored.  If this is the case, contact your "
			     "admin to reboot the block for you.");
#endif
			opt.reboot = true;
			break;
		case LONG_OPT_WRAP:
			/* handled in process_options_first_pass() */
			break;
		case LONG_OPT_GET_USER_ENV:
			if (optarg)
				_proc_get_user_env(optarg);
			else
				opt.get_user_env_time = 0;
			break;
		case LONG_OPT_OPEN_MODE:
			if (!optarg) /* CLANG Fix */
				break;
			if ((optarg[0] == 'a') || (optarg[0] == 'A'))
				opt.open_mode = OPEN_MODE_APPEND;
			else if ((optarg[0] == 't') || (optarg[0] == 'T'))
				opt.open_mode = OPEN_MODE_TRUNCATE;
			else {
				error("Invalid --open-mode argument: %s. "
				      "Ignored", optarg);
			}
			break;
		case LONG_OPT_ACCTG_FREQ:
			xfree(opt.acctg_freq);
			opt.acctg_freq = xstrdup(optarg);
			break;
		case LONG_OPT_PROPAGATE:
			xfree(opt.propagate);
			if (optarg)
				opt.propagate = xstrdup(optarg);
			else
				opt.propagate = xstrdup("ALL");
			break;
		case LONG_OPT_NETWORK:
			xfree(opt.network);
			opt.network = xstrdup(optarg);
			break;
		case LONG_OPT_WAIT:
			opt.wait = true;
			break;
		case LONG_OPT_WCKEY:
			xfree(opt.wckey);
			opt.wckey = xstrdup(optarg);
			break;
		case LONG_OPT_RESERVATION:
			xfree(opt.reservation);
			opt.reservation = xstrdup(optarg);
			break;
		case LONG_OPT_CHECKPOINT:
			xfree(opt.ckpt_interval_str);
			opt.ckpt_interval_str = xstrdup(optarg);
			break;
		case LONG_OPT_CHECKPOINT_DIR:
			xfree(opt.ckpt_dir);
			opt.ckpt_dir = xstrdup(optarg);
			break;
		case LONG_OPT_SIGNAL:
			if (get_signal_opts(optarg, &opt.warn_signal,
					    &opt.warn_time, &opt.warn_flags)) {
				error("Invalid signal specification: %s",
				      optarg);
				exit(error_exit);
			}
			break;
		case LONG_OPT_TIME_MIN:
			xfree(opt.time_min_str);
			opt.time_min_str = xstrdup(optarg);
			break;
		case LONG_OPT_GRES:
			if (!xstrcasecmp(optarg, "help") ||
			    !xstrcasecmp(optarg, "list")) {
				print_gres_help();
				exit(0);
			}
			xfree(opt.gres);
			opt.gres = xstrdup(optarg);
			break;
		case LONG_OPT_GRES_FLAGS:
			if (!xstrcasecmp(optarg, "enforce-binding")) {
				opt.job_flags |= GRES_ENFORCE_BIND;
			} else {
				error("Invalid gres-flags specification: %s",
				      optarg);
				exit(error_exit);
			}
			break;
		case LONG_OPT_WAIT_ALL_NODES:
			if (!optarg) /* CLANG Fix */
				break;
			opt.wait_all_nodes = strtol(optarg, NULL, 10);
			break;
		case LONG_OPT_EXPORT:
			xfree(opt.export_env);
			opt.export_env = xstrdup(optarg);
			if (!xstrcasecmp(opt.export_env, "ALL"))
				; /* srun ignores "ALL", it is the default */
			else
				setenv("SLURM_EXPORT_ENV", opt.export_env, 0);
			break;
		case LONG_OPT_EXPORT_FILE:
			xfree(opt.export_file);
			opt.export_file = xstrdup(optarg);
			break;
		case LONG_OPT_CPU_FREQ:
			if (cpu_freq_verify_cmdline(optarg, &opt.cpu_freq_min,
					&opt.cpu_freq_max, &opt.cpu_freq_gov))
				error("Invalid --cpu-freq argument: %s. "
						"Ignored", optarg);
			break;
		case LONG_OPT_REQ_SWITCH:
			if (!optarg) /* CLANG Fix */
				break;
			pos_delimit = strstr(optarg,"@");
			if (pos_delimit != NULL) {
				pos_delimit[0] = '\0';
				pos_delimit++;
				opt.wait4switch = time_str2secs(pos_delimit);
			}
			opt.req_switch = parse_int("switches", optarg, true);
			break;
		case LONG_OPT_IGNORE_PBS:
			ignore_pbs = 1;
			break;
		case LONG_OPT_TEST_ONLY:
			opt.test_only = true;
			break;
		case LONG_OPT_PARSABLE:
			opt.parsable = true;
			break;
		case LONG_OPT_POWER:
			opt.power_flags = power_flags_id(optarg);
			break;
		case LONG_OPT_THREAD_SPEC:
			opt.core_spec = parse_int("thread_spec",
						  optarg, false) |
					CORE_SPEC_THREAD;
			break;
		case LONG_OPT_KILL_INV_DEP:
			if (xstrcasecmp(optarg, "yes") == 0)
				opt.job_flags |= KILL_INV_DEP;
			if (xstrcasecmp(optarg, "no") == 0)
				opt.job_flags |= NO_KILL_INV_DEP;
			break;
		case LONG_OPT_SPREAD_JOB:
			opt.job_flags |= SPREAD_JOB;
			break;
		default:
			if (spank_process_option (opt_char, optarg) < 0) {
				error("Unrecognized command line parameter %c",
				      opt_char);
				exit(error_exit);
			}
		}
	}

	if (optind < argc) {
		error("Invalid argument: %s", argv[optind]);
		exit(error_exit);
	}

	spank_option_table_destroy (optz);
}

static void _proc_get_user_env(char *optarg)
{
	char *end_ptr;

	if ((optarg[0] >= '0') && (optarg[0] <= '9'))
		opt.get_user_env_time = strtol(optarg, &end_ptr, 10);
	else {
		opt.get_user_env_time = 0;
		end_ptr = optarg;
	}

	if ((end_ptr == NULL) || (end_ptr[0] == '\0'))
		return;
	if      ((end_ptr[0] == 's') || (end_ptr[0] == 'S'))
		opt.get_user_env_mode = 1;
	else if ((end_ptr[0] == 'l') || (end_ptr[0] == 'L'))
		opt.get_user_env_mode = 2;
}
static void _set_bsub_options(int argc, char **argv) {

	int opt_char, option_index = 0;
	char *bsub_opt_string = "+c:e:J:m:M:n:o:q:W:x";
	char *tmp_str, *char_ptr;

	struct option bsub_long_options[] = {
		{"cwd", required_argument, 0, 'c'},
		{"error_file", required_argument, 0, 'e'},
		{"job_name", required_argument, 0, 'J'},
		{"hostname", required_argument, 0, 'm'},
		{"memory_limit", required_argument, 0, 'M'},
		{"memory_limit", required_argument, 0, 'M'},
		{"output_file", required_argument, 0, 'o'},
		{"queue_name", required_argument, 0, 'q'},
		{"time", required_argument, 0, 'W'},
		{"exclusive", no_argument, 0, 'x'},
		{NULL, 0, 0, 0}
	};

	optind = 0;
	while ((opt_char = getopt_long(argc, argv, bsub_opt_string,
				       bsub_long_options, &option_index))
	       != -1) {
		switch (opt_char) {
		case 'c':
			xfree(opt.cwd);
			if (is_full_path(optarg))
				opt.cwd = xstrdup(optarg);
			else
				opt.cwd = make_full_path(optarg);
			break;
		case 'e':
			xfree(opt.efname);
			if (xstrcasecmp(optarg, "none") == 0)
				opt.efname = xstrdup("/dev/null");
			else
				opt.efname = xstrdup(optarg);
			break;
		case 'J':
			opt.job_name = xstrdup(optarg);
			break;
		case 'm':
			/* Since BSUB requires a list of space
			   sperated host we need to replace the spaces
			   with , */
			tmp_str = xstrdup(optarg);
			char_ptr = strstr(tmp_str, " ");

			while (char_ptr != NULL) {
				*char_ptr = ',';
				char_ptr = strstr(tmp_str, " ");
			}
			opt.nodelist = xstrdup(tmp_str);
			xfree(tmp_str);
			break;
		case 'M':
			opt.mem_per_cpu = xstrntol(optarg,
						   NULL, strlen(optarg), 10);
			break;
		case 'n':
			opt.ntasks_set = true;
			/* Since it is value in bsub to give a min and
			 * max task count we will only read the max if
			 * it exists.
			 */
			char_ptr = strstr(optarg, ",");
			if (char_ptr) {
				char_ptr++;
				if (!char_ptr[0]) {
					error("#BSUB -n format not correct "
					      "given: '%s'",
					      optarg);
					exit(error_exit);
				}
			} else
				char_ptr = optarg;

			opt.ntasks =
				parse_int("number of tasks", char_ptr, true);

			break;
		case 'o':
			xfree(opt.ofname);
			opt.ofname = xstrdup(optarg);
			break;
		case 'q':
			opt.partition = xstrdup(optarg);
			break;
		case 'W':
			opt.time_limit = xstrntol(optarg, NULL,
						  strlen(optarg), 10);
			break;
		case 'x':
			opt.shared = 0;
			break;
		default:
			error("Unrecognized command line parameter %c",
			      opt_char);
			exit(error_exit);
		}
	}


	if (optind < argc) {
		error("Invalid argument: %s", argv[optind]);
		exit(error_exit);
	}

}

static void _set_pbs_options(int argc, char **argv)
{
	int opt_char, option_index = 0;
	char *sep = "";
	char *pbs_opt_string = "+a:A:c:C:e:hIj:J:k:l:m:M:N:o:p:q:r:S:t:u:v:VW:z";

	struct option pbs_long_options[] = {
		{"start_time", required_argument, 0, 'a'},
		{"account", required_argument, 0, 'A'},
		{"checkpoint", required_argument, 0, 'c'},
		{"working_dir", required_argument, 0, 'C'},
		{"error", required_argument, 0, 'e'},
		{"hold", no_argument, 0, 'h'},
		{"interactive", no_argument, 0, 'I'},
		{"join", optional_argument, 0, 'j'},
		{"job_array", required_argument, 0, 'J'},
		{"keep", required_argument, 0, 'k'},
		{"resource_list", required_argument, 0, 'l'},
		{"mail_options", required_argument, 0, 'm'},
		{"mail_user_list", required_argument, 0, 'M'},
		{"job_name", required_argument, 0, 'N'},
		{"out", required_argument, 0, 'o'},
		{"priority", required_argument, 0, 'p'},
		{"destination", required_argument, 0, 'q'},
		{"rerunable", required_argument, 0, 'r'},
		{"script_path", required_argument, 0, 'S'},
		{"array", required_argument, 0, 't'},
		{"running_user", required_argument, 0, 'u'},
		{"variable_list", required_argument, 0, 'v'},
		{"all_env", no_argument, 0, 'V'},
		{"attributes", required_argument, 0, 'W'},
		{"no_std", no_argument, 0, 'z'},
		{NULL, 0, 0, 0}
	};

	optind = 0;
	while ((opt_char = getopt_long(argc, argv, pbs_opt_string,
				       pbs_long_options, &option_index))
	      != -1) {
		switch (opt_char) {
		case 'a':
			opt.begin = parse_time(optarg, 0);
			break;
		case 'A':
			xfree(opt.account);
			opt.account = xstrdup(optarg);
			break;
		case 'c':
			break;
		case 'C':
			break;
		case 'e':
			xfree(opt.efname);
			if (xstrcasecmp(optarg, "none") == 0)
				opt.efname = xstrdup("/dev/null");
			else
				opt.efname = xstrdup(optarg);
			break;
		case 'h':
			opt.hold = true;
			break;
		case 'I':
			break;
		case 'j':
			break;
		case 'J':
		case 't':
			/* PBS Pro uses -J. Torque uses -t. */
			xfree(opt.array_inx);
			opt.array_inx = xstrdup(optarg);
			break;
		case 'k':
			break;
		case 'l':
			_parse_pbs_resource_list(optarg);
			break;
		case 'm':
			if (!optarg) /* CLANG Fix */
				break;
			opt.mail_type |= _parse_pbs_mail_type(optarg);
			if (opt.mail_type == (uint16_t)INFINITE) {
				error("-m=%s invalid", optarg);
				exit(error_exit);
			}
			break;
		case 'M':
			xfree(opt.mail_user);
			opt.mail_user = xstrdup(optarg);
			break;
		case 'N':
			xfree(opt.job_name);
			opt.job_name = xstrdup(optarg);
			break;
		case 'o':
			xfree(opt.ofname);
			if (xstrcasecmp(optarg, "none") == 0)
				opt.ofname = xstrdup("/dev/null");
			else
				opt.ofname = xstrdup(optarg);
			break;
		case 'p':
			if (optarg)
				opt.nice = strtol(optarg, NULL, 10);
			else
				opt.nice = 100;
			if (opt.nice < 0) {
				uid_t my_uid = getuid();
				if ((my_uid != 0) &&
				    (my_uid != slurm_get_slurm_user_id())) {
					error("Nice value must be "
					      "non-negative, value ignored");
					opt.nice = 0;
				}
			}
			break;
		case 'q':
			xfree(opt.partition);
			opt.partition = xstrdup(optarg);
			break;
		case 'r':
			break;
		case 'S':
			break;
		case 'u':
			break;
		case 'v':
			if (opt.export_env)
				sep = ",";
			/* CLANG false positive */
			xstrfmtcat(opt.export_env, "%s%s", sep, optarg);
			break;
		case 'V':
			break;
		case 'W':
			if (!optarg) /* CLANG Fix */
				break;
			if (!strncasecmp(optarg, "umask=", 6)) {
				opt.umask = strtol(optarg+6, NULL, 0);
				if ((opt.umask < 0) || (opt.umask > 0777)) {
					error("Invalid umask ignored");
					opt.umask = -1;
				}
			} else if (!strncasecmp(optarg, "depend=", 7)) {
				xfree(opt.dependency);
				opt.dependency = xstrdup(optarg+7);
			} else {
				verbose("Ignored PBS attributes: %s", optarg);
			}
			break;
		case 'z':
			break;
		default:
			error("Unrecognized command line parameter %c",
			      opt_char);
			exit(error_exit);
		}
	}

	if (optind < argc) {
		error("Invalid argument: %s", argv[optind]);
		exit(error_exit);
	}
}

static char *_get_pbs_node_name(char *node_options, int *i)
{
	int start = (*i);
	char *value = NULL;

	while (node_options[*i] &&
	       (node_options[*i] != '+') &&
	       (node_options[*i] != ':'))
		(*i)++;

	value = xmalloc((*i)-start+1);
	memcpy(value, node_options+start, (*i)-start);

	if (node_options[*i])
		(*i)++;

	return value;
}

static void _get_next_pbs_node_part(char *node_options, int *i)
{
	while (node_options[*i] &&
	       (node_options[*i] != '+') &&
	       (node_options[*i] != ':'))
		(*i)++;
	if (node_options[*i])
		(*i)++;
}

static void _parse_pbs_nodes_opts(char *node_opts)
{
	int i = 0;
	char *temp = NULL;
	int ppn = 0;
	int node_cnt = 0;
	hostlist_t hl = hostlist_create(NULL);

	while (node_opts[i]) {
		if (!xstrncmp(node_opts+i, "ppn=", 4)) {
			i+=4;
			ppn += strtol(node_opts+i, NULL, 10);
			_get_next_pbs_node_part(node_opts, &i);
		} else if (isdigit(node_opts[i])) {
			node_cnt += strtol(node_opts+i, NULL, 10);
			_get_next_pbs_node_part(node_opts, &i);
		} else if (isalpha(node_opts[i])) {
			temp = _get_pbs_node_name(node_opts, &i);
			hostlist_push_host(hl, temp);
			xfree(temp);
		} else
			i++;

	}

	if (!node_cnt)
		node_cnt = 1;
	else {
		opt.nodes_set = true;
		opt.min_nodes = opt.max_nodes = node_cnt;
	}

	if (ppn) {
		ppn *= node_cnt;
		opt.ntasks_set = true;
		opt.ntasks = ppn;
	}

	if (hostlist_count(hl) > 0) {
		xfree(opt.nodelist);
		opt.nodelist = hostlist_ranged_string_xmalloc(hl);
#ifdef HAVE_BG
		info("\tThe nodelist option should only be used if\n"
		     "\tthe block you are asking for can be created.\n"
		     "\tPlease consult smap before using this option\n"
		     "\tor your job may be stuck with no way to run.");
#endif
	}

	hostlist_destroy(hl);
}

static void _get_next_pbs_option(char *pbs_options, int *i)
{
	while (pbs_options[*i] && pbs_options[*i] != ',')
		(*i)++;
	if (pbs_options[*i])
		(*i)++;
}

static char *_get_pbs_option_value(char *pbs_options, int *i, char sep)
{
	int start = (*i);
	char *value = NULL;

	while (pbs_options[*i] && pbs_options[*i] != sep)
		(*i)++;
	value = xmalloc((*i)-start+1);
	memcpy(value, pbs_options+start, (*i)-start);

	if (pbs_options[*i])
		(*i)++;

	return value;
}

static void _parse_pbs_resource_list(char *rl)
{
	int i = 0;
	int gpus = 0;
	char *temp = NULL;
	int pbs_pro_flag = 0;	/* Bits: select:1 ncpus:2 mpiprocs:4 */

	while (rl[i]) {
		if (!strncasecmp(rl+i, "accelerator=", 12)) {
			i += 12;
			if (!strncasecmp(rl+i, "true", 4) && (gpus < 1))
				gpus = 1;
			/* Also see "naccelerators=" below */
		} else if (!xstrncmp(rl+i, "arch=", 5)) {
			i+=5;
			_get_next_pbs_option(rl, &i);
		} else if (!xstrncmp(rl+i, "cput=", 5)) {
			i+=5;
			temp = _get_pbs_option_value(rl, &i, ',');
			if (!temp) {
				error("No value given for cput");
				exit(error_exit);
			}
			xfree(opt.time_limit_str);
			opt.time_limit_str = xstrdup(temp);
			xfree(temp);
		} else if (!xstrncmp(rl+i, "file=", 5)) {
			int end = 0;

			i+=5;
			temp = _get_pbs_option_value(rl, &i, ',');
			if (!temp) {
				error("No value given for file");
				exit(error_exit);
			}
			end = strlen(temp) - 1;
			if (toupper(temp[end]) == 'B') {
				/* In Torque they do GB or MB on the
				 * end of size, we just want G or M so
				 * we will remove the b on the end
				 */
				temp[end] = '\0';
			}
			opt.tmpdisk = str_to_mbytes(temp);
			if (opt.tmpdisk < 0) {
				error("invalid tmp value %s", temp);
				exit(error_exit);
			}
			xfree(temp);
		} else if (!xstrncmp(rl+i, "host=", 5)) {
			i+=5;
			_get_next_pbs_option(rl, &i);
		} else if (!xstrncmp(rl+i, "mem=", 4)) {
			int end = 0;

			i+=4;
			temp = _get_pbs_option_value(rl, &i, ',');
			if (!temp) {
				error("No value given for mem");
				exit(error_exit);
			}
			end = strlen(temp) - 1;
			if (toupper(temp[end]) == 'B') {
				/* In Torque they do GB or MB on the
				 * end of size, we just want G or M so
				 * we will remove the b on the end
				 */
				temp[end] = '\0';
			}
			opt.realmem = (int) str_to_mbytes(temp);
			if (opt.realmem < 0) {
				error("invalid memory constraint %s", temp);
				exit(error_exit);
			}

			xfree(temp);
		} else if (!strncasecmp(rl+i, "mpiprocs=", 9)) {
			i += 9;
			temp = _get_pbs_option_value(rl, &i, ':');
			if (temp) {
				pbs_pro_flag |= 4;
				opt.ntasks_per_node = parse_int("mpiprocs",
								temp, true);
				xfree(temp);
			}
#if defined(HAVE_ALPS_CRAY) || defined(HAVE_NATIVE_CRAY)
		/*
		 * NB: no "mppmem" here since it specifies per-PE memory units,
		 *     whereas SLURM uses per-node and per-CPU memory units.
		 */
		} else if (!xstrncmp(rl + i, "mppdepth=", 9)) {
			/* Cray: number of CPUs (threads) per processing element */
			i += 9;
			temp = _get_pbs_option_value(rl, &i, ',');
			if (temp) {
				opt.cpus_per_task = parse_int("mppdepth",
							      temp, false);
				opt.cpus_set	  = true;
			}
			xfree(temp);
		} else if (!xstrncmp(rl + i, "mppnodes=", 9)) {
			/* Cray `nodes' variant: hostlist without prefix */
			i += 9;
			temp = _get_pbs_option_value(rl, &i, ',');
			if (!temp) {
				error("No value given for mppnodes");
				exit(error_exit);
			}
			xfree(opt.nodelist);
			opt.nodelist = temp;
		} else if (!xstrncmp(rl + i, "mppnppn=", 8)) {
			/* Cray: number of processing elements per node */
			i += 8;
			temp = _get_pbs_option_value(rl, &i, ',');
			if (temp)
				opt.ntasks_per_node = parse_int("mppnppn",
								temp, true);
			xfree(temp);
		} else if (!xstrncmp(rl + i, "mppwidth=", 9)) {
			/* Cray: task width (number of processing elements) */
			i += 9;
			temp = _get_pbs_option_value(rl, &i, ',');
			if (temp) {
				opt.ntasks = parse_int("mppwidth", temp, true);
				opt.ntasks_set = true;
			}
			xfree(temp);
#endif	/* HAVE_ALPS_CRAY || HAVE_NATIVE_CRAY */
		} else if (!strncasecmp(rl+i, "naccelerators=", 14)) {
			i += 14;
			temp = _get_pbs_option_value(rl, &i, ',');
			if (temp) {
				gpus = parse_int("naccelerators", temp, true);
				xfree(temp);
			}
		} else if (!strncasecmp(rl+i, "ncpus=", 6)) {
			i += 6;
			temp = _get_pbs_option_value(rl, &i, ':');
			if (temp) {
				pbs_pro_flag |= 2;
				opt.mincpus = parse_int("ncpus", temp, true);
				xfree(temp);
			}
		} else if (!xstrncmp(rl+i, "nice=", 5)) {
			i += 5;
			temp = _get_pbs_option_value(rl, &i, ',');
			if (temp)
				opt.nice = strtol(temp, NULL, 10);
			else
				opt.nice = 100;
			if (opt.nice < 0) {
				uid_t my_uid = getuid();
				if ((my_uid != 0) &&
				    (my_uid != slurm_get_slurm_user_id())) {
					error("Nice value must be "
					      "non-negative, value ignored");
					opt.nice = 0;
				}
			}
			xfree(temp);
		} else if (!xstrncmp(rl+i, "nodes=", 6)) {
			i+=6;
			temp = _get_pbs_option_value(rl, &i, ',');
			if (!temp) {
				error("No value given for nodes");
				exit(error_exit);
			}
			_parse_pbs_nodes_opts(temp);
			xfree(temp);
		} else if (!xstrncmp(rl+i, "opsys=", 6)) {
			i+=6;
			_get_next_pbs_option(rl, &i);
		} else if (!xstrncmp(rl+i, "other=", 6)) {
			i+=6;
			_get_next_pbs_option(rl, &i);
		} else if (!xstrncmp(rl+i, "pcput=", 6)) {
			i+=6;
			temp = _get_pbs_option_value(rl, &i, ',');
			if (!temp) {
				error("No value given for pcput");
				exit(error_exit);
			}
			xfree(opt.time_limit_str);
			opt.time_limit_str = xstrdup(temp);
			xfree(temp);
		} else if (!xstrncmp(rl+i, "pmem=", 5)) {
			i+=5;
			_get_next_pbs_option(rl, &i);
		} else if (!xstrncmp(rl+i, "proc=", 5)) {
			i += 5;
			if (opt.constraints)
				xstrcat(opt.constraints, ",");
			temp = _get_pbs_option_value(rl, &i, ',');
			xstrcat(opt.constraints, temp);
			xfree(temp);
			_get_next_pbs_option(rl, &i);
		} else if (!xstrncmp(rl+i, "pvmem=", 6)) {
			i+=6;
			_get_next_pbs_option(rl, &i);
		} else if (!strncasecmp(rl+i, "select=", 7)) {
			i += 7;
			temp = _get_pbs_option_value(rl, &i, ':');
			if (temp) {
				pbs_pro_flag |= 1;
				opt.min_nodes = parse_int("select", temp, true);
				opt.max_nodes = opt.min_nodes;
				opt.nodes_set = true;
				xfree(temp);
			}
		} else if (!xstrncmp(rl+i, "software=", 9)) {
			i+=9;
			_get_next_pbs_option(rl, &i);
		} else if (!xstrncmp(rl+i, "vmem=", 5)) {
			i+=5;
			_get_next_pbs_option(rl, &i);
		} else if (!xstrncmp(rl+i, "walltime=", 9)) {
			i+=9;
			temp = _get_pbs_option_value(rl, &i, ',');
			if (!temp) {
				error("No value given for walltime");
				exit(error_exit);
			}
			xfree(opt.time_limit_str);
			opt.time_limit_str = xstrdup(temp);
			xfree(temp);
		} else
			i++;
	}

	if ((pbs_pro_flag == 7) && (opt.mincpus > opt.ntasks_per_node)) {
		/* This logic will allocate the proper CPU count on each
		 * node if the CPU count per node is evenly divisible by
		 * the task count on each node. Slurm can't handle something
		 * like cpus_per_node=10 and ntasks_per_node=8 */
		opt.cpus_per_task = opt.mincpus / opt.ntasks_per_node;
		opt.cpus_set = true;
	}
	if (gpus > 0) {
		char *sep = "";
		if (opt.gres)
			sep = ",";
		xstrfmtcat(opt.gres, "%sgpu:%d", sep, gpus);
	}
}

/*
 * _opt_verify : perform some post option processing verification
 *
 */
static bool _opt_verify(void)
{
	bool verified = true;
	char *dist = NULL, *lllp_dist = NULL;
	uint32_t cluster_flags = slurmdb_setup_cluster_flags();

	if (opt.quiet && opt.verbose) {
		error ("don't specify both --verbose (-v) and --quiet (-Q)");
		verified = false;
	}

	if (opt.ntasks_set && (opt.ntasks > 0)) {
		setenvf(NULL, "SLURM_NPROCS", "%d", opt.ntasks);
		setenvf(NULL, "SLURM_NTASKS", "%d", opt.ntasks);
	}

	_fullpath(&opt.efname, opt.cwd);
	_fullpath(&opt.ifname, opt.cwd);
	_fullpath(&opt.ofname, opt.cwd);

	if (!opt.nodelist) {
		if ((opt.nodelist = xstrdup(getenv("SLURM_HOSTFILE")))) {
			/* make sure the file being read in has a / in
			   it to make sure it is a file in the
			   valid_node_list function */
			if (!strstr(opt.nodelist, "/")) {
				char *add_slash = xstrdup("./");
				xstrcat(add_slash, opt.nodelist);
				xfree(opt.nodelist);
				opt.nodelist = add_slash;
			}
			opt.distribution &= SLURM_DIST_STATE_FLAGS;
			opt.distribution |= SLURM_DIST_ARBITRARY;
			if (!_valid_node_list(&opt.nodelist)) {
				error("Failure getting NodeNames from "
				      "hostfile");
				exit(error_exit);
			} else {
				debug("loaded nodes (%s) from hostfile",
				      opt.nodelist);
			}
		}
	} else {
		if (!_valid_node_list(&opt.nodelist))
			exit(error_exit);
	}

	if (opt.nodelist) {
		int hl_cnt;
		hostlist_t hl = hostlist_create(opt.nodelist);

		if (!hl) {
			error("memory allocation failure");
			exit(error_exit);
		}
		hostlist_uniq(hl);
		hl_cnt = hostlist_count(hl);
		if (opt.nodes_set)
			opt.min_nodes = MAX(hl_cnt, opt.min_nodes);
		else
			opt.min_nodes = hl_cnt;
	}

	if (cluster_flags & CLUSTER_FLAG_BGQ)
		bg_figure_nodes_tasks(&opt.min_nodes, &opt.max_nodes,
				      &opt.ntasks_per_node, &opt.ntasks_set,
				      &opt.ntasks, opt.nodes_set, opt.nodes_set,
				      opt.overcommit, 0);

	if ((opt.ntasks_per_node > 0) && (!opt.ntasks_set) &&
	    ((opt.max_nodes == 0) || (opt.min_nodes == opt.max_nodes))) {
		opt.ntasks = opt.min_nodes * opt.ntasks_per_node;
		opt.ntasks_set = 1;
	}

	if (opt.cpus_set && (opt.mincpus < opt.cpus_per_task))
		opt.mincpus = opt.cpus_per_task;

	if ((opt.job_name == NULL) && (opt.script_argc > 0))
		opt.job_name = base_name(opt.script_argv[0]);
	if (opt.job_name)
		setenv("SLURM_JOB_NAME", opt.job_name, 1);

	/* check for realistic arguments */
	if (opt.ntasks < 0) {
		error("invalid number of tasks (-n %d)", opt.ntasks);
		verified = false;
	}

	if (opt.cpus_set && (opt.cpus_per_task <= 0)) {
		error("invalid number of cpus per task (-c %d)",
		      opt.cpus_per_task);
		verified = false;
	}

	if ((opt.min_nodes < 0) || (opt.max_nodes < 0) ||
	    (opt.max_nodes && (opt.min_nodes > opt.max_nodes))) {
		error("invalid number of nodes (-N %d-%d)",
		      opt.min_nodes, opt.max_nodes);
		verified = false;
	}

#ifdef HAVE_BGL
	if (opt.blrtsimage && strchr(opt.blrtsimage, ' ')) {
		error("invalid BlrtsImage given '%s'", opt.blrtsimage);
		verified = false;
	}
#endif

	if (opt.linuximage && strchr(opt.linuximage, ' ')) {
#ifdef HAVE_BGL
		error("invalid LinuxImage given '%s'", opt.linuximage);
#else
		error("invalid CnloadImage given '%s'", opt.linuximage);
#endif
		verified = false;
	}

	if (opt.mloaderimage && strchr(opt.mloaderimage, ' ')) {
		error("invalid MloaderImage given '%s'", opt.mloaderimage);
		verified = false;
	}

	if (opt.ramdiskimage && strchr(opt.ramdiskimage, ' ')) {
#ifdef HAVE_BGL
		error("invalid RamDiskImage given '%s'", opt.ramdiskimage);
#else
		error("invalid IoloadImage given '%s'", opt.ramdiskimage);
#endif
		verified = false;
	}

	if ((opt.realmem > -1) && (opt.mem_per_cpu > -1)) {
		if (opt.realmem < opt.mem_per_cpu) {
			info("mem < mem-per-cpu - resizing mem to be equal "
			     "to mem-per-cpu");
			opt.realmem = opt.mem_per_cpu;
		}
	}

	/* Check to see if user has specified enough resources to
	 * satisfy the plane distribution with the specified
	 * plane_size.
	 * if (n/plane_size < N) and ((N-1) * plane_size >= n) -->
	 * problem Simple check will not catch all the problem/invalid
	 * cases.
	 * The limitations of the plane distribution in the cons_res
	 * environment are more extensive and are documented in the
	 * SLURM reference guide.  */
	if ((opt.distribution & SLURM_DIST_STATE_BASE) == SLURM_DIST_PLANE &&
	    opt.plane_size) {
		if ((opt.min_nodes <= 0) ||
		    ((opt.ntasks/opt.plane_size) < opt.min_nodes)) {
			if (((opt.min_nodes-1)*opt.plane_size) >= opt.ntasks) {
#if (0)
				info("Too few processes ((n/plane_size) %d < N %d) "
				     "and ((N-1)*(plane_size) %d >= n %d)) ",
				     opt.ntasks/opt.plane_size, opt.min_nodes,
				     (opt.min_nodes-1)*opt.plane_size, opt.ntasks);
#endif
				error("Too few processes for the requested "
				      "{plane,node} distribution");
				exit(error_exit);
			}
		}
	}

	if (opt.cpus_set &&
	    setenvf(NULL, "SLURM_CPUS_PER_TASK", "%d", opt.cpus_per_task)) {
		error("Can't set SLURM_CPUS_PER_TASK env variable");
	}

	set_distribution(opt.distribution, &dist, &lllp_dist);
	if (dist &&
	    setenvf(NULL, "SLURM_DISTRIBUTION", "%s", dist)) {
		error("Can't set SLURM_DISTRIBUTION env variable");
	}

	if (((opt.distribution & SLURM_DIST_STATE_BASE) == SLURM_DIST_PLANE) &&
	    setenvf(NULL, "SLURM_DIST_PLANESIZE", "%d", opt.plane_size)) {
		error("Can't set SLURM_DIST_PLANESIZE env variable");
	}

	if (lllp_dist && setenvf(NULL, "SLURM_DIST_LLLP", "%s", lllp_dist)) {
		error("Can't set SLURM_DIST_LLLP env variable");
	}

	/* massage the numbers */
	if ((opt.nodes_set || opt.extra_set)				&&
	    ((opt.min_nodes == opt.max_nodes) || (opt.max_nodes == 0))	&&
	    !opt.ntasks_set) {
		/* 1 proc / node default */
		opt.ntasks = MAX(opt.min_nodes, 1);

		/* 1 proc / min_[socket * core * thread] default */
		if (opt.sockets_per_node != NO_VAL) {
			opt.ntasks *= opt.sockets_per_node;
			opt.ntasks_set = true;
		}
		if (opt.cores_per_socket != NO_VAL) {
			opt.ntasks *= opt.cores_per_socket;
			opt.ntasks_set = true;
		}
		if (opt.threads_per_core != NO_VAL) {
			opt.ntasks *= opt.threads_per_core;
			opt.ntasks_set = true;
		}

	} else if (opt.nodes_set && opt.ntasks_set) {

		/*
		 *  make sure # of procs >= min_nodes
		 */
		if (opt.ntasks < opt.min_nodes) {

			info ("Warning: can't run %d processes on %d "
			      "nodes, setting nnodes to %d",
			      opt.ntasks, opt.min_nodes, opt.ntasks);

			opt.min_nodes = opt.ntasks;
			if (   opt.max_nodes
			       && (opt.min_nodes > opt.max_nodes) )
				opt.max_nodes = opt.min_nodes;
		}

	} /* else if (opt.ntasks_set && !opt.nodes_set) */

	/* set up the proc and node counts based on the arbitrary list
	   of nodes */
	if (((opt.distribution & SLURM_DIST_STATE_BASE) == SLURM_DIST_ARBITRARY)
	   && (!opt.nodes_set || !opt.ntasks_set)) {
		hostlist_t hl = hostlist_create(opt.nodelist);
		if (!opt.ntasks_set) {
			opt.ntasks_set = 1;
			opt.ntasks = hostlist_count(hl);
		}
		if (!opt.nodes_set) {
			opt.nodes_set = 1;
			hostlist_uniq(hl);
			opt.min_nodes = opt.max_nodes = hostlist_count(hl);
		}
		hostlist_destroy(hl);
	}

	if (opt.time_limit_str) {
		opt.time_limit = time_str2mins(opt.time_limit_str);
		if ((opt.time_limit < 0) && (opt.time_limit != INFINITE)) {
			error("Invalid time limit specification");
			exit(error_exit);
		}
		if (opt.time_limit == 0)
			opt.time_limit = INFINITE;
	}
	if (opt.time_min_str) {
		opt.time_min = time_str2mins(opt.time_min_str);
		if ((opt.time_min < 0) && (opt.time_min != INFINITE)) {
			error("Invalid time-min specification");
			exit(error_exit);
		}
		if (opt.time_min == 0)
			opt.time_min = INFINITE;
	}
	if ((opt.deadline) && (opt.begin) && (opt.deadline < opt.begin)) {
		error("Incompatible begin and deadline time specification");
		exit(error_exit);
	}

	if (opt.ckpt_interval_str) {
		opt.ckpt_interval = time_str2mins(opt.ckpt_interval_str);
		if ((opt.ckpt_interval < 0) &&
		    (opt.ckpt_interval != INFINITE)) {
			error("Invalid checkpoint interval specification");
			exit(error_exit);
		}
	}

	if ((opt.euid != (uid_t) -1) && (opt.euid != opt.uid))
		opt.uid = opt.euid;

	if ((opt.egid != (gid_t) -1) && (opt.egid != opt.gid))
		opt.gid = opt.egid;

	if (opt.immediate) {
		char *sched_name = slurm_get_sched_type();
		if (xstrcmp(sched_name, "sched/wiki") == 0) {
			info("WARNING: Ignoring the -I/--immediate option "
				"(not supported by Maui)");
			opt.immediate = false;
		}
		xfree(sched_name);
	}

	if (opt.open_mode) {
		/* Propage mode to spawned job using environment variable */
		if (opt.open_mode == OPEN_MODE_APPEND)
			setenvf(NULL, "SLURM_OPEN_MODE", "a");
		else
			setenvf(NULL, "SLURM_OPEN_MODE", "t");
	}
	if (opt.dependency)
		setenvfs("SLURM_JOB_DEPENDENCY=%s", opt.dependency);

	if (opt.profile)
		setenvfs("SLURM_PROFILE=%s",
			 acct_gather_profile_to_string(opt.profile));


	if (opt.acctg_freq)
		setenvf(NULL, "SLURM_ACCTG_FREQ", "%s", opt.acctg_freq);

#ifdef HAVE_NATIVE_CRAY
	if (opt.network && opt.shared)
		fatal("Requesting network performance counters requires "
		      "exclusive access.  Please add the --exclusive option "
		      "to your request.");
	if (opt.network)
		setenv("SLURM_NETWORK", opt.network, 1);
#endif

	if (opt.mem_bind_type && (getenv("SBATCH_MEM_BIND") == NULL)) {
		char tmp[64];
		slurm_sprint_mem_bind_type(tmp, opt.mem_bind_type);
		if (opt.mem_bind) {
			setenvf(NULL, "SBATCH_MEM_BIND", "%s:%s",
				tmp, opt.mem_bind);
		} else {
			setenvf(NULL, "SBATCH_MEM_BIND", "%s", tmp);
		}
	}

	if (opt.nodelist && (!opt.test_only)) {
#ifdef HAVE_BG
		info("\tThe nodelist option should only be used if\n"
		     "\tthe block you are asking for can be created.\n"
		     "\tIt should also include all the midplanes you\n"
		     "\twant to use, partial lists will not work correctly.\n"
		     "\tPlease consult smap before using this option\n"
		     "\tor your job may be stuck with no way to run.");
#endif
	}

	cpu_freq_set_env("SLURM_CPU_FREQ_REQ",
			opt.cpu_freq_min, opt.cpu_freq_max, opt.cpu_freq_gov);

	return verified;
}

static uint16_t _parse_pbs_mail_type(const char *arg)
{
	uint16_t rc = 0;

	if (strchr(arg, 'b') || strchr(arg, 'B'))
		rc |= MAIL_JOB_BEGIN;
	if (strchr(arg, 'e') || strchr(arg, 'E'))
		rc |= MAIL_JOB_END;
	if (strchr(arg, 'a') || strchr(arg, 'A'))
		rc |= MAIL_JOB_FAIL;

	if (strchr(arg, 'n') || strchr(arg, 'N'))
		rc = 0;
	else if (!rc)
		rc = (uint16_t)INFINITE;

	return rc;
}

/* Functions used by SPANK plugins to read and write job environment
 * variables for use within job's Prolog and/or Epilog */
extern char *spank_get_job_env(const char *name)
{
	int i, len;
	char *tmp_str = NULL;

	if ((name == NULL) || (name[0] == '\0') ||
	    (strchr(name, (int)'=') != NULL)) {
		slurm_seterrno(EINVAL);
		return NULL;
	}

	xstrcat(tmp_str, name);
	xstrcat(tmp_str, "=");
	len = strlen(tmp_str);

	for (i=0; i<opt.spank_job_env_size; i++) {
		if (xstrncmp(opt.spank_job_env[i], tmp_str, len))
			continue;
		xfree(tmp_str);
		return (opt.spank_job_env[i] + len);
	}

	return NULL;
}

extern int   spank_set_job_env(const char *name, const char *value,
			       int overwrite)
{
	int i, len;
	char *tmp_str = NULL;

	if ((name == NULL) || (name[0] == '\0') ||
	    (strchr(name, (int)'=') != NULL)) {
		slurm_seterrno(EINVAL);
		return -1;
	}

	xstrcat(tmp_str, name);
	xstrcat(tmp_str, "=");
	len = strlen(tmp_str);
	xstrcat(tmp_str, value);

	for (i=0; i<opt.spank_job_env_size; i++) {
		if (xstrncmp(opt.spank_job_env[i], tmp_str, len))
			continue;
		if (overwrite) {
			xfree(opt.spank_job_env[i]);
			opt.spank_job_env[i] = tmp_str;
		} else
			xfree(tmp_str);
		return 0;
	}

	/* Need to add an entry */
	opt.spank_job_env_size++;
	xrealloc(opt.spank_job_env, sizeof(char *) * opt.spank_job_env_size);
	opt.spank_job_env[i] = tmp_str;
	return 0;
}

extern int   spank_unset_job_env(const char *name)
{
	int i, j, len;
	char *tmp_str = NULL;

	if ((name == NULL) || (name[0] == '\0') ||
	    (strchr(name, (int)'=') != NULL)) {
		slurm_seterrno(EINVAL);
		return -1;
	}

	xstrcat(tmp_str, name);
	xstrcat(tmp_str, "=");
	len = strlen(tmp_str);

	for (i=0; i<opt.spank_job_env_size; i++) {
		if (xstrncmp(opt.spank_job_env[i], tmp_str, len))
			continue;
		xfree(opt.spank_job_env[i]);
		for (j=(i+1); j<opt.spank_job_env_size; i++, j++)
			opt.spank_job_env[i] = opt.spank_job_env[j];
		opt.spank_job_env_size--;
		if (opt.spank_job_env_size == 0)
			xfree(opt.spank_job_env);
		return 0;
	}

	return 0;	/* not found */
}

/* helper function for printing options
 *
 * warning: returns pointer to memory allocated on the stack.
 */
static char *print_constraints()
{
	char *buf = xstrdup("");

	if (opt.mincpus > 0)
		xstrfmtcat(buf, "mincpus=%d ", opt.mincpus);

	if (opt.minsockets > 0)
		xstrfmtcat(buf, "minsockets=%d ", opt.minsockets);

	if (opt.mincores > 0)
		xstrfmtcat(buf, "mincores=%d ", opt.mincores);

	if (opt.minthreads > 0)
		xstrfmtcat(buf, "minthreads=%d ", opt.minthreads);

	if (opt.realmem > 0)
		xstrfmtcat(buf, "mem=%"PRIi64"M ", opt.realmem);

	if (opt.mem_per_cpu > 0)
		xstrfmtcat(buf, "mem-per-cpu=%"PRIi64"M ", opt.mem_per_cpu);

	if (opt.tmpdisk > 0)
		xstrfmtcat(buf, "tmp=%ld ", opt.tmpdisk);

	if (opt.contiguous == true)
		xstrcat(buf, "contiguous ");

	if (opt.nodelist != NULL)
		xstrfmtcat(buf, "nodelist=%s ", opt.nodelist);

	if (opt.exc_nodes != NULL)
		xstrfmtcat(buf, "exclude=%s ", opt.exc_nodes);

	if (opt.constraints != NULL)
		xstrfmtcat(buf, "constraints=`%s' ", opt.constraints);

	return buf;
}

/*
 * Return an absolute path for the "filename".  If "filename" is already
 * an absolute path, it returns a copy.  Free the returned with xfree().
 */
static void _fullpath(char **filename, const char *cwd)
{
	char *ptr = NULL;

	if ((*filename == NULL) || (*filename[0] == '/'))
		return;

	ptr = xstrdup(cwd);
	xstrcat(ptr, "/");
	xstrcat(ptr, *filename);
	xfree(*filename);
	*filename = ptr;
}

#define tf_(b) (b == true) ? "true" : "false"

static void _opt_list(void)
{
	char *str;

	info("defined options for program `%s'", opt.progname);
	info("----------------- ---------------------");

	info("user              : `%s'", opt.user);
	info("uid               : %ld", (long) opt.uid);
	info("gid               : %ld", (long) opt.gid);
	info("cwd               : %s", opt.cwd);
	info("ntasks            : %d %s", opt.ntasks,
		opt.ntasks_set ? "(set)" : "(default)");
	if (opt.cpus_set)
		info("cpus_per_task     : %d", opt.cpus_per_task);
	if (opt.max_nodes) {
		info("nodes             : %d-%d",
		     opt.min_nodes, opt.max_nodes);
	} else {
		info("nodes             : %d %s", opt.min_nodes,
			opt.nodes_set ? "(set)" : "(default)");
	}
	info("jobid             : %u %s", opt.jobid,
		opt.jobid_set ? "(set)" : "(default)");
	info("partition         : %s",
		opt.partition == NULL ? "default" : opt.partition);
	info("profile           : `%s'",
	     acct_gather_profile_to_string(opt.profile));
	info("job name          : `%s'", opt.job_name);
	info("reservation       : `%s'", opt.reservation);
	info("wckey             : `%s'", opt.wckey);
	info("distribution      : %s",
	     format_task_dist_states(opt.distribution));
	if ((opt.distribution  & SLURM_DIST_STATE_BASE) == SLURM_DIST_PLANE)
		info("plane size        : %u", opt.plane_size);
	info("verbose           : %d", opt.verbose);
	info("immediate         : %s", tf_(opt.immediate));
	if (opt.requeue != NO_VAL)
		info("requeue           : %u", opt.requeue);
	info("overcommit        : %s", tf_(opt.overcommit));
	if (opt.time_limit == INFINITE)
		info("time_limit        : INFINITE");
	else if (opt.time_limit != NO_VAL)
		info("time_limit        : %d", opt.time_limit);
	if (opt.time_min != NO_VAL)
		info("time_min          : %d", opt.time_min);
	if (opt.nice)
		info("nice              : %d", opt.nice);
	info("account           : %s", opt.account);
	info("comment           : %s", opt.comment);
	info("dependency        : %s", opt.dependency);
	if (opt.gres)
		info("gres              : %s", opt.gres);
	info("qos               : %s", opt.qos);
	str = print_constraints();
	info("constraints       : %s", str);
	xfree(str);
	if (opt.conn_type[0] != (uint16_t) NO_VAL) {
		str = conn_type_string_full(opt.conn_type);
		info("conn_type      : %s", str);
		xfree(str);
	}
	str = print_geometry(opt.geometry);
	info("geometry          : %s", str);
	xfree(str);
	info("reboot            : %s", opt.reboot ? "no" : "yes");
	info("rotate            : %s", opt.no_rotate ? "yes" : "no");
	info("network           : %s", opt.network);

#ifdef HAVE_BGL
	if (opt.blrtsimage)
		info("BlrtsImage        : %s", opt.blrtsimage);
#endif
	if (opt.linuximage)
#ifdef HAVE_BGL
		info("LinuxImage        : %s", opt.linuximage);
#else
		info("CnloadImage       : %s", opt.linuximage);
#endif
	if (opt.mloaderimage)
		info("MloaderImage      : %s", opt.mloaderimage);
	if (opt.ramdiskimage)
#ifdef HAVE_BGL
		info("RamDiskImage      : %s", opt.ramdiskimage);
#else
		info("IoloadImage       : %s", opt.ramdiskimage);
#endif
	if (opt.begin) {
		char time_str[32];
		slurm_make_time_str(&opt.begin, time_str, sizeof(time_str));
		info("begin             : %s", time_str);
	}
	if (opt.deadline) {
		char time_str[32];
		slurm_make_time_str(&opt.deadline, time_str, sizeof(time_str));
		info("deadline          : %s", time_str);
	}
	info("array             : %s",
	     opt.array_inx == NULL ? "N/A" : opt.array_inx);
	info("cpu_freq_min      : %u", opt.cpu_freq_min);
	info("cpu_freq_max      : %u", opt.cpu_freq_max);
	info("cpu_freq_gov      : %u", opt.cpu_freq_gov);
	if (opt.delay_boot != NO_VAL)
		info("delay_boot        : %u", opt.delay_boot);
	info("mail_type         : %s", print_mail_type(opt.mail_type));
	info("mail_user         : %s", opt.mail_user);
	info("sockets-per-node  : %d", opt.sockets_per_node);
	info("cores-per-socket  : %d", opt.cores_per_socket);
	info("threads-per-core  : %d", opt.threads_per_core);
	info("ntasks-per-node   : %d", opt.ntasks_per_node);
	info("ntasks-per-socket : %d", opt.ntasks_per_socket);
	info("ntasks-per-core   : %d", opt.ntasks_per_core);
	info("mem_bind          : %s",
	     opt.mem_bind == NULL ? "default" : opt.mem_bind);
	info("plane_size        : %u", opt.plane_size);
	info("propagate         : %s",
	     opt.propagate == NULL ? "NONE" : opt.propagate);
	info("switches          : %d", opt.req_switch);
	info("wait-for-switches : %d", opt.wait4switch);
	str = print_commandline(opt.script_argc, opt.script_argv);
	if (opt.core_spec == (uint16_t) NO_VAL)
		info("core-spec         : NA");
	else if (opt.core_spec & CORE_SPEC_THREAD) {
		info("thread-spec       : %d",
		     opt.core_spec & (~CORE_SPEC_THREAD));
	} else
		info("core-spec         : %d", opt.core_spec);
	info("burst_buffer_file : `%s'", opt.burst_buffer_file);
	info("remote command    : `%s'", str);
	info("power             : %s", power_flags_str(opt.power_flags));
	info("wait              : %s", opt.wait ? "no" : "yes");
	if (opt.mcs_label)
		info("mcs-label         : %s",opt.mcs_label);
	xfree(str);

}

static void _usage(void)
{
	printf(
"Usage: sbatch [-N nnodes] [-n ntasks]\n"
"              [-c ncpus] [-r n] [-p partition] [--hold] [--parsable] [-t minutes]\n"
"              [-D path] [--immediate] [--no-kill] [--overcommit]\n"
"              [--input file] [--output file] [--error file]\n"
"              [--time-min=minutes] [--licenses=names] [--clusters=cluster_names]\n"
"              [--workdir=directory] [--oversubscibe] [-m dist] [-J jobname]\n"
"              [--jobid=id] [--verbose] [--gid=group] [--uid=user]\n"
"              [--contiguous] [--mincpus=n] [--mem=MB] [--tmp=MB] [-C list]\n"
"              [--account=name] [--dependency=type:jobid] [--comment=name]\n"
#ifdef HAVE_BG		/* Blue gene specific options */
#ifdef HAVE_BG_L_P
"              [--geometry=XxYxZ] "
#else
"              [--geometry=AxXxYxZ] "
#endif
"[--conn-type=type] [--no-rotate]\n"
#ifdef HAVE_BGL
"              [--blrts-image=path] [--linux-image=path]\n"
"              [--mloader-image=path] [--ramdisk-image=path]\n"
#else
"              [--cnload-image=path]\n"
"              [--mloader-image=path] [--ioload-image=path]\n"
#endif
#endif
"              [--mail-type=type] [--mail-user=user][--nice[=value]] [--wait]\n"
"              [--requeue] [--no-requeue] [--ntasks-per-node=n] [--propagate]\n"
"              [--nodefile=file] [--nodelist=hosts] [--exclude=hosts]\n"
"              [--network=type] [--mem-per-cpu=MB] [--qos=qos] [--gres=list]\n"
"              [--mem_bind=...] [--reservation=name] [--mcs-label=mcs]\n"
"              [--cpu-freq=min[-max[:gov]] [--power=flags] [--gres-flags=opts]\n"
"              [--switches=max-switches{@max-time-to-wait}] [--reboot]\n"
"              [--core-spec=cores] [--thread-spec=threads] [--bbf=burst_buffer_file]\n"
"              [--array=index_values] [--profile=...] [--ignore-pbs] [--spread-job]\n"
"              [--export[=names]] [--export-file=file|fd] [--delay-boot=mins]\n"
"              executable [args...]\n");
}

static void _help(void)
{
	slurm_ctl_conf_t *conf;

	printf (
"Usage: sbatch [OPTIONS...] executable [args...]\n"
"\n"
"Parallel run options:\n"
"  -a, --array=indexes         job array index values\n"
"  -A, --account=name          charge job to specified account\n"
"      --bb=<spec>             burst buffer specifications\n"
"      --bbf=<file_name>       burst buffer specification file\n"
"      --begin=time            defer job until HH:MM MM/DD/YY\n"
"  -M, --clusters=names        Comma separated list of clusters to issue\n"
"                              commands to.  Default is current cluster.\n"
"                              Name of 'all' will submit to run on all clusters.\n"
"      --comment=name          arbitrary comment\n"
"      --cpu-freq=min[-max[:gov]] requested cpu frequency (and governor)\n"
"  -c, --cpus-per-task=ncpus   number of cpus required per task\n"

"  -d, --dependency=type:jobid defer job until condition on jobid is satisfied\n"
"      --deadline=time         remove the job if no ending possible before\n"
"                              this deadline (start > (deadline - time[-min]))\n"
"      --delay-boot=mins       delay boot for desired node features\n"
"  -D, --workdir=directory     set working directory for batch script\n"
"  -e, --error=err             file for batch script's standard error\n"
"      --export[=names]        specify environment variables to export\n"
"      --export-file=file|fd   specify environment variables file or file\n"
"                              descriptor to export\n"
"      --get-user-env          load environment from local cluster\n"
"      --gid=group_id          group ID to run job as (user root only)\n"
"      --gres=list             required generic resources\n"
"      --gres-flags=opts       flags related to GRES management\n"
"  -H, --hold                  submit job in held state\n"
"      --ignore-pbs            Ignore #PBS options in the batch script\n"
"  -i, --input=in              file for batch script's standard input\n"
"  -I, --immediate             exit if resources are not immediately available\n"
"      --jobid=id              run under already allocated job\n"
"  -J, --job-name=jobname      name of job\n"
"  -k, --no-kill               do not kill job on node failure\n"
"  -L, --licenses=names        required license, comma separated\n"
"  -m, --distribution=type     distribution method for processes to nodes\n"
"                              (type = block|cyclic|arbitrary)\n"

"      --mail-type=type        notify on state change: BEGIN, END, FAIL or ALL\n"
"      --mail-user=user        who to send email notification for job state\n"
"                              changes\n"
"      --mcs-label=mcs         mcs label if mcs plugin mcs/group is used\n"
"  -n, --ntasks=ntasks         number of tasks to run\n"
"      --nice[=value]          decrease scheduling priority by value\n"
"      --no-requeue            if set, do not permit the job to be requeued\n"
"      --ntasks-per-node=n     number of tasks to invoke on each node\n"
"  -N, --nodes=N               number of nodes on which to run (N = min[-max])\n"
"  -o, --output=out            file for batch script's standard output\n"
"  -O, --overcommit            overcommit resources\n"
"  -p, --partition=partition   partition requested\n"
"      --parsable              outputs only the jobid and cluster name (if present),\n"
"                              separated by semicolon, only on successful submission.\n"
"      --power=flags           power management options\n"
"      --priority=value        set the priority of the job to value\n"
"      --profile=value         enable acct_gather_profile for detailed data\n"
"                              value is all or none or any combination of\n"
"                              energy, lustre, network or task\n"
"      --propagate[=rlimits]   propagate all [or specific list of] rlimits\n"
"      --qos=qos               quality of service\n"
"  -Q, --quiet                 quiet mode (suppress informational messages)\n"
"      --reboot                reboot compute nodes before starting job\n"
"      --requeue               if set, permit the job to be requeued\n"
"  -s, --oversubscribe         over subscribe resources with other jobs\n"
"  -S, --core-spec=cores       count of reserved cores\n"
"      --signal=[B:]num[@time] send signal when time limit within time seconds\n"
"      --spread-job            spread job across as many nodes as possible\n"
"      --switches=max-switches{@max-time-to-wait}\n"
"                              Optimum switches and max time to wait for optimum\n"
"      --thread-spec=threads   count of reserved threads\n"
"  -t, --time=minutes          time limit\n"
"      --time-min=minutes      minimum time limit (if distinct)\n"
"      --uid=user_id           user ID to run job as (user root only)\n"
"  -v, --verbose               verbose mode (multiple -v's increase verbosity)\n"
"  -W, --wait                  wait for completion of submitted job\n"
"      --wckey=wckey           wckey to run job under\n"
"      --wrap[=command string] wrap command string in a sh script and submit\n"

"\n"
"Constraint options:\n"
"      --contiguous            demand a contiguous range of nodes\n"
"  -C, --constraint=list       specify a list of constraints\n"
"  -F, --nodefile=filename     request a specific list of hosts\n"
"      --mem=MB                minimum amount of real memory\n"
"      --mincpus=n             minimum number of logical processors (threads)\n"
"                              per node\n"
"      --reservation=name      allocate resources from named reservation\n"
"      --tmp=MB                minimum amount of temporary disk\n"
"  -w, --nodelist=hosts...     request a specific list of hosts\n"
"  -x, --exclude=hosts...      exclude a specific list of hosts\n"
"\n"
"Consumable resources related options:\n"
"      --exclusive[=user]      allocate nodes in exclusive mode when\n"
"                              cpu consumable resource is enabled\n"
"      --exclusive[=mcs]       allocate nodes in exclusive mode when\n"
"                              cpu consumable resource is enabled\n"
"                              and mcs plugin is enabled\n"
"      --mem-per-cpu=MB        maximum amount of real memory per allocated\n"
"                              cpu required by the job.\n"
"                              --mem >= --mem-per-cpu if --mem is specified.\n"
"\n"
"Affinity/Multi-core options: (when the task/affinity plugin is enabled)\n"
"  -B  --extra-node-info=S[:C[:T]]            Expands to:\n"
"       --sockets-per-node=S   number of sockets per node to allocate\n"
"       --cores-per-socket=C   number of cores per socket to allocate\n"
"       --threads-per-core=T   number of threads per core to allocate\n"
"                              each field can be 'min' or wildcard '*'\n"
"                              total cpus requested = (N x S x C x T)\n"
"\n"
"      --ntasks-per-core=n     number of tasks to invoke on each core\n"
"      --ntasks-per-socket=n   number of tasks to invoke on each socket\n");
	conf = slurm_conf_lock();
	if (conf->task_plugin != NULL
	    && xstrcasecmp(conf->task_plugin, "task/affinity") == 0) {
		printf(
"      --hint=                 Bind tasks according to application hints\n"
"                              (see \"--hint=help\" for options)\n"
"      --mem_bind=             Bind memory to locality domains (ldom)\n"
"                              (see \"--mem_bind=help\" for options)\n");
	}
	slurm_conf_unlock();

	spank_print_options(stdout, 6, 30);

	printf("\n"
#ifdef HAVE_NATIVE_CRAY			/* Native Cray specific options */
"Cray related options:\n"
"      --network=type          Use network performace counters\n"
"                              (system, network, or processor)\n"
"\n"
#endif
#ifdef HAVE_BG				/* Blue gene specific options */
"Blue Gene related options:\n"
#ifdef HAVE_BG_L_P
"  -g, --geometry=XxYxZ        geometry constraints of the job\n"
#else
"  -g, --geometry=AxXxYxZ      Midplane geometry constraints of the job,\n"
"                              sub-block allocations can not be allocated\n"
"                              with the geometry option\n"
#endif
"  -R, --no-rotate             disable geometry rotation\n"
"      --conn-type=type        constraint on type of connection, MESH or TORUS\n"
"                              if not set, then tries to fit TORUS else MESH\n"
#ifndef HAVE_BGL
"                              If wanting to run in HTC mode (only for 1\n"
"                              midplane and below).  You can use HTC_S for\n"
"                              SMP, HTC_D for Dual, HTC_V for\n"
"                              virtual node mode, and HTC_L for Linux mode.\n"
"      --cnload-image=path     path to compute node image for bluegene block.  Default if not set\n"
"      --mloader-image=path    path to mloader image for bluegene block.  Default if not set\n"
"      --ioload-image=path     path to ioload image for bluegene block.  Default if not set\n"
#else
"      --blrts-image=path      path to blrts image for bluegene block.  Default\n"
"                              if not set\n"
"      --linux-image=path      path to linux image for bluegene block.  Default\n"
"                              if not set\n"
"      --mloader-image=path    path to mloader image for bluegene block.\n"
"                              Default if not set\n"
"      --ramdisk-image=path    path to ramdisk image for bluegene block.\n"
"                              Default if not set\n"
#endif
#endif
"\n"
"Help options:\n"
"  -h, --help                  show this help message\n"
"  -u, --usage                 display brief usage message\n"
"\n"
"Other options:\n"
"  -V, --version               output version information and exit\n"
"\n"
		);

}<|MERGE_RESOLUTION|>--- conflicted
+++ resolved
@@ -1314,6 +1314,7 @@
 static void _set_options(int argc, char **argv)
 {
 	int opt_char, option_index = 0, max_val = 0, i;
+	long long priority;
 	char *tmp;
 
 	struct option *optz = spank_option_table_create(long_options);
@@ -1675,21 +1676,10 @@
 				}
 			}
 			break;
-		case LONG_OPT_PRIORITY: {
-			long long priority;
-<<<<<<< HEAD
-			if (!optarg) /* CLANG Fix */
-				break;
-			priority = strtoll(optarg, NULL, 10);
-			if (priority < 0) {
-				error("Priority must be >= 0");
-				exit(error_exit);
-			}
-			if (priority >= NO_VAL) {
-				error("Priority must be < %i", NO_VAL);
-				exit(error_exit);
-=======
-			if (strcasecmp(optarg, "TOP") == 0) {
+		case LONG_OPT_PRIORITY:
+			if (!optarg) { /* CLANG Fix */
+				;
+			} else if (strcasecmp(optarg, "TOP") == 0) {
 				opt.priority = NO_VAL - 1;
 			} else {
 				priority = strtoll(optarg, NULL, 10);
@@ -1702,10 +1692,9 @@
 					exit(error_exit);
 				}
 				opt.priority = priority;
->>>>>>> 4cb084a3
-			}
-			break;
-		}
+
+			}
+			break;
 		case LONG_OPT_NO_REQUEUE:
 			opt.requeue = 0;
 			break;
