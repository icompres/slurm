/*****************************************************************************\
 *  opt.c - options processing for sbatch
 *****************************************************************************
 *  Copyright (C) 2002-2007 The Regents of the University of California.
 *  Copyright (C) 2008-2010 Lawrence Livermore National Security.
 *  Portions Copyright (C) 2010-2015 SchedMD LLC <http://www.schedmd.com>
 *  Produced at Lawrence Livermore National Laboratory (cf, DISCLAIMER).
 *  Written by Mark Grondona <grondona1@llnl.gov>, et. al.
 *  CODE-OCEC-09-009. All rights reserved.
 *
 *  This file is part of SLURM, a resource management program.
 *  For details, see <http://slurm.schedmd.com/>.
 *  Please also read the included file: DISCLAIMER.
 *
 *  SLURM is free software; you can redistribute it and/or modify it under
 *  the terms of the GNU General Public License as published by the Free
 *  Software Foundation; either version 2 of the License, or (at your option)
 *  any later version.
 *
 *  In addition, as a special exception, the copyright holders give permission
 *  to link the code of portions of this program with the OpenSSL library under
 *  certain conditions as described in each individual source file, and
 *  distribute linked combinations including the two. You must obey the GNU
 *  General Public License in all respects for all of the code used other than
 *  OpenSSL. If you modify file(s) with this exception, you may extend this
 *  exception to your version of the file(s), but you are not obligated to do
 *  so. If you do not wish to do so, delete this exception statement from your
 *  version.  If you delete this exception statement from all source files in
 *  the program, then also delete it here.
 *
 *  SLURM is distributed in the hope that it will be useful, but WITHOUT ANY
 *  WARRANTY; without even the implied warranty of MERCHANTABILITY or FITNESS
 *  FOR A PARTICULAR PURPOSE.  See the GNU General Public License for more
 *  details.
 *
 *  You should have received a copy of the GNU General Public License along
 *  with SLURM; if not, write to the Free Software Foundation, Inc.,
 *  51 Franklin Street, Fifth Floor, Boston, MA 02110-1301  USA.
\*****************************************************************************/

#include "config.h"

#define _GNU_SOURCE

#include <ctype.h>
#include <fcntl.h>
#include <getopt.h>
#include <limits.h>
#include <stdarg.h>		/* va_start   */
#include <stdio.h>
#include <stdlib.h>		/* getenv     */
#include <string.h>		/* strcpy, strncasecmp */
#include <sys/param.h>		/* MAXPATHLEN */
#include <sys/stat.h>
#include <sys/types.h>
#include <sys/utsname.h>
#include <unistd.h>

#include "slurm/slurm.h"
#include "src/common/cpu_frequency.h"
#include "src/common/list.h"
#include "src/common/log.h"
#include "src/common/parse_time.h"
#include "src/common/plugstack.h"
#include "src/common/proc_args.h"
#include "src/common/read_config.h" /* contains getnodename() */
#include "src/common/slurm_protocol_api.h"
#include "src/common/slurm_resource_info.h"
#include "src/common/slurm_rlimits_info.h"
#include "src/common/slurm_acct_gather_profile.h"
#include "src/common/uid.h"
#include "src/common/xmalloc.h"
#include "src/common/xstring.h"
#include "src/common/util-net.h"

#include "src/sbatch/opt.h"

enum wrappers {
	WRPR_START,
	WRPR_BSUB,
	WRPR_PBS,
	WRPR_CNT
};

/* generic OPT_ definitions -- mainly for use with env vars  */
#define OPT_NONE        0x00
#define OPT_INT         0x01
#define OPT_STRING      0x02
#define OPT_DEBUG       0x03
#define OPT_NODES       0x04
#define OPT_BOOL        0x05
#define OPT_CORE        0x06
#define OPT_CONN_TYPE	0x07
#define OPT_DISTRIB	0x08
#define OPT_NO_ROTATE	0x09
#define OPT_GEOMETRY	0x0a
#define OPT_MULTI	0x0b
#define OPT_EXCLUSIVE	0x0c
#define OPT_OVERCOMMIT	0x0d
#define OPT_OPEN_MODE	0x0e
#define OPT_ACCTG_FREQ  0x0f
#define OPT_NO_REQUEUE  0x10
#define OPT_REQUEUE     0x11
#define OPT_THREAD_SPEC 0x12
#define OPT_MEM_BIND    0x13
#define OPT_WCKEY       0x14
#define OPT_SIGNAL      0x15
#define OPT_GET_USER_ENV  0x16
#define OPT_EXPORT        0x17
#define OPT_GRES_FLAGS    0x18
#define OPT_TIME_VAL      0x19
#define OPT_CORE_SPEC     0x1a
#define OPT_CPU_FREQ      0x1b
#define OPT_POWER         0x1d
#define OPT_SPREAD_JOB    0x1e
#define OPT_ARRAY_INX     0x20
#define OPT_PROFILE       0x21
#define OPT_HINT	  0x22
<<<<<<< HEAD
#define OPT_DELAY_BOOT	  0x23
#define OPT_INT64	  0x24
=======
#define OPT_USE_MIN_NODES 0x23
>>>>>>> a5686458

/* generic getopt_long flags, integers and *not* valid characters */
#define LONG_OPT_PROPAGATE   0x100
#define LONG_OPT_MEM_BIND    0x102
#define LONG_OPT_POWER       0x103
#define LONG_OPT_WAIT        0x104
#define LONG_OPT_JOBID       0x105
#define LONG_OPT_TMP         0x106
#define LONG_OPT_MEM         0x107
#define LONG_OPT_MINCPU      0x108
#define LONG_OPT_CONT        0x109
#define LONG_OPT_UID         0x10a
#define LONG_OPT_GID         0x10b
#define LONG_OPT_MINSOCKETS  0x10c
#define LONG_OPT_MINCORES    0x10d
#define LONG_OPT_MINTHREADS  0x10e
#define LONG_OPT_CORE	     0x10f
#define LONG_OPT_CONNTYPE    0x110
#define LONG_OPT_EXCLUSIVE   0x111
#define LONG_OPT_BEGIN       0x112
#define LONG_OPT_MAIL_TYPE   0x113
#define LONG_OPT_MAIL_USER   0x114
#define LONG_OPT_NICE        0x115
#define LONG_OPT_NO_REQUEUE  0x116
#define LONG_OPT_COMMENT     0x117
#define LONG_OPT_WRAP        0x118
#define LONG_OPT_REQUEUE     0x119
#define LONG_OPT_NETWORK     0x120
#define LONG_OPT_QOS             0x127
#define LONG_OPT_SOCKETSPERNODE  0x130
#define LONG_OPT_CORESPERSOCKET  0x131
#define LONG_OPT_THREADSPERCORE  0x132
#define LONG_OPT_NTASKSPERNODE   0x136
#define LONG_OPT_NTASKSPERSOCKET 0x137
#define LONG_OPT_NTASKSPERCORE   0x138
#define LONG_OPT_MEM_PER_CPU     0x13a
#define LONG_OPT_HINT            0x13b
#define LONG_OPT_BLRTS_IMAGE     0x140
#define LONG_OPT_LINUX_IMAGE     0x141
#define LONG_OPT_MLOADER_IMAGE   0x142
#define LONG_OPT_RAMDISK_IMAGE   0x143
#define LONG_OPT_REBOOT          0x144
#define LONG_OPT_GET_USER_ENV    0x146
#define LONG_OPT_OPEN_MODE       0x147
#define LONG_OPT_ACCTG_FREQ      0x148
#define LONG_OPT_WCKEY           0x149
#define LONG_OPT_RESERVATION     0x14a
#define LONG_OPT_CHECKPOINT      0x14b
#define LONG_OPT_CHECKPOINT_DIR  0x14c
#define LONG_OPT_SIGNAL          0x14d
#define LONG_OPT_TIME_MIN        0x14e
#define LONG_OPT_GRES            0x14f
#define LONG_OPT_WAIT_ALL_NODES  0x150
#define LONG_OPT_EXPORT          0x151
#define LONG_OPT_REQ_SWITCH      0x152
#define LONG_OPT_EXPORT_FILE     0x153
#define LONG_OPT_PROFILE         0x154
#define LONG_OPT_IGNORE_PBS      0x155
#define LONG_OPT_TEST_ONLY       0x156
#define LONG_OPT_PARSABLE        0x157
#define LONG_OPT_CPU_FREQ        0x158
#define LONG_OPT_THREAD_SPEC     0x159
#define LONG_OPT_GRES_FLAGS      0x15a
#define LONG_OPT_PRIORITY        0x160
#define LONG_OPT_KILL_INV_DEP    0x161
<<<<<<< HEAD
#define LONG_OPT_SPREAD_JOB      0x162
=======
#define LONG_OPT_USE_MIN_NODES   0x162
>>>>>>> a5686458
#define LONG_OPT_MCS_LABEL       0x165
#define LONG_OPT_DEADLINE        0x166
#define LONG_OPT_BURST_BUFFER_FILE 0x167
#define LONG_OPT_DELAY_BOOT      0x168

/*---- global variables, defined in opt.h ----*/
opt_t opt;
int error_exit = 1;
int ignore_pbs = 0;

/*---- forward declarations of static functions  ----*/

typedef struct env_vars env_vars_t;

static void  _help(void);

/* fill in default options  */
static void _opt_default(void);

/* set options from batch script */
static void _opt_batch_script(const char *file, const void *body, int size);

/* set options from pbs batch script */
static bool _opt_wrpr_batch_script(const char *file, const void *body, int size,
				  int argc, char **argv, int magic);

/* Wrapper functions */
static void _set_pbs_options(int argc, char **argv);
static void _set_bsub_options(int argc, char **argv);

/* set options based upon env vars  */
static void _opt_env(void);
static void _proc_get_user_env(char *val);

/* list known options and their settings  */
static void  _opt_list(void);

/* verify options sanity  */
static bool _opt_verify(void);

static void _process_env_var(env_vars_t *e, const char *val);

static uint16_t _parse_pbs_mail_type(const char *arg);

static void  _usage(void);
static void _fullpath(char **filename, const char *cwd);
static char *_read_file(char *fname);
static void _set_options(int argc, char **argv);
static void _parse_pbs_resource_list(char *rl);

/*---[ end forward declarations of static functions ]---------------------*/

/*
 * print error message to stderr with opt.progname prepended
 */
#undef USE_ARGERROR
#if USE_ARGERROR
static void argerror(const char *msg, ...)
  __attribute__ ((format (printf, 1, 2)));
static void argerror(const char *msg, ...)
{
	va_list ap;
	char buf[256];

	va_start(ap, msg);
	vsnprintf(buf, sizeof(buf), msg, ap);

	fprintf(stderr, "%s: %s\n",
		opt.progname ? opt.progname : "sbatch", buf);
	va_end(ap);
}
#else
#  define argerror error
#endif				/* USE_ARGERROR */

/*
 * If the node list supplied is a file name, translate that into
 *	a list of nodes, we orphan the data pointed to
 * RET true if the node list is a valid one
 */
static bool _valid_node_list(char **node_list_pptr)
{
	int count = NO_VAL;

	/* If we are using Arbitrary and we specified the number of
	   procs to use then we need exactly this many since we are
	   saying, lay it out this way!  Same for max and min nodes.
	   Other than that just read in as many in the hostfile */
	if (opt.ntasks_set)
		count = opt.ntasks;
	else if (opt.nodes_set) {
		if (opt.max_nodes)
			count = opt.max_nodes;
		else if (opt.min_nodes)
			count = opt.min_nodes;
	}

	return verify_node_list(node_list_pptr, opt.distribution, count);
}

/*
 * _opt_default(): used by initialize_and_process_args to set defaults
 */
static void _opt_default(void)
{
	char buf[MAXPATHLEN + 1];
	int i;
	uid_t uid = getuid();

	opt.user = uid_to_string(uid);
	if (xstrcmp(opt.user, "nobody") == 0)
		fatal("Invalid user id: %u", uid);

	opt.script_argc = 0;
	opt.script_argv = NULL;

	opt.uid = uid;
	opt.gid = getgid();

	if ((getcwd(buf, MAXPATHLEN)) == NULL) {
		error("getcwd failed: %m");
		exit(error_exit);
	}
	opt.cwd = xstrdup(buf);

	opt.clusters = NULL;
	opt.progname = NULL;

	opt.ntasks = 1;
	opt.ntasks_set = false;
	opt.cpu_freq_min = NO_VAL;
	opt.cpu_freq_max = NO_VAL;
	opt.cpu_freq_gov = NO_VAL;
	opt.cpus_per_task = 0;
	opt.cpus_set = false;
	opt.min_nodes = 1;
	opt.max_nodes = 0;
	opt.nodes_set = false;
	opt.sockets_per_node = NO_VAL; /* requested sockets */
	opt.cores_per_socket = NO_VAL; /* requested cores */
	opt.threads_per_core = NO_VAL; /* requested threads */
	opt.ntasks_per_node      = 0;  /* ntask max limits */
	opt.ntasks_per_socket    = NO_VAL;
	opt.ntasks_per_core      = NO_VAL;
	opt.mem_bind_type = 0;
	opt.mem_bind = NULL;
	opt.core_spec = (uint16_t) NO_VAL;
	opt.time_limit = NO_VAL;
	opt.time_min = NO_VAL;
	opt.partition = NULL;
	opt.power_flags = 0;

	opt.job_name = NULL;
	opt.jobid    = NO_VAL;
	opt.jobid_set = false;
	opt.dependency = NULL;
	opt.account  = NULL;
	opt.comment  = NULL;
	opt.qos      = NULL;

	opt.distribution = SLURM_DIST_UNKNOWN;
	opt.plane_size   = NO_VAL;

	opt.shared = (uint16_t)NO_VAL;
	opt.no_kill = false;

	opt.immediate	= false;
	opt.requeue	= NO_VAL;
	opt.overcommit	= false;

	opt.quiet = 0;
	opt.verbose = 0;
	opt.warn_flags = 0;
	opt.warn_signal = 0;
	opt.warn_time   = 0;
	opt.wait_all_nodes = (uint16_t) NO_VAL;

	/* constraint default (-1 is no constraint) */
	opt.mincpus	    = -1;
	opt.mem_per_cpu	    = -1;
	opt.realmem	    = -1;
	opt.tmpdisk	    = -1;

	opt.hold	    = false;
	opt.parsable	    = false;
	opt.constraints	    = NULL;
	opt.gres	    = NULL;
	opt.contiguous	    = false;
	opt.nodelist	    = NULL;
	opt.exc_nodes	    = NULL;

	for (i = 0; i < HIGHEST_DIMENSIONS; i++) {
		opt.conn_type[i]    = (uint16_t) NO_VAL;
		opt.geometry[i]	    = 0;
	}
	opt.reboot          = false;
	opt.no_rotate	    = false;

	opt.euid	    = (uid_t) -1;
	opt.egid	    = (gid_t) -1;

	opt.profile	    = ACCT_GATHER_PROFILE_NOT_SET;
	opt.propagate	    = NULL;  /* propagate specific rlimits */

	opt.ifname = xstrdup("/dev/null");
	opt.ofname = NULL;
	opt.efname = NULL;

	opt.export_env        = NULL;
	opt.export_file       = NULL;
	opt.get_user_env_time = -1;
	opt.get_user_env_mode = -1;
	opt.acctg_freq        = NULL;
	opt.reservation       = NULL;
	opt.req_switch        = -1;
	opt.umask             = -1;
	opt.wait              = false;
	opt.wait4switch       = -1;
	opt.wckey             = NULL;

	opt.ckpt_interval = 0;
	opt.ckpt_interval_str = NULL;
	opt.ckpt_dir = slurm_get_checkpoint_dir();

	opt.nice = NO_VAL;
	opt.priority = 0;

	opt.test_only   = false;
	opt.job_flags = 0;

	opt.mcs_label		= NULL;
	opt.delay_boot      = NO_VAL;
}

/* Read specified file's contents into a buffer.
 * Caller must xfree the buffer's contents */
static char *_read_file(char *fname)
{
	int fd, i, offset = 0;
	struct stat stat_buf;
	char *file_buf;

	fd = open(fname, O_RDONLY);
	if (fd < 0) {
		fatal("Could not open burst buffer specification file %s: %m",
		      fname);
	}
	if (fstat(fd, &stat_buf) < 0) {
		fatal("Could not stat burst buffer specification file %s: %m",
		      fname);
	}
	file_buf = xmalloc(stat_buf.st_size);
	while (stat_buf.st_size > offset) {
		i = read(fd, file_buf + offset, stat_buf.st_size - offset);
		if (i < 0) {
			if (errno == EAGAIN)
				continue;
			fatal("Could not read burst buffer specification "
			      "file %s: %m", fname);
		}
		if (i == 0)
			break;	/* EOF */
		offset += i;
	}
	close(fd);
	return file_buf;
}

/*---[ env var processing ]-----------------------------------------------*/

/*
 * try to use a similar scheme as popt.
 *
 * in order to add a new env var (to be processed like an option):
 *
 * define a new entry into env_vars[], if the option is a simple int
 * or string you may be able to get away with adding a pointer to the
 * option to set. Otherwise, process var based on "type" in _opt_env.
 */
struct env_vars {
	const char *var;
	int type;
	void *arg;
	void *set_flag;
};


env_vars_t env_vars[] = {
  {"SBATCH_ACCOUNT",       OPT_STRING,     &opt.account,       NULL          },
  {"SBATCH_ARRAY_INX",     OPT_STRING,     &opt.array_inx,     NULL          },
  {"SBATCH_ACCTG_FREQ",    OPT_STRING,     &opt.acctg_freq,    NULL          },
  {"SBATCH_BLRTS_IMAGE",   OPT_STRING,     &opt.blrtsimage,    NULL          },
  {"SBATCH_CHECKPOINT",    OPT_STRING,     &opt.ckpt_interval_str, NULL      },
  {"SBATCH_CHECKPOINT_DIR",OPT_STRING,     &opt.ckpt_dir,      NULL          },
  {"SBATCH_CLUSTERS",      OPT_STRING,     &opt.clusters,      NULL          },
  {"SLURM_CLUSTERS",       OPT_STRING,     &opt.clusters,      NULL          },
  {"SBATCH_CNLOAD_IMAGE",  OPT_STRING,     &opt.linuximage,    NULL          },
  {"SBATCH_CONN_TYPE",     OPT_CONN_TYPE,  NULL,               NULL          },
  {"SBATCH_CORE_SPEC",     OPT_INT,        &opt.core_spec,     NULL          },
  {"SBATCH_CPU_FREQ_REQ",  OPT_CPU_FREQ,   NULL,               NULL          },
  {"SBATCH_DEBUG",         OPT_DEBUG,      NULL,               NULL          },
  {"SBATCH_DELAY_BOOT",    OPT_DELAY_BOOT, NULL,               NULL          },
  {"SBATCH_DISTRIBUTION",  OPT_DISTRIB ,   NULL,               NULL          },
  {"SBATCH_EXCLUSIVE",     OPT_EXCLUSIVE,  NULL,               NULL          },
  {"SBATCH_EXPORT",        OPT_STRING,     &opt.export_env,    NULL          },
  {"SBATCH_GEOMETRY",      OPT_GEOMETRY,   NULL,               NULL          },
  {"SBATCH_GET_USER_ENV",  OPT_GET_USER_ENV, NULL,             NULL          },
  {"SBATCH_GRES_FLAGS",    OPT_GRES_FLAGS, NULL,               NULL          },
  {"SBATCH_HINT",          OPT_HINT,       NULL,               NULL          },
  {"SLURM_HINT",           OPT_HINT,       NULL,               NULL          },
  {"SBATCH_IMMEDIATE",     OPT_BOOL,       &opt.immediate,     NULL          },
  {"SBATCH_IOLOAD_IMAGE",  OPT_STRING,     &opt.ramdiskimage,  NULL          },
  {"SBATCH_JOBID",         OPT_INT,        &opt.jobid,         NULL          },
  {"SBATCH_JOB_NAME",      OPT_STRING,     &opt.job_name,      NULL          },
  {"SBATCH_LINUX_IMAGE",   OPT_STRING,     &opt.linuximage,    NULL          },
  {"SBATCH_MEM_BIND",      OPT_MEM_BIND,   NULL,               NULL          },
  {"SBATCH_MLOADER_IMAGE", OPT_STRING,     &opt.mloaderimage,  NULL          },
  {"SBATCH_NETWORK",       OPT_STRING,     &opt.network,       NULL          },
  {"SBATCH_NO_REQUEUE",    OPT_NO_REQUEUE, NULL,               NULL          },
  {"SBATCH_NO_ROTATE",     OPT_BOOL,       &opt.no_rotate,     NULL          },
  {"SBATCH_OPEN_MODE",     OPT_OPEN_MODE,  NULL,               NULL          },
  {"SBATCH_OVERCOMMIT",    OPT_OVERCOMMIT, NULL,               NULL          },
  {"SBATCH_PARTITION",     OPT_STRING,     &opt.partition,     NULL          },
  {"SBATCH_POWER",         OPT_POWER,      NULL,               NULL          },
  {"SBATCH_PROFILE",       OPT_PROFILE,    NULL,               NULL          },
  {"SBATCH_QOS",           OPT_STRING,     &opt.qos,           NULL          },
  {"SBATCH_RAMDISK_IMAGE", OPT_STRING,     &opt.ramdiskimage,  NULL          },
  {"SBATCH_REQ_SWITCH",    OPT_INT,        &opt.req_switch,    NULL          },
  {"SBATCH_REQUEUE",       OPT_REQUEUE,    NULL,               NULL          },
  {"SBATCH_RESERVATION",   OPT_STRING,     &opt.reservation,   NULL          },
  {"SBATCH_SIGNAL",        OPT_SIGNAL,     NULL,               NULL          },
  {"SBATCH_SPREAD_JOB",    OPT_SPREAD_JOB, NULL,               NULL          },
  {"SBATCH_THREAD_SPEC",   OPT_THREAD_SPEC,NULL,               NULL          },
  {"SBATCH_TIMELIMIT",     OPT_STRING,     &opt.time_limit_str,NULL          },
  {"SBATCH_USE_MIN_NODES", OPT_USE_MIN_NODES ,NULL,            NULL          },
  {"SBATCH_WAIT",          OPT_BOOL,       &opt.wait,          NULL          },
  {"SBATCH_WAIT_ALL_NODES",OPT_INT,        &opt.wait_all_nodes,NULL          },
  {"SBATCH_WAIT4SWITCH",   OPT_TIME_VAL,   NULL,               NULL          },
  {"SBATCH_WCKEY",         OPT_STRING,     &opt.wckey,         NULL          },

  {NULL, 0, NULL, NULL}
};


/*
 * _opt_env(): used by initialize_and_process_args to set options via
 *            environment variables. See comments above for how to
 *            extend srun to process different vars
 */
static void _opt_env(void)
{
	char       *val = NULL;
	env_vars_t *e   = env_vars;

	while (e->var) {
		if ((val = getenv(e->var)) != NULL)
			_process_env_var(e, val);
		e++;
	}
}

static void
_process_env_var(env_vars_t *e, const char *val)
{
	char *end = NULL;
	int i;

	debug2("now processing env var %s=%s", e->var, val);

	if (e->set_flag) {
		*((bool *) e->set_flag) = true;
	}

	switch (e->type) {
	case OPT_STRING:
		*((char **) e->arg) = xstrdup(val);
		break;
	case OPT_INT:
		if (val[0] != '\0') {
			*((int *) e->arg) = (int) strtol(val, &end, 10);
			if (!(end && *end == '\0')) {
				error("%s=%s invalid. ignoring...",
				      e->var, val);
			}
		}
		break;

        case OPT_INT64:
                if (val[0] != '\0') {
                        *((int64_t *) e->arg) = (int64_t) strtoll(val, &end, 10);
                        if (!(end && *end == '\0')) {
                                error("%s=%s invalid. ignoring...",
                                      e->var, val);
                        }
                }
                break;

	case OPT_BOOL:
		/* A boolean env variable is true if:
		 *  - set, but no argument
		 *  - argument is "yes"
		 *  - argument is a non-zero number
		 */
		if (val[0] == '\0') {
			*((bool *)e->arg) = true;
		} else if (xstrcasecmp(val, "yes") == 0) {
			*((bool *)e->arg) = true;
		} else if ((strtol(val, &end, 10) != 0)
			   && end != val) {
			*((bool *)e->arg) = true;
		} else {
			*((bool *)e->arg) = false;
		}
		break;

	case OPT_ARRAY_INX:
		xfree(opt.array_inx);
		opt.array_inx = xstrdup(val);
		break;

	case OPT_DEBUG:
		if (val[0] != '\0') {
			opt.verbose = (int) strtol(val, &end, 10);
			if (!(end && *end == '\0'))
				error("%s=%s invalid", e->var, val);
		}
		break;

	case OPT_HINT:
		/* Keep after other options filled in */
		if (verify_hint(val,
				&opt.sockets_per_node,
				&opt.cores_per_socket,
				&opt.threads_per_core,
				&opt.ntasks_per_core,
				NULL)) {
			exit(error_exit);
		}
		break;

	case OPT_MEM_BIND:
		if (slurm_verify_mem_bind(val, &opt.mem_bind,
					  &opt.mem_bind_type))
			exit(error_exit);
		break;

	case OPT_DISTRIB:
		opt.distribution = verify_dist_type(val,
						    &opt.plane_size);
		if (opt.distribution == SLURM_DIST_UNKNOWN)
			error("distribution type `%s' is invalid", val);
		break;

	case OPT_NODES:
		opt.nodes_set = verify_node_count( val,
						   &opt.min_nodes,
						   &opt.max_nodes );
		if (opt.nodes_set == false) {
			error("\"%s=%s\" -- invalid node count. ignoring...",
			      e->var, val);
		}
		break;

	case OPT_CONN_TYPE:
		verify_conn_type(val, opt.conn_type);
		break;

	case OPT_NO_ROTATE:
		opt.no_rotate = true;
		break;

	case OPT_GEOMETRY:
		if (verify_geometry(val, opt.geometry)) {
			error("\"%s=%s\" -- invalid geometry, ignoring...",
			      e->var, val);
		}
		break;

	case OPT_GRES_FLAGS:
		if (!xstrcasecmp(val, "enforce-binding")) {
			opt.job_flags |= GRES_ENFORCE_BIND;
		} else {
			error("Invalid SBATCH_GRES_FLAGS specification: %s",
			      val);
			exit(error_exit);
		}
		break;

	case OPT_EXCLUSIVE:
		if (val[0] == '\0') {
			opt.shared = JOB_SHARED_NONE;
		} else if (!xstrcasecmp(val, "user")) {
			opt.shared = JOB_SHARED_USER;
		} else if (!xstrcasecmp(val, "mcs")) {
			opt.shared = JOB_SHARED_MCS;
		} else {
			error("\"%s=%s\" -- invalid value, ignoring...",
			      e->var, val);
		}
		break;

	case OPT_OVERCOMMIT:
		opt.overcommit = true;
		break;

	case OPT_OPEN_MODE:
		if ((val[0] == 'a') || (val[0] == 'A'))
			opt.open_mode = OPEN_MODE_APPEND;
		else if ((val[0] == 't') || (val[0] == 'T'))
			opt.open_mode = OPEN_MODE_TRUNCATE;
		else
			error("Invalid SBATCH_OPEN_MODE: %s. Ignored", val);
		break;

	case OPT_NO_REQUEUE:
		opt.requeue = 0;
		break;

	case OPT_REQUEUE:
		opt.requeue = 1;
		break;
	case OPT_WCKEY:
		xfree(opt.wckey);
		opt.wckey = xstrdup(val);
		break;
	case OPT_SIGNAL:
		if (get_signal_opts((char *)val, &opt.warn_signal,
				    &opt.warn_time, &opt.warn_flags)) {
			error("Invalid signal specification: %s", val);
			exit(error_exit);
		}
		break;
	case OPT_SPREAD_JOB:
		opt.job_flags |= SPREAD_JOB;
		break;
	case OPT_GET_USER_ENV:
		if (val)
			_proc_get_user_env((char *)val);
		else
			opt.get_user_env_time = 0;
		break;
	case OPT_TIME_VAL:
		opt.wait4switch = time_str2secs(val);
		break;
	case OPT_PROFILE:
		opt.profile = acct_gather_profile_from_string((char *)val);
		break;
	case OPT_CPU_FREQ:
		if (cpu_freq_verify_cmdline(val, &opt.cpu_freq_min,
				&opt.cpu_freq_max, &opt.cpu_freq_gov))
			error("Invalid --cpu-freq argument: %s. Ignored", val);
		break;
	case OPT_POWER:
		opt.power_flags = power_flags_id((char *)val);
		break;
	case OPT_THREAD_SPEC:
		opt.core_spec = parse_int("thread_spec", val, false) |
					 CORE_SPEC_THREAD;
		break;
<<<<<<< HEAD
	case OPT_DELAY_BOOT:
		i = time_str2secs(val);
		if (i == NO_VAL)
			error("Invalid SBATCH_DELAY_BOOT argument: %s. Ignored",
			      val);
		else
			opt.delay_boot = (uint32_t) i;
=======
	case OPT_USE_MIN_NODES:
		opt.job_flags |= USE_MIN_NODES;
>>>>>>> a5686458
		break;
	default:
		/* do nothing */
		break;
	}
}


/*---[ command line option processing ]-----------------------------------*/

static struct option long_options[] = {
	{"account",       required_argument, 0, 'A'},
	{"array",         required_argument, 0, 'a'},
	{"batch",         no_argument,       0, 'b'}, /* batch option
							 is only here for
							 moab tansition
							 doesn't do anything */
	{"extra-node-info", required_argument, 0, 'B'},
	{"cpus-per-task", required_argument, 0, 'c'},
	{"constraint",    required_argument, 0, 'C'},
	{"dependency",    required_argument, 0, 'd'},
	{"workdir",       required_argument, 0, 'D'},
	{"error",         required_argument, 0, 'e'},
	{"nodefile",      required_argument, 0, 'F'},
	{"geometry",      required_argument, 0, 'g'},
	{"help",          no_argument,       0, 'h'},
	{"hold",          no_argument,       0, 'H'}, /* undocumented */
	{"input",         required_argument, 0, 'i'},
	{"immediate",     no_argument,       0, 'I'},
	{"job-name",      required_argument, 0, 'J'},
	{"kill-on-invalid-dep", required_argument, 0, LONG_OPT_KILL_INV_DEP},
	{"no-kill",       no_argument,       0, 'k'},
	{"licenses",      required_argument, 0, 'L'},
	{"distribution",  required_argument, 0, 'm'},
	{"cluster",       required_argument, 0, 'M'},
	{"clusters",      required_argument, 0, 'M'},
	{"tasks",         required_argument, 0, 'n'},
	{"ntasks",        required_argument, 0, 'n'},
	{"nodes",         required_argument, 0, 'N'},
	{"output",        required_argument, 0, 'o'},
	{"overcommit",    no_argument,       0, 'O'},
	{"oversubscribe", no_argument,       0, 's'},
	{"partition",     required_argument, 0, 'p'},
	{"quiet",         no_argument,       0, 'Q'},
	{"no-rotate",     no_argument,       0, 'R'},
	{"share",         no_argument,       0, 's'},
	{"core-spec",     required_argument, 0, 'S'},
	{"time",          required_argument, 0, 't'},
	{"usage",         no_argument,       0, 'u'},
	{"verbose",       no_argument,       0, 'v'},
	{"version",       no_argument,       0, 'V'},
	{"nodelist",      required_argument, 0, 'w'},
	{"exclude",       required_argument, 0, 'x'},
	{"acctg-freq",    required_argument, 0, LONG_OPT_ACCTG_FREQ},
	{"bbf",           required_argument, 0, LONG_OPT_BURST_BUFFER_FILE},
	{"begin",         required_argument, 0, LONG_OPT_BEGIN},
	{"blrts-image",   required_argument, 0, LONG_OPT_BLRTS_IMAGE},
	{"checkpoint",    required_argument, 0, LONG_OPT_CHECKPOINT},
	{"checkpoint-dir",required_argument, 0, LONG_OPT_CHECKPOINT_DIR},
	{"cnload-image",  required_argument, 0, LONG_OPT_LINUX_IMAGE},
	{"comment",       required_argument, 0, LONG_OPT_COMMENT},
	{"conn-type",     required_argument, 0, LONG_OPT_CONNTYPE},
	{"contiguous",    no_argument,       0, LONG_OPT_CONT},
	{"cores-per-socket", required_argument, 0, LONG_OPT_CORESPERSOCKET},
	{"cpu-freq",         required_argument, 0, LONG_OPT_CPU_FREQ},
	{"deadline",      required_argument, 0, LONG_OPT_DEADLINE},
	{"delay-boot",    required_argument, 0, LONG_OPT_DELAY_BOOT},
	{"exclusive",     optional_argument, 0, LONG_OPT_EXCLUSIVE},
	{"export",        required_argument, 0, LONG_OPT_EXPORT},
	{"export-file",   required_argument, 0, LONG_OPT_EXPORT_FILE},
	{"get-user-env",  optional_argument, 0, LONG_OPT_GET_USER_ENV},
	{"gres",          required_argument, 0, LONG_OPT_GRES},
	{"gres-flags",    required_argument, 0, LONG_OPT_GRES_FLAGS},
	{"gid",           required_argument, 0, LONG_OPT_GID},
	{"hint",          required_argument, 0, LONG_OPT_HINT},
	{"ignore-pbs",    no_argument,       0, LONG_OPT_IGNORE_PBS},
	{"ioload-image",  required_argument, 0, LONG_OPT_RAMDISK_IMAGE},
	{"jobid",         required_argument, 0, LONG_OPT_JOBID},
	{"linux-image",   required_argument, 0, LONG_OPT_LINUX_IMAGE},
	{"mail-type",     required_argument, 0, LONG_OPT_MAIL_TYPE},
	{"mail-user",     required_argument, 0, LONG_OPT_MAIL_USER},
	{"mcs-label",     required_argument, 0, LONG_OPT_MCS_LABEL},
	{"mem",           required_argument, 0, LONG_OPT_MEM},
	{"mem-per-cpu",   required_argument, 0, LONG_OPT_MEM_PER_CPU},
	{"mem_bind",      required_argument, 0, LONG_OPT_MEM_BIND},
	{"mincores",      required_argument, 0, LONG_OPT_MINCORES},
	{"mincpus",       required_argument, 0, LONG_OPT_MINCPU},
	{"minsockets",    required_argument, 0, LONG_OPT_MINSOCKETS},
	{"minthreads",    required_argument, 0, LONG_OPT_MINTHREADS},
	{"mloader-image", required_argument, 0, LONG_OPT_MLOADER_IMAGE},
	{"network",       required_argument, 0, LONG_OPT_NETWORK},
	{"nice",          optional_argument, 0, LONG_OPT_NICE},
	{"no-requeue",    no_argument,       0, LONG_OPT_NO_REQUEUE},
	{"ntasks-per-core",  required_argument, 0, LONG_OPT_NTASKSPERCORE},
	{"ntasks-per-node",  required_argument, 0, LONG_OPT_NTASKSPERNODE},
	{"ntasks-per-socket",required_argument, 0, LONG_OPT_NTASKSPERSOCKET},
	{"open-mode",     required_argument, 0, LONG_OPT_OPEN_MODE},
	{"parsable",      optional_argument, 0, LONG_OPT_PARSABLE},
	{"power",         required_argument, 0, LONG_OPT_POWER},
	{"propagate",     optional_argument, 0, LONG_OPT_PROPAGATE},
	{"profile",       required_argument, 0, LONG_OPT_PROFILE},
	{"priority",      required_argument, 0, LONG_OPT_PRIORITY},
	{"qos",		  required_argument, 0, LONG_OPT_QOS},
	{"ramdisk-image", required_argument, 0, LONG_OPT_RAMDISK_IMAGE},
	{"reboot",        no_argument,       0, LONG_OPT_REBOOT},
	{"requeue",       no_argument,       0, LONG_OPT_REQUEUE},
	{"reservation",   required_argument, 0, LONG_OPT_RESERVATION},
	{"signal",        required_argument, 0, LONG_OPT_SIGNAL},
	{"sockets-per-node", required_argument, 0, LONG_OPT_SOCKETSPERNODE},
	{"spread-job",    no_argument,       0, LONG_OPT_SPREAD_JOB},
	{"switches",      required_argument, 0, LONG_OPT_REQ_SWITCH},
	{"tasks-per-node",required_argument, 0, LONG_OPT_NTASKSPERNODE},
	{"test-only",     no_argument,       0, LONG_OPT_TEST_ONLY},
	{"thread-spec",   required_argument, 0, LONG_OPT_THREAD_SPEC},
	{"time-min",      required_argument, 0, LONG_OPT_TIME_MIN},
	{"threads-per-core", required_argument, 0, LONG_OPT_THREADSPERCORE},
	{"tmp",           required_argument, 0, LONG_OPT_TMP},
	{"uid",           required_argument, 0, LONG_OPT_UID},
	{"use-min-nodes", no_argument,       0, LONG_OPT_USE_MIN_NODES},
	{"wait",          no_argument,       0, LONG_OPT_WAIT},
	{"wait-all-nodes",required_argument, 0, LONG_OPT_WAIT_ALL_NODES},
	{"wckey",         required_argument, 0, LONG_OPT_WCKEY},
	{"wrap",          required_argument, 0, LONG_OPT_WRAP},
	{NULL,            0,                 0, 0}
};

static char *opt_string =
	"+ba:A:B:c:C:d:D:e:F:g:hHi:IJ:kL:m:M:n:N:o:Op:P:QRsS:t:uU:vVw:Wx:";
char *pos_delimit;


/*
 * process_options_first_pass()
 *
 * In this first pass we only look at the command line options, and we
 * will only handle a few options (help, usage, quiet, verbose, version),
 * and look for the script name and arguments (if provided).
 *
 * We will parse the environment variable options, batch script options,
 * and all of the rest of the command line options in
 * process_options_second_pass().
 *
 * Return a pointer to the batch script file name is provided on the command
 * line, otherwise return NULL, and the script will need to be read from
 * standard input.
 */
char *process_options_first_pass(int argc, char **argv)
{
	int opt_char, option_index = 0;
	char *str = NULL;

	struct option *optz = spank_option_table_create(long_options);

	if (!optz) {
		error("Unable to create options table");
		exit(error_exit);
	}

	/* initialize option defaults */
	_opt_default();

	opt.progname = xbasename(argv[0]);
	optind = 0;

	while ((opt_char = getopt_long(argc, argv, opt_string,
				       optz, &option_index)) != -1) {
		switch (opt_char) {
		case '?':
			fprintf(stderr, "Try \"sbatch --help\" for more "
				"information\n");
			exit(error_exit);
			break;
		case 'h':
			_help();
			exit(0);
			break;
		case 'Q':
			opt.quiet++;
			break;
		case 'u':
			_usage();
			exit(0);
		case 'v':
			opt.verbose++;
			break;
		case 'V':
			print_slurm_version();
			exit(0);
			break;
		case LONG_OPT_WRAP:
			opt.wrap = xstrdup(optarg);
			opt.job_name = xstrdup("wrap");
			break;
		default:
			/* will be parsed in second pass function */
			break;
		}
	}
	xfree(str);
	spank_option_table_destroy(optz);

	if (argc > optind && opt.wrap != NULL) {
		error("Script arguments are not permitted with the"
		      " --wrap option.");
		exit(error_exit);
	}
	if (argc > optind) {
		int i;
		char **leftover;

		opt.script_argc = argc - optind;
		leftover = argv + optind;
		opt.script_argv = (char **) xmalloc((opt.script_argc + 1)
						    * sizeof(char *));
		for (i = 0; i < opt.script_argc; i++)
			opt.script_argv[i] = xstrdup(leftover[i]);
		opt.script_argv[i] = NULL;
	}
	if (opt.script_argc > 0) {
		char *fullpath;
		char *cmd       = opt.script_argv[0];
		int  mode       = R_OK;

		if ((fullpath = search_path(opt.cwd, cmd, true, mode, false))) {
			xfree(opt.script_argv[0]);
			opt.script_argv[0] = fullpath;
		}

		return opt.script_argv[0];
	} else {
		return NULL;
	}
}

/* process options:
 * 1. update options with option set in the script
 * 2. update options with env vars
 * 3. update options with commandline args
 * 4. perform some verification that options are reasonable
 */
int process_options_second_pass(int argc, char *argv[], const char *file,
				const void *script_body, int script_size)
{
	int i;

	/* set options from batch script */
	_opt_batch_script(file, script_body, script_size);

	for (i = WRPR_START + 1; i < WRPR_CNT; i++) {
		/* Convert command from batch script to sbatch command */
		bool stop = _opt_wrpr_batch_script(file, script_body,
						   script_size, argc, argv, i);

		if (stop) {
			break;
		}

	}

	/* set options from env vars */
	_opt_env();

	/* set options from command line */
	_set_options(argc, argv);

	if (!_opt_verify())
		exit(error_exit);

	if (opt.verbose)
		_opt_list();

	return 1;

}

/*
 * _next_line - Interpret the contents of a byte buffer as characters in
 *	a file.  _next_line will find and return the next line in the buffer.
 *
 *	If "state" is NULL, it will start at the beginning of the buffer.
 *	_next_line will update the "state" pointer to point at the
 *	spot in the buffer where it left off.
 *
 * IN buf - buffer containing file contents
 * IN size - size of buffer "buf"
 * IN/OUT state - used by _next_line to determine where the last line ended
 *
 * RET - xmalloc'ed character string, or NULL if no lines remaining in buf.
 */
static char *_next_line(const void *buf, int size, void **state)
{
	char *line;
	char *current, *ptr;

	if (*state == NULL) /* initial state */
		*state = (void *)buf;

	if ((*state - buf) >= size) /* final state */
		return NULL;

	ptr = current = (char *)*state;
	while ((*ptr != '\n') && (ptr < ((char *)buf+size)))
		ptr++;

	line = xstrndup(current, ptr-current);

	/*
	 *  Advance state past newline
	 */
	*state = (ptr < ((char *) buf + size)) ? ptr+1 : ptr;
	return line;
}

/*
 * _get_argument - scans a line for something that looks like a command line
 *	argument, and return an xmalloc'ed string containing the argument.
 *	Quotes can be used to group characters, including whitespace.
 *	Quotes can be included in an argument be escaping the quotes,
 *	preceding the quote with a backslash (\").
 *
 * IN - line
 * OUT - skipped - number of characters parsed from line
 * RET - xmalloc'ed argument string (may be shorter than "skipped")
 *       or NULL if no arguments remaining
 */
static char *
_get_argument(const char *file, int lineno, const char *line, int *skipped)
{
	const char *ptr;
	char *argument = NULL;
	char q_char = '\0';
	bool escape_flag = false;
	bool quoted = false;
	int i;

	ptr = line;
	*skipped = 0;

	/* skip whitespace */
	while (isspace(*ptr) && *ptr != '\0') {
		ptr++;
	}

	if (*ptr == '\0')
		return NULL;

	/* copy argument into "argument" buffer, */
	i = 0;
	while ((quoted || !isspace(*ptr)) && *ptr != '\n' && *ptr != '\0') {
		if (escape_flag) {
			escape_flag = false;
		} else if (*ptr == '\\') {
			escape_flag = true;
			ptr++;
			continue;
		} else if (quoted) {
			if (*ptr == q_char) {
				quoted = false;
				ptr++;
				continue;
			}
		} else if (*ptr == '"' || *ptr == '\'') {
			quoted = true;
			q_char = *(ptr++);
			continue;
		} else if (*ptr == '#') {
			/* found an un-escaped #, rest of line is a comment */
			break;
		}

		if (!argument)
			argument = xmalloc(strlen(line) + 1);
		argument[i++] = *(ptr++);
	}

	if (quoted) /* Unmatched quote */
		fatal("%s: line %d: Unmatched `%c` in [%s]",
		      file, lineno, q_char, line);

	*skipped = ptr - line;

	return argument;
}

/*
 * set options from batch script
 *
 * Build an argv-style array of options from the script "body",
 * then pass the array to _set_options for() further parsing.
 */
static void _opt_batch_script(const char * file, const void *body, int size)
{
	char *magic_word1 = "#SBATCH";
	char *magic_word2 = "#SLURM";
	int magic_word_len1, magic_word_len2;
	int argc;
	char **argv;
	void *state = NULL;
	char *line;
	char *option;
	char *ptr;
	int skipped = 0, warned = 0, lineno = 0;
	int i;

	magic_word_len1 = strlen(magic_word1);
	magic_word_len2 = strlen(magic_word2);

	/* getopt_long skips over the first argument, so fill it in */
	argc = 1;
	argv = xmalloc(sizeof(char *));
	argv[0] = "sbatch";

	while ((line = _next_line(body, size, &state)) != NULL) {
		lineno++;
		if (!xstrncmp(line, magic_word1, magic_word_len1))
			ptr = line + magic_word_len1;
		else if (!xstrncmp(line, magic_word2, magic_word_len2)) {
			ptr = line + magic_word_len2;
			if (!warned) {
				error("Change from #SLURM to #SBATCH in your "
				      "script and verify the options are "
				      "valid in sbatch");
				warned = 1;
			}
		} else {
			/* Stop parsing script if not a comment */
			bool is_cmd = false;
			for (i = 0; line[i]; i++) {
				if (isspace(line[i]))
					continue;
				if (line[i] == '#')
					break;
				is_cmd = true;
				break;
			}
			xfree(line);
			if (is_cmd)
				break;
			continue;
		}

		/* this line starts with the magic word */
		while ((option = _get_argument(file, lineno, ptr, &skipped))) {
			debug2("Found in script, argument \"%s\"", option);
			argc += 1;
			xrealloc(argv, sizeof(char*) * argc);
			argv[argc-1] = option;
			ptr += skipped;
		}
		xfree(line);
	}

	if (argc > 0)
		_set_options(argc, argv);

	for (i = 1; i < argc; i++)
		xfree(argv[i]);
	xfree(argv);
}

/*
 * set wrapper (ie. pbs, bsub) options from batch script
 *
 * Build an argv-style array of options from the script "body",
 * then pass the array to _set_options for() further parsing.
 */
static bool _opt_wrpr_batch_script(const char *file, const void *body,
				     int size, int cmd_argc, char **cmd_argv,
				     int magic)
{
	char *magic_word;
	void (*wrp_func) (int,char**) = NULL;
	int magic_word_len;
	int argc;
	char **argv;
	void *state = NULL;
	char *line;
	char *option;
	char *ptr;
	int skipped = 0;
	int lineno = 0;
	int non_comments = 0;
	int i;
	bool found = false;

	if (ignore_pbs)
		return false;
	if (getenv("SBATCH_IGNORE_PBS"))
		return false;
	for (i = 0; i < cmd_argc; i++) {
		if (!xstrcmp(cmd_argv[i], "--ignore-pbs"))
			return false;
	}

	/* Check what command it is */
	switch (magic) {
	case WRPR_BSUB:
		magic_word = "#BSUB";
		wrp_func = _set_bsub_options;
		break;
	case WRPR_PBS:
		magic_word = "#PBS";
		wrp_func = _set_pbs_options;
		break;

	default:
		return false;
	}

	magic_word_len = strlen(magic_word);
	/* getopt_long skips over the first argument, so fill it in */
	argc = 1;
	argv = xmalloc(sizeof(char *));
	argv[0] = "sbatch";

	while ((line = _next_line(body, size, &state)) != NULL) {
		lineno++;
		if (xstrncmp(line, magic_word, magic_word_len) != 0) {
			if (line[0] != '#')
				non_comments++;
			xfree(line);
			if (non_comments > 100)
				break;
			continue;
		}

		/* Set found to be true since we found a valid command */
		found = true;
		/* this line starts with the magic word */
		ptr = line + magic_word_len;
		while ((option = _get_argument(file, lineno, ptr, &skipped))) {
			debug2("Found in script, argument \"%s\"", option);
			argc += 1;
			xrealloc(argv, sizeof(char*) * argc);

			/* Only check the even options here (they are
			 * the - options) */
			if (magic == WRPR_BSUB && !(argc%2)) {
				/* Since Slurm doesn't allow long
				 * names with a single '-' we must
				 * translate before hand.
				 */
				if (!xstrcmp("-cwd", option)) {
					xfree(option);
					option = xstrdup("-c");
				}
			}

			argv[argc-1] = option;
			ptr += skipped;
		}
		xfree(line);
	}

	if (argc > 0 && wrp_func != NULL)
		wrp_func(argc, argv);

	for (i = 1; i < argc; i++)
		xfree(argv[i]);
	xfree(argv);

	return found;
}

static void _set_options(int argc, char **argv)
{
	int opt_char, option_index = 0, max_val = 0, i;
	long long priority;
	char *tmp;

	struct option *optz = spank_option_table_create(long_options);

	if (!optz) {
		error("Unable to create options table");
		exit(error_exit);
	}

	optind = 0;
	while ((opt_char = getopt_long(argc, argv, opt_string,
				       optz, &option_index)) != -1) {
		switch (opt_char) {
		case '?':
			/* handled in process_options_first_pass() */
			break;
		case 'a':
			xfree(opt.array_inx);
			opt.array_inx = xstrdup(optarg);
			break;
		case 'A':
		case 'U':	/* backwards compatibility */
			xfree(opt.account);
			opt.account = xstrdup(optarg);
			break;
		case 'b':
			/* Only here for Moab transition not suppose
			   to do anything */
			break;
		case 'B':
			opt.extra_set = verify_socket_core_thread_count(
						optarg,
						&opt.sockets_per_node,
						&opt.cores_per_socket,
						&opt.threads_per_core,
						NULL);

			if (opt.extra_set == false) {
				error("invalid resource allocation -B `%s'",
					optarg);
				exit(error_exit);
			}
			break;
		case 'c':
			opt.cpus_set = true;
			opt.cpus_per_task = parse_int("cpus-per-task",
						      optarg, true);
			break;
		case 'C':
			xfree(opt.constraints);
			opt.constraints = xstrdup(optarg);
			break;
		case 'd':
			xfree(opt.dependency);
			opt.dependency = xstrdup(optarg);
			break;
		case 'D':
			xfree(opt.cwd);
			if (is_full_path(optarg))
				opt.cwd = xstrdup(optarg);
			else
				opt.cwd = make_full_path(optarg);
			break;
		case 'e':
			xfree(opt.efname);
			if (xstrcasecmp(optarg, "none") == 0)
				opt.efname = xstrdup("/dev/null");
			else
				opt.efname = xstrdup(optarg);
			break;
		case 'F':
			xfree(opt.nodelist);
			tmp = slurm_read_hostfile(optarg, 0);
			if (tmp != NULL) {
				opt.nodelist = xstrdup(tmp);
				free(tmp);
			} else {
				error("\"%s\" is not a valid node file",
				      optarg);
				exit(error_exit);
			}
			break;
		case 'g':
			if (verify_geometry(optarg, opt.geometry))
				exit(error_exit);
			break;
		case 'h':
			/* handled in process_options_first_pass() */
			break;
		case 'H':
			opt.hold = true;
			break;
		case 'i':
			xfree(opt.ifname);
			if (xstrcasecmp(optarg, "none") == 0)
				opt.ifname = xstrdup("/dev/null");
			else
				opt.ifname = xstrdup(optarg);
			break;
		case 'I':
			opt.immediate = true;
			break;
		case 'J':
			xfree(opt.job_name);
			opt.job_name = xstrdup(optarg);
			break;
		case 'k':
			opt.no_kill = true;
			break;
		case 'L':
			xfree(opt.licenses);
			opt.licenses = xstrdup(optarg);
			break;
		case 'm':
			opt.distribution = verify_dist_type(optarg,
							    &opt.plane_size);
			if (opt.distribution == SLURM_DIST_UNKNOWN) {
				error("distribution type `%s' "
				      "is not recognized", optarg);
				exit(error_exit);
			}
			break;
		case 'M':
			xfree(opt.clusters);
			opt.clusters = xstrdup(optarg);
			break;
		case 'n':
			opt.ntasks_set = true;
			opt.ntasks =
				parse_int("number of tasks", optarg, true);
			break;
		case 'N':
			opt.nodes_set =
				verify_node_count(optarg,
						  &opt.min_nodes,
						  &opt.max_nodes);
			if (opt.nodes_set == false) {
				error("invalid node count `%s'",
				      optarg);
				exit(error_exit);
			}
			break;
		case 'o':
			xfree(opt.ofname);
			if (xstrcasecmp(optarg, "none") == 0)
				opt.ofname = xstrdup("/dev/null");
			else
				opt.ofname = xstrdup(optarg);
			break;
		case 'O':
			opt.overcommit = true;
			break;
		case 'p':
			xfree(opt.partition);
			opt.partition = xstrdup(optarg);
			break;
		case 'P':
			verbose("-P option is deprecated, use -d instead");
			xfree(opt.dependency);
			opt.dependency = xstrdup(optarg);
			break;
		case 'Q':
			/* handled in process_options_first_pass() */
			break;
		case 'R':
			opt.no_rotate = true;
			break;
		case 's':
			opt.shared = 1;
			break;
		case 'S':
			opt.core_spec = parse_int("core_spec", optarg, false);
			break;
		case 't':
			xfree(opt.time_limit_str);
			opt.time_limit_str = xstrdup(optarg);
			break;
		case 'u':
		case 'v':
		case 'V':
			/* handled in process_options_first_pass() */
			break;
		case 'w':
			xfree(opt.nodelist);
			opt.nodelist = xstrdup(optarg);
			break;
		case 'x':
			xfree(opt.exc_nodes);
			opt.exc_nodes = xstrdup(optarg);
			if (!_valid_node_list(&opt.exc_nodes))
				exit(error_exit);
			break;
		case LONG_OPT_CONT:
			opt.contiguous = true;
			break;
		case LONG_OPT_DEADLINE:
			opt.deadline = parse_time(optarg, 0);
			if (errno == ESLURM_INVALID_TIME_VALUE) {
				error("Invalid deadline specification %s",
				      optarg);
				exit(error_exit);
			}
			break;
		case LONG_OPT_DELAY_BOOT:
			i = time_str2secs(optarg);
			if (i == NO_VAL) {
				error("Invalid delay-boot specification %s",
				      optarg);
				exit(error_exit);
			}
			opt.delay_boot = (uint32_t) i;
			break;
		case LONG_OPT_EXCLUSIVE:
			if (optarg == NULL) {
				opt.shared = JOB_SHARED_NONE;
			} else if (!xstrcasecmp(optarg, "user")) {
				opt.shared = JOB_SHARED_USER;
			} else if (!xstrcasecmp(optarg, "mcs")) {
				opt.shared = JOB_SHARED_MCS;
			} else {
				error("invalid exclusive option %s", optarg);
				exit(error_exit);
			}
			break;
		case LONG_OPT_MEM_BIND:
			if (slurm_verify_mem_bind(optarg, &opt.mem_bind,
						  &opt.mem_bind_type))
				exit(error_exit);
			break;
		case LONG_OPT_MINCPU:
			opt.mincpus = parse_int("mincpus", optarg, true);
			if (opt.mincpus < 0) {
				error("invalid mincpus constraint %s", optarg);
				exit(error_exit);
			}
			break;
		case LONG_OPT_MINCORES:
			verbose("mincores option has been deprecated, use "
				"cores-per-socket");
			opt.cores_per_socket = parse_int("mincores",
							 optarg, true);
			if (opt.cores_per_socket < 0) {
				error("invalid mincores constraint %s",
				      optarg);
				exit(error_exit);
			}
			break;
		case LONG_OPT_MINSOCKETS:
			verbose("minsockets option has been deprecated, use "
				"sockets-per-node");
			opt.sockets_per_node = parse_int("minsockets",
							 optarg, true);
			if (opt.sockets_per_node < 0) {
				error("invalid minsockets constraint %s",
				      optarg);
				exit(error_exit);
			}
			break;
		case LONG_OPT_MINTHREADS:
			verbose("minthreads option has been deprecated, use "
				"threads-per-core");
			opt.threads_per_core = parse_int("minthreads",
							 optarg, true);
			if (opt.threads_per_core < 0) {
				error("invalid minthreads constraint %s",
				      optarg);
				exit(error_exit);
			}
			break;
		case LONG_OPT_MEM:
			opt.realmem = (int64_t) str_to_mbytes(optarg);
			if (opt.realmem < 0) {
				error("invalid memory constraint %s",
				      optarg);
				exit(error_exit);
			}
			break;
		case LONG_OPT_MEM_PER_CPU:
			opt.mem_per_cpu = (int64_t) str_to_mbytes(optarg);
			if (opt.mem_per_cpu < 0) {
				error("invalid memory constraint %s",
				      optarg);
				exit(error_exit);
			}
			break;
		case LONG_OPT_TMP:
			opt.tmpdisk = str_to_mbytes(optarg);
			if (opt.tmpdisk < 0) {
				error("invalid tmp value %s", optarg);
				exit(error_exit);
			}
			break;
		case LONG_OPT_JOBID:
			opt.jobid = parse_int("jobid", optarg, true);
			opt.jobid_set = true;
			break;
		case LONG_OPT_UID:
			if (opt.euid != (uid_t) -1) {
				error("duplicate --uid option");
				exit(error_exit);
			}
			if (uid_from_string (optarg, &opt.euid) < 0) {
				error("--uid=\"%s\" invalid", optarg);
				exit(error_exit);
			}
			break;
		case LONG_OPT_GID:
			if (opt.egid != (gid_t) -1) {
				error("duplicate --gid option");
				exit(error_exit);
			}
			if (gid_from_string (optarg, &opt.egid) < 0) {
				error("--gid=\"%s\" invalid", optarg);
				exit(error_exit);
			}
			break;
		case LONG_OPT_CONNTYPE:
			verify_conn_type(optarg, opt.conn_type);
			break;
		case LONG_OPT_BEGIN:
			opt.begin = parse_time(optarg, 0);
			if (opt.begin == 0) {
				error("Invalid time specification %s", optarg);
				exit(error_exit);
			}
			break;
		case LONG_OPT_MAIL_TYPE:
			opt.mail_type |= parse_mail_type(optarg);
			if (opt.mail_type == (uint16_t)INFINITE) {
				error("--mail-type=%s invalid", optarg);
				exit(error_exit);
			}
			break;
		case LONG_OPT_MAIL_USER:
			xfree(opt.mail_user);
			opt.mail_user = xstrdup(optarg);
			break;
		case LONG_OPT_MCS_LABEL: {
			xfree(opt.mcs_label);
			opt.mcs_label = xstrdup(optarg);
			break;
		}
		case LONG_OPT_BURST_BUFFER_FILE:
			xfree(opt.burst_buffer_file);
			opt.burst_buffer_file = _read_file(optarg);
			break;
		case LONG_OPT_NICE:
			if (optarg)
				opt.nice = strtol(optarg, NULL, 10);
			else
				opt.nice = 100;
			if (opt.nice < 0) {
				uid_t my_uid = getuid();
				if ((my_uid != 0) &&
				    (my_uid != slurm_get_slurm_user_id())) {
					error("Nice value must be "
					      "non-negative, value ignored");
					opt.nice = 0;
				}
			}
			break;
		case LONG_OPT_PRIORITY:
			if (!optarg) { /* CLANG Fix */
				;
			} else if (strcasecmp(optarg, "TOP") == 0) {
				opt.priority = NO_VAL - 1;
			} else {
				priority = strtoll(optarg, NULL, 10);
				if (priority < 0) {
					error("Priority must be >= 0");
					exit(error_exit);
				}
				if (priority >= NO_VAL) {
					error("Priority must be < %i", NO_VAL);
					exit(error_exit);
				}
				opt.priority = priority;

			}
			break;
		case LONG_OPT_NO_REQUEUE:
			opt.requeue = 0;
			break;
		case LONG_OPT_REQUEUE:
			opt.requeue = 1;
			break;
		case LONG_OPT_PROFILE:
			opt.profile = acct_gather_profile_from_string(optarg);
			break;
		case LONG_OPT_COMMENT:
			xfree(opt.comment);
			opt.comment = xstrdup(optarg);
			break;
		case LONG_OPT_QOS:
			xfree(opt.qos);
			opt.qos = xstrdup(optarg);
			break;
		case LONG_OPT_SOCKETSPERNODE:
			max_val = 0;
			get_resource_arg_range( optarg, "sockets-per-node",
						&opt.sockets_per_node,
						&max_val, true );
			if ((opt.sockets_per_node == 1) &&
			    (max_val == INT_MAX))
				opt.sockets_per_node = NO_VAL;
			break;
		case LONG_OPT_CORESPERSOCKET:
			max_val = 0;
			get_resource_arg_range( optarg, "cores-per-socket",
						&opt.cores_per_socket,
						&max_val, true );
			if ((opt.cores_per_socket == 1) &&
			    (max_val == INT_MAX))
				opt.cores_per_socket = NO_VAL;
			break;
		case LONG_OPT_THREADSPERCORE:
			max_val = 0;
			get_resource_arg_range( optarg, "threads-per-core",
						&opt.threads_per_core,
						&max_val, true );
			if ((opt.threads_per_core == 1) &&
			    (max_val == INT_MAX))
				opt.threads_per_core = NO_VAL;
			break;
		case LONG_OPT_NTASKSPERNODE:
			opt.ntasks_per_node = parse_int("ntasks-per-node",
							optarg, true);
			if (opt.ntasks_per_node > 0)
				setenvf(NULL, "SLURM_NTASKS_PER_NODE", "%d",
					opt.ntasks_per_node);
			break;
		case LONG_OPT_NTASKSPERSOCKET:
			opt.ntasks_per_socket = parse_int("ntasks-per-socket",
							  optarg, true);
			setenvf(NULL, "SLURM_NTASKS_PER_SOCKET", "%d",
				opt.ntasks_per_socket);
			break;
		case LONG_OPT_NTASKSPERCORE:
			opt.ntasks_per_core = parse_int("ntasks-per-core",
							optarg, true);
			setenvf(NULL, "SLURM_NTASKS_PER_CORE", "%d",
				opt.ntasks_per_core);
			break;
		case LONG_OPT_HINT:
			/* Keep after other options filled in */
			if (verify_hint(optarg,
					&opt.sockets_per_node,
					&opt.cores_per_socket,
					&opt.threads_per_core,
					&opt.ntasks_per_core,
					NULL)) {
				exit(error_exit);
			}
			break;
		case LONG_OPT_BLRTS_IMAGE:
			xfree(opt.blrtsimage);
			opt.blrtsimage = xstrdup(optarg);
			break;
		case LONG_OPT_LINUX_IMAGE:
			xfree(opt.linuximage);
			opt.linuximage = xstrdup(optarg);
			break;
		case LONG_OPT_MLOADER_IMAGE:
			xfree(opt.mloaderimage);
			opt.mloaderimage = xstrdup(optarg);
			break;
		case LONG_OPT_RAMDISK_IMAGE:
			xfree(opt.ramdiskimage);
			opt.ramdiskimage = xstrdup(optarg);
			break;
		case LONG_OPT_REBOOT:
#if defined HAVE_BG && !defined HAVE_BG_L_P
			info("WARNING: If your job is smaller than the block "
			     "it is going to run on and other jobs are "
			     "running on it the --reboot option will not be "
			     "honored.  If this is the case, contact your "
			     "admin to reboot the block for you.");
#endif
			opt.reboot = true;
			break;
		case LONG_OPT_WRAP:
			/* handled in process_options_first_pass() */
			break;
		case LONG_OPT_GET_USER_ENV:
			if (optarg)
				_proc_get_user_env(optarg);
			else
				opt.get_user_env_time = 0;
			break;
		case LONG_OPT_OPEN_MODE:
			if (!optarg) /* CLANG Fix */
				break;
			if ((optarg[0] == 'a') || (optarg[0] == 'A'))
				opt.open_mode = OPEN_MODE_APPEND;
			else if ((optarg[0] == 't') || (optarg[0] == 'T'))
				opt.open_mode = OPEN_MODE_TRUNCATE;
			else {
				error("Invalid --open-mode argument: %s. "
				      "Ignored", optarg);
			}
			break;
		case LONG_OPT_ACCTG_FREQ:
			xfree(opt.acctg_freq);
			opt.acctg_freq = xstrdup(optarg);
			break;
		case LONG_OPT_PROPAGATE:
			xfree(opt.propagate);
			if (optarg)
				opt.propagate = xstrdup(optarg);
			else
				opt.propagate = xstrdup("ALL");
			break;
		case LONG_OPT_NETWORK:
			xfree(opt.network);
			opt.network = xstrdup(optarg);
			break;
		case LONG_OPT_WAIT:
			opt.wait = true;
			break;
		case LONG_OPT_WCKEY:
			xfree(opt.wckey);
			opt.wckey = xstrdup(optarg);
			break;
		case LONG_OPT_RESERVATION:
			xfree(opt.reservation);
			opt.reservation = xstrdup(optarg);
			break;
		case LONG_OPT_CHECKPOINT:
			xfree(opt.ckpt_interval_str);
			opt.ckpt_interval_str = xstrdup(optarg);
			break;
		case LONG_OPT_CHECKPOINT_DIR:
			xfree(opt.ckpt_dir);
			opt.ckpt_dir = xstrdup(optarg);
			break;
		case LONG_OPT_SIGNAL:
			if (get_signal_opts(optarg, &opt.warn_signal,
					    &opt.warn_time, &opt.warn_flags)) {
				error("Invalid signal specification: %s",
				      optarg);
				exit(error_exit);
			}
			break;
		case LONG_OPT_TIME_MIN:
			xfree(opt.time_min_str);
			opt.time_min_str = xstrdup(optarg);
			break;
		case LONG_OPT_GRES:
			if (!xstrcasecmp(optarg, "help") ||
			    !xstrcasecmp(optarg, "list")) {
				print_gres_help();
				exit(0);
			}
			xfree(opt.gres);
			opt.gres = xstrdup(optarg);
			break;
		case LONG_OPT_GRES_FLAGS:
			if (!xstrcasecmp(optarg, "enforce-binding")) {
				opt.job_flags |= GRES_ENFORCE_BIND;
			} else {
				error("Invalid gres-flags specification: %s",
				      optarg);
				exit(error_exit);
			}
			break;
		case LONG_OPT_WAIT_ALL_NODES:
			if (!optarg) /* CLANG Fix */
				break;
			opt.wait_all_nodes = strtol(optarg, NULL, 10);
			break;
		case LONG_OPT_EXPORT:
			xfree(opt.export_env);
			opt.export_env = xstrdup(optarg);
			if (!xstrcasecmp(opt.export_env, "ALL"))
				; /* srun ignores "ALL", it is the default */
			else
				setenv("SLURM_EXPORT_ENV", opt.export_env, 0);
			break;
		case LONG_OPT_EXPORT_FILE:
			xfree(opt.export_file);
			opt.export_file = xstrdup(optarg);
			break;
		case LONG_OPT_CPU_FREQ:
			if (cpu_freq_verify_cmdline(optarg, &opt.cpu_freq_min,
					&opt.cpu_freq_max, &opt.cpu_freq_gov))
				error("Invalid --cpu-freq argument: %s. "
						"Ignored", optarg);
			break;
		case LONG_OPT_REQ_SWITCH:
			if (!optarg) /* CLANG Fix */
				break;
			pos_delimit = strstr(optarg,"@");
			if (pos_delimit != NULL) {
				pos_delimit[0] = '\0';
				pos_delimit++;
				opt.wait4switch = time_str2secs(pos_delimit);
			}
			opt.req_switch = parse_int("switches", optarg, true);
			break;
		case LONG_OPT_IGNORE_PBS:
			ignore_pbs = 1;
			break;
		case LONG_OPT_TEST_ONLY:
			opt.test_only = true;
			break;
		case LONG_OPT_PARSABLE:
			opt.parsable = true;
			break;
		case LONG_OPT_POWER:
			opt.power_flags = power_flags_id(optarg);
			break;
		case LONG_OPT_THREAD_SPEC:
			opt.core_spec = parse_int("thread_spec",
						  optarg, false) |
					CORE_SPEC_THREAD;
			break;
		case LONG_OPT_KILL_INV_DEP:
			if (xstrcasecmp(optarg, "yes") == 0)
				opt.job_flags |= KILL_INV_DEP;
			if (xstrcasecmp(optarg, "no") == 0)
				opt.job_flags |= NO_KILL_INV_DEP;
			break;
<<<<<<< HEAD
		case LONG_OPT_SPREAD_JOB:
			opt.job_flags |= SPREAD_JOB;
=======
		case LONG_OPT_USE_MIN_NODES:
			opt.job_flags |= USE_MIN_NODES;
>>>>>>> a5686458
			break;
		default:
			if (spank_process_option (opt_char, optarg) < 0) {
				error("Unrecognized command line parameter %c",
				      opt_char);
				exit(error_exit);
			}
		}
	}

	if (optind < argc) {
		error("Invalid argument: %s", argv[optind]);
		exit(error_exit);
	}

	spank_option_table_destroy (optz);
}

static void _proc_get_user_env(char *optarg)
{
	char *end_ptr;

	if ((optarg[0] >= '0') && (optarg[0] <= '9'))
		opt.get_user_env_time = strtol(optarg, &end_ptr, 10);
	else {
		opt.get_user_env_time = 0;
		end_ptr = optarg;
	}

	if ((end_ptr == NULL) || (end_ptr[0] == '\0'))
		return;
	if      ((end_ptr[0] == 's') || (end_ptr[0] == 'S'))
		opt.get_user_env_mode = 1;
	else if ((end_ptr[0] == 'l') || (end_ptr[0] == 'L'))
		opt.get_user_env_mode = 2;
}
static void _set_bsub_options(int argc, char **argv) {

	int opt_char, option_index = 0;
	char *bsub_opt_string = "+c:e:J:m:M:n:o:q:W:x";
	char *tmp_str, *char_ptr;

	struct option bsub_long_options[] = {
		{"cwd", required_argument, 0, 'c'},
		{"error_file", required_argument, 0, 'e'},
		{"job_name", required_argument, 0, 'J'},
		{"hostname", required_argument, 0, 'm'},
		{"memory_limit", required_argument, 0, 'M'},
		{"memory_limit", required_argument, 0, 'M'},
		{"output_file", required_argument, 0, 'o'},
		{"queue_name", required_argument, 0, 'q'},
		{"time", required_argument, 0, 'W'},
		{"exclusive", no_argument, 0, 'x'},
		{NULL, 0, 0, 0}
	};

	optind = 0;
	while ((opt_char = getopt_long(argc, argv, bsub_opt_string,
				       bsub_long_options, &option_index))
	       != -1) {
		switch (opt_char) {
		case 'c':
			xfree(opt.cwd);
			if (is_full_path(optarg))
				opt.cwd = xstrdup(optarg);
			else
				opt.cwd = make_full_path(optarg);
			break;
		case 'e':
			xfree(opt.efname);
			if (xstrcasecmp(optarg, "none") == 0)
				opt.efname = xstrdup("/dev/null");
			else
				opt.efname = xstrdup(optarg);
			break;
		case 'J':
			opt.job_name = xstrdup(optarg);
			break;
		case 'm':
			/* Since BSUB requires a list of space
			   sperated host we need to replace the spaces
			   with , */
			tmp_str = xstrdup(optarg);
			char_ptr = strstr(tmp_str, " ");

			while (char_ptr != NULL) {
				*char_ptr = ',';
				char_ptr = strstr(tmp_str, " ");
			}
			opt.nodelist = xstrdup(tmp_str);
			xfree(tmp_str);
			break;
		case 'M':
			opt.mem_per_cpu = xstrntol(optarg,
						   NULL, strlen(optarg), 10);
			break;
		case 'n':
			opt.ntasks_set = true;
			/* Since it is value in bsub to give a min and
			 * max task count we will only read the max if
			 * it exists.
			 */
			char_ptr = strstr(optarg, ",");
			if (char_ptr) {
				char_ptr++;
				if (!char_ptr[0]) {
					error("#BSUB -n format not correct "
					      "given: '%s'",
					      optarg);
					exit(error_exit);
				}
			} else
				char_ptr = optarg;

			opt.ntasks =
				parse_int("number of tasks", char_ptr, true);

			break;
		case 'o':
			xfree(opt.ofname);
			opt.ofname = xstrdup(optarg);
			break;
		case 'q':
			opt.partition = xstrdup(optarg);
			break;
		case 'W':
			opt.time_limit = xstrntol(optarg, NULL,
						  strlen(optarg), 10);
			break;
		case 'x':
			opt.shared = 0;
			break;
		default:
			error("Unrecognized command line parameter %c",
			      opt_char);
			exit(error_exit);
		}
	}


	if (optind < argc) {
		error("Invalid argument: %s", argv[optind]);
		exit(error_exit);
	}

}

static void _set_pbs_options(int argc, char **argv)
{
	int opt_char, option_index = 0;
	char *sep = "";
	char *pbs_opt_string = "+a:A:c:C:e:hIj:J:k:l:m:M:N:o:p:q:r:S:t:u:v:VW:z";

	struct option pbs_long_options[] = {
		{"start_time", required_argument, 0, 'a'},
		{"account", required_argument, 0, 'A'},
		{"checkpoint", required_argument, 0, 'c'},
		{"working_dir", required_argument, 0, 'C'},
		{"error", required_argument, 0, 'e'},
		{"hold", no_argument, 0, 'h'},
		{"interactive", no_argument, 0, 'I'},
		{"join", optional_argument, 0, 'j'},
		{"job_array", required_argument, 0, 'J'},
		{"keep", required_argument, 0, 'k'},
		{"resource_list", required_argument, 0, 'l'},
		{"mail_options", required_argument, 0, 'm'},
		{"mail_user_list", required_argument, 0, 'M'},
		{"job_name", required_argument, 0, 'N'},
		{"out", required_argument, 0, 'o'},
		{"priority", required_argument, 0, 'p'},
		{"destination", required_argument, 0, 'q'},
		{"rerunable", required_argument, 0, 'r'},
		{"script_path", required_argument, 0, 'S'},
		{"array", required_argument, 0, 't'},
		{"running_user", required_argument, 0, 'u'},
		{"variable_list", required_argument, 0, 'v'},
		{"all_env", no_argument, 0, 'V'},
		{"attributes", required_argument, 0, 'W'},
		{"no_std", no_argument, 0, 'z'},
		{NULL, 0, 0, 0}
	};

	optind = 0;
	while ((opt_char = getopt_long(argc, argv, pbs_opt_string,
				       pbs_long_options, &option_index))
	      != -1) {
		switch (opt_char) {
		case 'a':
			opt.begin = parse_time(optarg, 0);
			break;
		case 'A':
			xfree(opt.account);
			opt.account = xstrdup(optarg);
			break;
		case 'c':
			break;
		case 'C':
			break;
		case 'e':
			xfree(opt.efname);
			if (xstrcasecmp(optarg, "none") == 0)
				opt.efname = xstrdup("/dev/null");
			else
				opt.efname = xstrdup(optarg);
			break;
		case 'h':
			opt.hold = true;
			break;
		case 'I':
			break;
		case 'j':
			break;
		case 'J':
		case 't':
			/* PBS Pro uses -J. Torque uses -t. */
			xfree(opt.array_inx);
			opt.array_inx = xstrdup(optarg);
			break;
		case 'k':
			break;
		case 'l':
			_parse_pbs_resource_list(optarg);
			break;
		case 'm':
			if (!optarg) /* CLANG Fix */
				break;
			opt.mail_type |= _parse_pbs_mail_type(optarg);
			if (opt.mail_type == (uint16_t)INFINITE) {
				error("-m=%s invalid", optarg);
				exit(error_exit);
			}
			break;
		case 'M':
			xfree(opt.mail_user);
			opt.mail_user = xstrdup(optarg);
			break;
		case 'N':
			xfree(opt.job_name);
			opt.job_name = xstrdup(optarg);
			break;
		case 'o':
			xfree(opt.ofname);
			if (xstrcasecmp(optarg, "none") == 0)
				opt.ofname = xstrdup("/dev/null");
			else
				opt.ofname = xstrdup(optarg);
			break;
		case 'p':
			if (optarg)
				opt.nice = strtol(optarg, NULL, 10);
			else
				opt.nice = 100;
			if (opt.nice < 0) {
				uid_t my_uid = getuid();
				if ((my_uid != 0) &&
				    (my_uid != slurm_get_slurm_user_id())) {
					error("Nice value must be "
					      "non-negative, value ignored");
					opt.nice = 0;
				}
			}
			break;
		case 'q':
			xfree(opt.partition);
			opt.partition = xstrdup(optarg);
			break;
		case 'r':
			break;
		case 'S':
			break;
		case 'u':
			break;
		case 'v':
			if (opt.export_env)
				sep = ",";
			/* CLANG false positive */
			xstrfmtcat(opt.export_env, "%s%s", sep, optarg);
			break;
		case 'V':
			break;
		case 'W':
			if (!optarg) /* CLANG Fix */
				break;
			if (!strncasecmp(optarg, "umask=", 6)) {
				opt.umask = strtol(optarg+6, NULL, 0);
				if ((opt.umask < 0) || (opt.umask > 0777)) {
					error("Invalid umask ignored");
					opt.umask = -1;
				}
			} else if (!strncasecmp(optarg, "depend=", 7)) {
				xfree(opt.dependency);
				opt.dependency = xstrdup(optarg+7);
			} else {
				verbose("Ignored PBS attributes: %s", optarg);
			}
			break;
		case 'z':
			break;
		default:
			error("Unrecognized command line parameter %c",
			      opt_char);
			exit(error_exit);
		}
	}

	if (optind < argc) {
		error("Invalid argument: %s", argv[optind]);
		exit(error_exit);
	}
}

static char *_get_pbs_node_name(char *node_options, int *i)
{
	int start = (*i);
	char *value = NULL;

	while (node_options[*i] &&
	       (node_options[*i] != '+') &&
	       (node_options[*i] != ':'))
		(*i)++;

	value = xmalloc((*i)-start+1);
	memcpy(value, node_options+start, (*i)-start);

	if (node_options[*i])
		(*i)++;

	return value;
}

static void _get_next_pbs_node_part(char *node_options, int *i)
{
	while (node_options[*i] &&
	       (node_options[*i] != '+') &&
	       (node_options[*i] != ':'))
		(*i)++;
	if (node_options[*i])
		(*i)++;
}

static void _parse_pbs_nodes_opts(char *node_opts)
{
	int i = 0;
	char *temp = NULL;
	int ppn = 0;
	int node_cnt = 0;
	hostlist_t hl = hostlist_create(NULL);

	while (node_opts[i]) {
		if (!xstrncmp(node_opts+i, "ppn=", 4)) {
			i+=4;
			ppn += strtol(node_opts+i, NULL, 10);
			_get_next_pbs_node_part(node_opts, &i);
		} else if (isdigit(node_opts[i])) {
			node_cnt += strtol(node_opts+i, NULL, 10);
			_get_next_pbs_node_part(node_opts, &i);
		} else if (isalpha(node_opts[i])) {
			temp = _get_pbs_node_name(node_opts, &i);
			hostlist_push_host(hl, temp);
			xfree(temp);
		} else
			i++;

	}

	if (!node_cnt)
		node_cnt = 1;
	else {
		opt.nodes_set = true;
		opt.min_nodes = opt.max_nodes = node_cnt;
	}

	if (ppn) {
		ppn *= node_cnt;
		opt.ntasks_set = true;
		opt.ntasks = ppn;
	}

	if (hostlist_count(hl) > 0) {
		xfree(opt.nodelist);
		opt.nodelist = hostlist_ranged_string_xmalloc(hl);
#ifdef HAVE_BG
		info("\tThe nodelist option should only be used if\n"
		     "\tthe block you are asking for can be created.\n"
		     "\tPlease consult smap before using this option\n"
		     "\tor your job may be stuck with no way to run.");
#endif
	}

	hostlist_destroy(hl);
}

static void _get_next_pbs_option(char *pbs_options, int *i)
{
	while (pbs_options[*i] && pbs_options[*i] != ',')
		(*i)++;
	if (pbs_options[*i])
		(*i)++;
}

static char *_get_pbs_option_value(char *pbs_options, int *i, char sep)
{
	int start = (*i);
	char *value = NULL;

	while (pbs_options[*i] && pbs_options[*i] != sep)
		(*i)++;
	value = xmalloc((*i)-start+1);
	memcpy(value, pbs_options+start, (*i)-start);

	if (pbs_options[*i])
		(*i)++;

	return value;
}

static void _parse_pbs_resource_list(char *rl)
{
	int i = 0;
	int gpus = 0;
	char *temp = NULL;
	int pbs_pro_flag = 0;	/* Bits: select:1 ncpus:2 mpiprocs:4 */

	while (rl[i]) {
		if (!strncasecmp(rl+i, "accelerator=", 12)) {
			i += 12;
			if (!strncasecmp(rl+i, "true", 4) && (gpus < 1))
				gpus = 1;
			/* Also see "naccelerators=" below */
		} else if (!xstrncmp(rl+i, "arch=", 5)) {
			i+=5;
			_get_next_pbs_option(rl, &i);
		} else if (!xstrncmp(rl+i, "cput=", 5)) {
			i+=5;
			temp = _get_pbs_option_value(rl, &i, ',');
			if (!temp) {
				error("No value given for cput");
				exit(error_exit);
			}
			xfree(opt.time_limit_str);
			opt.time_limit_str = xstrdup(temp);
			xfree(temp);
		} else if (!xstrncmp(rl+i, "file=", 5)) {
			int end = 0;

			i+=5;
			temp = _get_pbs_option_value(rl, &i, ',');
			if (!temp) {
				error("No value given for file");
				exit(error_exit);
			}
			end = strlen(temp) - 1;
			if (toupper(temp[end]) == 'B') {
				/* In Torque they do GB or MB on the
				 * end of size, we just want G or M so
				 * we will remove the b on the end
				 */
				temp[end] = '\0';
			}
			opt.tmpdisk = str_to_mbytes(temp);
			if (opt.tmpdisk < 0) {
				error("invalid tmp value %s", temp);
				exit(error_exit);
			}
			xfree(temp);
		} else if (!xstrncmp(rl+i, "host=", 5)) {
			i+=5;
			_get_next_pbs_option(rl, &i);
		} else if (!xstrncmp(rl+i, "mem=", 4)) {
			int end = 0;

			i+=4;
			temp = _get_pbs_option_value(rl, &i, ',');
			if (!temp) {
				error("No value given for mem");
				exit(error_exit);
			}
			end = strlen(temp) - 1;
			if (toupper(temp[end]) == 'B') {
				/* In Torque they do GB or MB on the
				 * end of size, we just want G or M so
				 * we will remove the b on the end
				 */
				temp[end] = '\0';
			}
			opt.realmem = (int) str_to_mbytes(temp);
			if (opt.realmem < 0) {
				error("invalid memory constraint %s", temp);
				exit(error_exit);
			}

			xfree(temp);
		} else if (!strncasecmp(rl+i, "mpiprocs=", 9)) {
			i += 9;
			temp = _get_pbs_option_value(rl, &i, ':');
			if (temp) {
				pbs_pro_flag |= 4;
				opt.ntasks_per_node = parse_int("mpiprocs",
								temp, true);
				xfree(temp);
			}
#if defined(HAVE_ALPS_CRAY) || defined(HAVE_NATIVE_CRAY)
		/*
		 * NB: no "mppmem" here since it specifies per-PE memory units,
		 *     whereas SLURM uses per-node and per-CPU memory units.
		 */
		} else if (!xstrncmp(rl + i, "mppdepth=", 9)) {
			/* Cray: number of CPUs (threads) per processing element */
			i += 9;
			temp = _get_pbs_option_value(rl, &i, ',');
			if (temp) {
				opt.cpus_per_task = parse_int("mppdepth",
							      temp, false);
				opt.cpus_set	  = true;
			}
			xfree(temp);
		} else if (!xstrncmp(rl + i, "mppnodes=", 9)) {
			/* Cray `nodes' variant: hostlist without prefix */
			i += 9;
			temp = _get_pbs_option_value(rl, &i, ',');
			if (!temp) {
				error("No value given for mppnodes");
				exit(error_exit);
			}
			xfree(opt.nodelist);
			opt.nodelist = temp;
		} else if (!xstrncmp(rl + i, "mppnppn=", 8)) {
			/* Cray: number of processing elements per node */
			i += 8;
			temp = _get_pbs_option_value(rl, &i, ',');
			if (temp)
				opt.ntasks_per_node = parse_int("mppnppn",
								temp, true);
			xfree(temp);
		} else if (!xstrncmp(rl + i, "mppwidth=", 9)) {
			/* Cray: task width (number of processing elements) */
			i += 9;
			temp = _get_pbs_option_value(rl, &i, ',');
			if (temp) {
				opt.ntasks = parse_int("mppwidth", temp, true);
				opt.ntasks_set = true;
			}
			xfree(temp);
#endif	/* HAVE_ALPS_CRAY || HAVE_NATIVE_CRAY */
		} else if (!strncasecmp(rl+i, "naccelerators=", 14)) {
			i += 14;
			temp = _get_pbs_option_value(rl, &i, ',');
			if (temp) {
				gpus = parse_int("naccelerators", temp, true);
				xfree(temp);
			}
		} else if (!strncasecmp(rl+i, "ncpus=", 6)) {
			i += 6;
			temp = _get_pbs_option_value(rl, &i, ':');
			if (temp) {
				pbs_pro_flag |= 2;
				opt.mincpus = parse_int("ncpus", temp, true);
				xfree(temp);
			}
		} else if (!xstrncmp(rl+i, "nice=", 5)) {
			i += 5;
			temp = _get_pbs_option_value(rl, &i, ',');
			if (temp)
				opt.nice = strtol(temp, NULL, 10);
			else
				opt.nice = 100;
			if (opt.nice < 0) {
				uid_t my_uid = getuid();
				if ((my_uid != 0) &&
				    (my_uid != slurm_get_slurm_user_id())) {
					error("Nice value must be "
					      "non-negative, value ignored");
					opt.nice = 0;
				}
			}
			xfree(temp);
		} else if (!xstrncmp(rl+i, "nodes=", 6)) {
			i+=6;
			temp = _get_pbs_option_value(rl, &i, ',');
			if (!temp) {
				error("No value given for nodes");
				exit(error_exit);
			}
			_parse_pbs_nodes_opts(temp);
			xfree(temp);
		} else if (!xstrncmp(rl+i, "opsys=", 6)) {
			i+=6;
			_get_next_pbs_option(rl, &i);
		} else if (!xstrncmp(rl+i, "other=", 6)) {
			i+=6;
			_get_next_pbs_option(rl, &i);
		} else if (!xstrncmp(rl+i, "pcput=", 6)) {
			i+=6;
			temp = _get_pbs_option_value(rl, &i, ',');
			if (!temp) {
				error("No value given for pcput");
				exit(error_exit);
			}
			xfree(opt.time_limit_str);
			opt.time_limit_str = xstrdup(temp);
			xfree(temp);
		} else if (!xstrncmp(rl+i, "pmem=", 5)) {
			i+=5;
			_get_next_pbs_option(rl, &i);
		} else if (!xstrncmp(rl+i, "proc=", 5)) {
			i += 5;
			if (opt.constraints)
				xstrcat(opt.constraints, ",");
			temp = _get_pbs_option_value(rl, &i, ',');
			xstrcat(opt.constraints, temp);
			xfree(temp);
			_get_next_pbs_option(rl, &i);
		} else if (!xstrncmp(rl+i, "pvmem=", 6)) {
			i+=6;
			_get_next_pbs_option(rl, &i);
		} else if (!strncasecmp(rl+i, "select=", 7)) {
			i += 7;
			temp = _get_pbs_option_value(rl, &i, ':');
			if (temp) {
				pbs_pro_flag |= 1;
				opt.min_nodes = parse_int("select", temp, true);
				opt.max_nodes = opt.min_nodes;
				opt.nodes_set = true;
				xfree(temp);
			}
		} else if (!xstrncmp(rl+i, "software=", 9)) {
			i+=9;
			_get_next_pbs_option(rl, &i);
		} else if (!xstrncmp(rl+i, "vmem=", 5)) {
			i+=5;
			_get_next_pbs_option(rl, &i);
		} else if (!xstrncmp(rl+i, "walltime=", 9)) {
			i+=9;
			temp = _get_pbs_option_value(rl, &i, ',');
			if (!temp) {
				error("No value given for walltime");
				exit(error_exit);
			}
			xfree(opt.time_limit_str);
			opt.time_limit_str = xstrdup(temp);
			xfree(temp);
		} else
			i++;
	}

	if ((pbs_pro_flag == 7) && (opt.mincpus > opt.ntasks_per_node)) {
		/* This logic will allocate the proper CPU count on each
		 * node if the CPU count per node is evenly divisible by
		 * the task count on each node. Slurm can't handle something
		 * like cpus_per_node=10 and ntasks_per_node=8 */
		opt.cpus_per_task = opt.mincpus / opt.ntasks_per_node;
		opt.cpus_set = true;
	}
	if (gpus > 0) {
		char *sep = "";
		if (opt.gres)
			sep = ",";
		xstrfmtcat(opt.gres, "%sgpu:%d", sep, gpus);
	}
}

/*
 * _opt_verify : perform some post option processing verification
 *
 */
static bool _opt_verify(void)
{
	bool verified = true;
	char *dist = NULL, *lllp_dist = NULL;
	uint32_t cluster_flags = slurmdb_setup_cluster_flags();

	if (opt.quiet && opt.verbose) {
		error ("don't specify both --verbose (-v) and --quiet (-Q)");
		verified = false;
	}

	if (opt.ntasks_set && (opt.ntasks > 0)) {
		setenvf(NULL, "SLURM_NPROCS", "%d", opt.ntasks);
		setenvf(NULL, "SLURM_NTASKS", "%d", opt.ntasks);
	}

	_fullpath(&opt.efname, opt.cwd);
	_fullpath(&opt.ifname, opt.cwd);
	_fullpath(&opt.ofname, opt.cwd);

	if (!opt.nodelist) {
		if ((opt.nodelist = xstrdup(getenv("SLURM_HOSTFILE")))) {
			/* make sure the file being read in has a / in
			   it to make sure it is a file in the
			   valid_node_list function */
			if (!strstr(opt.nodelist, "/")) {
				char *add_slash = xstrdup("./");
				xstrcat(add_slash, opt.nodelist);
				xfree(opt.nodelist);
				opt.nodelist = add_slash;
			}
			opt.distribution &= SLURM_DIST_STATE_FLAGS;
			opt.distribution |= SLURM_DIST_ARBITRARY;
			if (!_valid_node_list(&opt.nodelist)) {
				error("Failure getting NodeNames from "
				      "hostfile");
				exit(error_exit);
			} else {
				debug("loaded nodes (%s) from hostfile",
				      opt.nodelist);
			}
		}
	} else {
		if (!_valid_node_list(&opt.nodelist))
			exit(error_exit);
	}

	if (opt.nodelist) {
		int hl_cnt;
		hostlist_t hl = hostlist_create(opt.nodelist);

		if (!hl) {
			error("memory allocation failure");
			exit(error_exit);
		}
		hostlist_uniq(hl);
		hl_cnt = hostlist_count(hl);
		if (opt.nodes_set)
			opt.min_nodes = MAX(hl_cnt, opt.min_nodes);
		else
			opt.min_nodes = hl_cnt;
	}

	if (cluster_flags & CLUSTER_FLAG_BGQ)
		bg_figure_nodes_tasks(&opt.min_nodes, &opt.max_nodes,
				      &opt.ntasks_per_node, &opt.ntasks_set,
				      &opt.ntasks, opt.nodes_set, opt.nodes_set,
				      opt.overcommit, 0);

	if ((opt.ntasks_per_node > 0) && (!opt.ntasks_set) &&
	    ((opt.max_nodes == 0) || (opt.min_nodes == opt.max_nodes))) {
		opt.ntasks = opt.min_nodes * opt.ntasks_per_node;
		opt.ntasks_set = 1;
	}

	if (opt.cpus_set && (opt.mincpus < opt.cpus_per_task))
		opt.mincpus = opt.cpus_per_task;

	if ((opt.job_name == NULL) && (opt.script_argc > 0))
		opt.job_name = base_name(opt.script_argv[0]);
	if (opt.job_name)
		setenv("SLURM_JOB_NAME", opt.job_name, 1);

	/* check for realistic arguments */
	if (opt.ntasks < 0) {
		error("invalid number of tasks (-n %d)", opt.ntasks);
		verified = false;
	}

	if (opt.cpus_set && (opt.cpus_per_task <= 0)) {
		error("invalid number of cpus per task (-c %d)",
		      opt.cpus_per_task);
		verified = false;
	}

	if ((opt.min_nodes < 0) || (opt.max_nodes < 0) ||
	    (opt.max_nodes && (opt.min_nodes > opt.max_nodes))) {
		error("invalid number of nodes (-N %d-%d)",
		      opt.min_nodes, opt.max_nodes);
		verified = false;
	}

#ifdef HAVE_BGL
	if (opt.blrtsimage && strchr(opt.blrtsimage, ' ')) {
		error("invalid BlrtsImage given '%s'", opt.blrtsimage);
		verified = false;
	}
#endif

	if (opt.linuximage && strchr(opt.linuximage, ' ')) {
#ifdef HAVE_BGL
		error("invalid LinuxImage given '%s'", opt.linuximage);
#else
		error("invalid CnloadImage given '%s'", opt.linuximage);
#endif
		verified = false;
	}

	if (opt.mloaderimage && strchr(opt.mloaderimage, ' ')) {
		error("invalid MloaderImage given '%s'", opt.mloaderimage);
		verified = false;
	}

	if (opt.ramdiskimage && strchr(opt.ramdiskimage, ' ')) {
#ifdef HAVE_BGL
		error("invalid RamDiskImage given '%s'", opt.ramdiskimage);
#else
		error("invalid IoloadImage given '%s'", opt.ramdiskimage);
#endif
		verified = false;
	}

	if ((opt.realmem > -1) && (opt.mem_per_cpu > -1)) {
		if (opt.realmem < opt.mem_per_cpu) {
			info("mem < mem-per-cpu - resizing mem to be equal "
			     "to mem-per-cpu");
			opt.realmem = opt.mem_per_cpu;
		}
	}

	/* Check to see if user has specified enough resources to
	 * satisfy the plane distribution with the specified
	 * plane_size.
	 * if (n/plane_size < N) and ((N-1) * plane_size >= n) -->
	 * problem Simple check will not catch all the problem/invalid
	 * cases.
	 * The limitations of the plane distribution in the cons_res
	 * environment are more extensive and are documented in the
	 * SLURM reference guide.  */
	if ((opt.distribution & SLURM_DIST_STATE_BASE) == SLURM_DIST_PLANE &&
	    opt.plane_size) {
		if ((opt.min_nodes <= 0) ||
		    ((opt.ntasks/opt.plane_size) < opt.min_nodes)) {
			if (((opt.min_nodes-1)*opt.plane_size) >= opt.ntasks) {
#if (0)
				info("Too few processes ((n/plane_size) %d < N %d) "
				     "and ((N-1)*(plane_size) %d >= n %d)) ",
				     opt.ntasks/opt.plane_size, opt.min_nodes,
				     (opt.min_nodes-1)*opt.plane_size, opt.ntasks);
#endif
				error("Too few processes for the requested "
				      "{plane,node} distribution");
				exit(error_exit);
			}
		}
	}

	if (opt.cpus_set &&
	    setenvf(NULL, "SLURM_CPUS_PER_TASK", "%d", opt.cpus_per_task)) {
		error("Can't set SLURM_CPUS_PER_TASK env variable");
	}

	set_distribution(opt.distribution, &dist, &lllp_dist);
	if (dist &&
	    setenvf(NULL, "SLURM_DISTRIBUTION", "%s", dist)) {
		error("Can't set SLURM_DISTRIBUTION env variable");
	}

	if (((opt.distribution & SLURM_DIST_STATE_BASE) == SLURM_DIST_PLANE) &&
	    setenvf(NULL, "SLURM_DIST_PLANESIZE", "%d", opt.plane_size)) {
		error("Can't set SLURM_DIST_PLANESIZE env variable");
	}

	if (lllp_dist && setenvf(NULL, "SLURM_DIST_LLLP", "%s", lllp_dist)) {
		error("Can't set SLURM_DIST_LLLP env variable");
	}

	/* massage the numbers */
	if ((opt.nodes_set || opt.extra_set)				&&
	    ((opt.min_nodes == opt.max_nodes) || (opt.max_nodes == 0))	&&
	    !opt.ntasks_set) {
		/* 1 proc / node default */
		opt.ntasks = MAX(opt.min_nodes, 1);

		/* 1 proc / min_[socket * core * thread] default */
		if (opt.sockets_per_node != NO_VAL) {
			opt.ntasks *= opt.sockets_per_node;
			opt.ntasks_set = true;
		}
		if (opt.cores_per_socket != NO_VAL) {
			opt.ntasks *= opt.cores_per_socket;
			opt.ntasks_set = true;
		}
		if (opt.threads_per_core != NO_VAL) {
			opt.ntasks *= opt.threads_per_core;
			opt.ntasks_set = true;
		}

	} else if (opt.nodes_set && opt.ntasks_set) {

		/*
		 *  make sure # of procs >= min_nodes
		 */
		if (opt.ntasks < opt.min_nodes) {

			info ("Warning: can't run %d processes on %d "
			      "nodes, setting nnodes to %d",
			      opt.ntasks, opt.min_nodes, opt.ntasks);

			opt.min_nodes = opt.ntasks;
			if (   opt.max_nodes
			       && (opt.min_nodes > opt.max_nodes) )
				opt.max_nodes = opt.min_nodes;
		}

	} /* else if (opt.ntasks_set && !opt.nodes_set) */

	/* set up the proc and node counts based on the arbitrary list
	   of nodes */
	if (((opt.distribution & SLURM_DIST_STATE_BASE) == SLURM_DIST_ARBITRARY)
	   && (!opt.nodes_set || !opt.ntasks_set)) {
		hostlist_t hl = hostlist_create(opt.nodelist);
		if (!opt.ntasks_set) {
			opt.ntasks_set = 1;
			opt.ntasks = hostlist_count(hl);
		}
		if (!opt.nodes_set) {
			opt.nodes_set = 1;
			hostlist_uniq(hl);
			opt.min_nodes = opt.max_nodes = hostlist_count(hl);
		}
		hostlist_destroy(hl);
	}

	if (opt.time_limit_str) {
		opt.time_limit = time_str2mins(opt.time_limit_str);
		if ((opt.time_limit < 0) && (opt.time_limit != INFINITE)) {
			error("Invalid time limit specification");
			exit(error_exit);
		}
		if (opt.time_limit == 0)
			opt.time_limit = INFINITE;
	}
	if (opt.time_min_str) {
		opt.time_min = time_str2mins(opt.time_min_str);
		if ((opt.time_min < 0) && (opt.time_min != INFINITE)) {
			error("Invalid time-min specification");
			exit(error_exit);
		}
		if (opt.time_min == 0)
			opt.time_min = INFINITE;
	}
	if ((opt.deadline) && (opt.begin) && (opt.deadline < opt.begin)) {
		error("Incompatible begin and deadline time specification");
		exit(error_exit);
	}

	if (opt.ckpt_interval_str) {
		opt.ckpt_interval = time_str2mins(opt.ckpt_interval_str);
		if ((opt.ckpt_interval < 0) &&
		    (opt.ckpt_interval != INFINITE)) {
			error("Invalid checkpoint interval specification");
			exit(error_exit);
		}
	}

	if ((opt.euid != (uid_t) -1) && (opt.euid != opt.uid))
		opt.uid = opt.euid;

	if ((opt.egid != (gid_t) -1) && (opt.egid != opt.gid))
		opt.gid = opt.egid;

	if (opt.immediate) {
		char *sched_name = slurm_get_sched_type();
		if (xstrcmp(sched_name, "sched/wiki") == 0) {
			info("WARNING: Ignoring the -I/--immediate option "
				"(not supported by Maui)");
			opt.immediate = false;
		}
		xfree(sched_name);
	}

	if (opt.open_mode) {
		/* Propage mode to spawned job using environment variable */
		if (opt.open_mode == OPEN_MODE_APPEND)
			setenvf(NULL, "SLURM_OPEN_MODE", "a");
		else
			setenvf(NULL, "SLURM_OPEN_MODE", "t");
	}
	if (opt.dependency)
		setenvfs("SLURM_JOB_DEPENDENCY=%s", opt.dependency);

	if (opt.profile)
		setenvfs("SLURM_PROFILE=%s",
			 acct_gather_profile_to_string(opt.profile));


	if (opt.acctg_freq)
		setenvf(NULL, "SLURM_ACCTG_FREQ", "%s", opt.acctg_freq);

#ifdef HAVE_NATIVE_CRAY
	if (opt.network && opt.shared)
		fatal("Requesting network performance counters requires "
		      "exclusive access.  Please add the --exclusive option "
		      "to your request.");
	if (opt.network)
		setenv("SLURM_NETWORK", opt.network, 1);
#endif

	if (opt.mem_bind_type && (getenv("SBATCH_MEM_BIND") == NULL)) {
		char tmp[64];
		slurm_sprint_mem_bind_type(tmp, opt.mem_bind_type);
		if (opt.mem_bind) {
			setenvf(NULL, "SBATCH_MEM_BIND", "%s:%s",
				tmp, opt.mem_bind);
		} else {
			setenvf(NULL, "SBATCH_MEM_BIND", "%s", tmp);
		}
	}

	if (opt.nodelist && (!opt.test_only)) {
#ifdef HAVE_BG
		info("\tThe nodelist option should only be used if\n"
		     "\tthe block you are asking for can be created.\n"
		     "\tIt should also include all the midplanes you\n"
		     "\twant to use, partial lists will not work correctly.\n"
		     "\tPlease consult smap before using this option\n"
		     "\tor your job may be stuck with no way to run.");
#endif
	}

	cpu_freq_set_env("SLURM_CPU_FREQ_REQ",
			opt.cpu_freq_min, opt.cpu_freq_max, opt.cpu_freq_gov);

	return verified;
}

static uint16_t _parse_pbs_mail_type(const char *arg)
{
	uint16_t rc = 0;

	if (strchr(arg, 'b') || strchr(arg, 'B'))
		rc |= MAIL_JOB_BEGIN;
	if (strchr(arg, 'e') || strchr(arg, 'E'))
		rc |= MAIL_JOB_END;
	if (strchr(arg, 'a') || strchr(arg, 'A'))
		rc |= MAIL_JOB_FAIL;

	if (strchr(arg, 'n') || strchr(arg, 'N'))
		rc = 0;
	else if (!rc)
		rc = (uint16_t)INFINITE;

	return rc;
}

/* Functions used by SPANK plugins to read and write job environment
 * variables for use within job's Prolog and/or Epilog */
extern char *spank_get_job_env(const char *name)
{
	int i, len;
	char *tmp_str = NULL;

	if ((name == NULL) || (name[0] == '\0') ||
	    (strchr(name, (int)'=') != NULL)) {
		slurm_seterrno(EINVAL);
		return NULL;
	}

	xstrcat(tmp_str, name);
	xstrcat(tmp_str, "=");
	len = strlen(tmp_str);

	for (i=0; i<opt.spank_job_env_size; i++) {
		if (xstrncmp(opt.spank_job_env[i], tmp_str, len))
			continue;
		xfree(tmp_str);
		return (opt.spank_job_env[i] + len);
	}

	return NULL;
}

extern int   spank_set_job_env(const char *name, const char *value,
			       int overwrite)
{
	int i, len;
	char *tmp_str = NULL;

	if ((name == NULL) || (name[0] == '\0') ||
	    (strchr(name, (int)'=') != NULL)) {
		slurm_seterrno(EINVAL);
		return -1;
	}

	xstrcat(tmp_str, name);
	xstrcat(tmp_str, "=");
	len = strlen(tmp_str);
	xstrcat(tmp_str, value);

	for (i=0; i<opt.spank_job_env_size; i++) {
		if (xstrncmp(opt.spank_job_env[i], tmp_str, len))
			continue;
		if (overwrite) {
			xfree(opt.spank_job_env[i]);
			opt.spank_job_env[i] = tmp_str;
		} else
			xfree(tmp_str);
		return 0;
	}

	/* Need to add an entry */
	opt.spank_job_env_size++;
	xrealloc(opt.spank_job_env, sizeof(char *) * opt.spank_job_env_size);
	opt.spank_job_env[i] = tmp_str;
	return 0;
}

extern int   spank_unset_job_env(const char *name)
{
	int i, j, len;
	char *tmp_str = NULL;

	if ((name == NULL) || (name[0] == '\0') ||
	    (strchr(name, (int)'=') != NULL)) {
		slurm_seterrno(EINVAL);
		return -1;
	}

	xstrcat(tmp_str, name);
	xstrcat(tmp_str, "=");
	len = strlen(tmp_str);

	for (i=0; i<opt.spank_job_env_size; i++) {
		if (xstrncmp(opt.spank_job_env[i], tmp_str, len))
			continue;
		xfree(opt.spank_job_env[i]);
		for (j=(i+1); j<opt.spank_job_env_size; i++, j++)
			opt.spank_job_env[i] = opt.spank_job_env[j];
		opt.spank_job_env_size--;
		if (opt.spank_job_env_size == 0)
			xfree(opt.spank_job_env);
		return 0;
	}

	return 0;	/* not found */
}

/* helper function for printing options
 *
 * warning: returns pointer to memory allocated on the stack.
 */
static char *print_constraints()
{
	char *buf = xstrdup("");

	if (opt.mincpus > 0)
		xstrfmtcat(buf, "mincpus=%d ", opt.mincpus);

	if (opt.minsockets > 0)
		xstrfmtcat(buf, "minsockets=%d ", opt.minsockets);

	if (opt.mincores > 0)
		xstrfmtcat(buf, "mincores=%d ", opt.mincores);

	if (opt.minthreads > 0)
		xstrfmtcat(buf, "minthreads=%d ", opt.minthreads);

	if (opt.realmem > 0)
		xstrfmtcat(buf, "mem=%"PRIi64"M ", opt.realmem);

	if (opt.mem_per_cpu > 0)
		xstrfmtcat(buf, "mem-per-cpu=%"PRIi64"M ", opt.mem_per_cpu);

	if (opt.tmpdisk > 0)
		xstrfmtcat(buf, "tmp=%ld ", opt.tmpdisk);

	if (opt.contiguous == true)
		xstrcat(buf, "contiguous ");

	if (opt.nodelist != NULL)
		xstrfmtcat(buf, "nodelist=%s ", opt.nodelist);

	if (opt.exc_nodes != NULL)
		xstrfmtcat(buf, "exclude=%s ", opt.exc_nodes);

	if (opt.constraints != NULL)
		xstrfmtcat(buf, "constraints=`%s' ", opt.constraints);

	return buf;
}

/*
 * Return an absolute path for the "filename".  If "filename" is already
 * an absolute path, it returns a copy.  Free the returned with xfree().
 */
static void _fullpath(char **filename, const char *cwd)
{
	char *ptr = NULL;

	if ((*filename == NULL) || (*filename[0] == '/'))
		return;

	ptr = xstrdup(cwd);
	xstrcat(ptr, "/");
	xstrcat(ptr, *filename);
	xfree(*filename);
	*filename = ptr;
}

#define tf_(b) (b == true) ? "true" : "false"

static void _opt_list(void)
{
	char *str;

	info("defined options for program `%s'", opt.progname);
	info("----------------- ---------------------");

	info("user              : `%s'", opt.user);
	info("uid               : %ld", (long) opt.uid);
	info("gid               : %ld", (long) opt.gid);
	info("cwd               : %s", opt.cwd);
	info("ntasks            : %d %s", opt.ntasks,
		opt.ntasks_set ? "(set)" : "(default)");
	if (opt.cpus_set)
		info("cpus_per_task     : %d", opt.cpus_per_task);
	if (opt.max_nodes) {
		info("nodes             : %d-%d",
		     opt.min_nodes, opt.max_nodes);
	} else {
		info("nodes             : %d %s", opt.min_nodes,
			opt.nodes_set ? "(set)" : "(default)");
	}
	info("jobid             : %u %s", opt.jobid,
		opt.jobid_set ? "(set)" : "(default)");
	info("partition         : %s",
		opt.partition == NULL ? "default" : opt.partition);
	info("profile           : `%s'",
	     acct_gather_profile_to_string(opt.profile));
	info("job name          : `%s'", opt.job_name);
	info("reservation       : `%s'", opt.reservation);
	info("wckey             : `%s'", opt.wckey);
	info("distribution      : %s",
	     format_task_dist_states(opt.distribution));
	if ((opt.distribution  & SLURM_DIST_STATE_BASE) == SLURM_DIST_PLANE)
		info("plane size        : %u", opt.plane_size);
	info("verbose           : %d", opt.verbose);
	info("immediate         : %s", tf_(opt.immediate));
	if (opt.requeue != NO_VAL)
		info("requeue           : %u", opt.requeue);
	info("overcommit        : %s", tf_(opt.overcommit));
	if (opt.time_limit == INFINITE)
		info("time_limit        : INFINITE");
	else if (opt.time_limit != NO_VAL)
		info("time_limit        : %d", opt.time_limit);
	if (opt.time_min != NO_VAL)
		info("time_min          : %d", opt.time_min);
	if (opt.nice)
		info("nice              : %d", opt.nice);
	info("account           : %s", opt.account);
	info("comment           : %s", opt.comment);
	info("dependency        : %s", opt.dependency);
	if (opt.gres)
		info("gres              : %s", opt.gres);
	info("qos               : %s", opt.qos);
	str = print_constraints();
	info("constraints       : %s", str);
	xfree(str);
	if (opt.conn_type[0] != (uint16_t) NO_VAL) {
		str = conn_type_string_full(opt.conn_type);
		info("conn_type      : %s", str);
		xfree(str);
	}
	str = print_geometry(opt.geometry);
	info("geometry          : %s", str);
	xfree(str);
	info("reboot            : %s", opt.reboot ? "no" : "yes");
	info("rotate            : %s", opt.no_rotate ? "yes" : "no");
	info("network           : %s", opt.network);

#ifdef HAVE_BGL
	if (opt.blrtsimage)
		info("BlrtsImage        : %s", opt.blrtsimage);
#endif
	if (opt.linuximage)
#ifdef HAVE_BGL
		info("LinuxImage        : %s", opt.linuximage);
#else
		info("CnloadImage       : %s", opt.linuximage);
#endif
	if (opt.mloaderimage)
		info("MloaderImage      : %s", opt.mloaderimage);
	if (opt.ramdiskimage)
#ifdef HAVE_BGL
		info("RamDiskImage      : %s", opt.ramdiskimage);
#else
		info("IoloadImage       : %s", opt.ramdiskimage);
#endif
	if (opt.begin) {
		char time_str[32];
		slurm_make_time_str(&opt.begin, time_str, sizeof(time_str));
		info("begin             : %s", time_str);
	}
	if (opt.deadline) {
		char time_str[32];
		slurm_make_time_str(&opt.deadline, time_str, sizeof(time_str));
		info("deadline          : %s", time_str);
	}
	info("array             : %s",
	     opt.array_inx == NULL ? "N/A" : opt.array_inx);
	info("cpu_freq_min      : %u", opt.cpu_freq_min);
	info("cpu_freq_max      : %u", opt.cpu_freq_max);
	info("cpu_freq_gov      : %u", opt.cpu_freq_gov);
	if (opt.delay_boot != NO_VAL)
		info("delay_boot        : %u", opt.delay_boot);
	info("mail_type         : %s", print_mail_type(opt.mail_type));
	info("mail_user         : %s", opt.mail_user);
	info("sockets-per-node  : %d", opt.sockets_per_node);
	info("cores-per-socket  : %d", opt.cores_per_socket);
	info("threads-per-core  : %d", opt.threads_per_core);
	info("ntasks-per-node   : %d", opt.ntasks_per_node);
	info("ntasks-per-socket : %d", opt.ntasks_per_socket);
	info("ntasks-per-core   : %d", opt.ntasks_per_core);
	info("mem_bind          : %s",
	     opt.mem_bind == NULL ? "default" : opt.mem_bind);
	info("plane_size        : %u", opt.plane_size);
	info("propagate         : %s",
	     opt.propagate == NULL ? "NONE" : opt.propagate);
	info("switches          : %d", opt.req_switch);
	info("wait-for-switches : %d", opt.wait4switch);
	str = print_commandline(opt.script_argc, opt.script_argv);
	if (opt.core_spec == (uint16_t) NO_VAL)
		info("core-spec         : NA");
	else if (opt.core_spec & CORE_SPEC_THREAD) {
		info("thread-spec       : %d",
		     opt.core_spec & (~CORE_SPEC_THREAD));
	} else
		info("core-spec         : %d", opt.core_spec);
	info("burst_buffer_file : `%s'", opt.burst_buffer_file);
	info("remote command    : `%s'", str);
	info("power             : %s", power_flags_str(opt.power_flags));
	info("wait              : %s", opt.wait ? "no" : "yes");
	if (opt.mcs_label)
		info("mcs-label         : %s",opt.mcs_label);
	xfree(str);

}

static void _usage(void)
{
	printf(
"Usage: sbatch [-N nnodes] [-n ntasks]\n"
"              [-c ncpus] [-r n] [-p partition] [--hold] [--parsable] [-t minutes]\n"
"              [-D path] [--immediate] [--no-kill] [--overcommit]\n"
"              [--input file] [--output file] [--error file]\n"
"              [--time-min=minutes] [--licenses=names] [--clusters=cluster_names]\n"
"              [--workdir=directory] [--oversubscibe] [-m dist] [-J jobname]\n"
"              [--jobid=id] [--verbose] [--gid=group] [--uid=user]\n"
"              [--contiguous] [--mincpus=n] [--mem=MB] [--tmp=MB] [-C list]\n"
"              [--account=name] [--dependency=type:jobid] [--comment=name]\n"
#ifdef HAVE_BG		/* Blue gene specific options */
#ifdef HAVE_BG_L_P
"              [--geometry=XxYxZ] "
#else
"              [--geometry=AxXxYxZ] "
#endif
"[--conn-type=type] [--no-rotate]\n"
#ifdef HAVE_BGL
"              [--blrts-image=path] [--linux-image=path]\n"
"              [--mloader-image=path] [--ramdisk-image=path]\n"
#else
"              [--cnload-image=path]\n"
"              [--mloader-image=path] [--ioload-image=path]\n"
#endif
#endif
"              [--mail-type=type] [--mail-user=user][--nice[=value]] [--wait]\n"
"              [--requeue] [--no-requeue] [--ntasks-per-node=n] [--propagate]\n"
"              [--nodefile=file] [--nodelist=hosts] [--exclude=hosts]\n"
"              [--network=type] [--mem-per-cpu=MB] [--qos=qos] [--gres=list]\n"
"              [--mem_bind=...] [--reservation=name] [--mcs-label=mcs]\n"
"              [--cpu-freq=min[-max[:gov]] [--power=flags] [--gres-flags=opts]\n"
"              [--switches=max-switches{@max-time-to-wait}] [--reboot]\n"
<<<<<<< HEAD
"              [--core-spec=cores] [--thread-spec=threads] [--bbf=burst_buffer_file]\n"
"              [--array=index_values] [--profile=...] [--ignore-pbs] [--spread-job]\n"
"              [--export[=names]] [--export-file=file|fd] [--delay-boot=mins]\n"
=======
"              [--core-spec=cores] [--thread-spec=threads] [--bb=burst_buffer_spec]\n"
"              [--array=index_values] [--profile=...] [--ignore-pbs]\n"
"              [--export[=names]] [--export-file=file|fd] [--use-min-nodes]\n"
>>>>>>> a5686458
"              executable [args...]\n");
}

static void _help(void)
{
	slurm_ctl_conf_t *conf;

	printf (
"Usage: sbatch [OPTIONS...] executable [args...]\n"
"\n"
"Parallel run options:\n"
"  -a, --array=indexes         job array index values\n"
"  -A, --account=name          charge job to specified account\n"
"      --bb=<spec>             burst buffer specifications\n"
"      --bbf=<file_name>       burst buffer specification file\n"
"      --begin=time            defer job until HH:MM MM/DD/YY\n"
"  -M, --clusters=names        Comma separated list of clusters to issue\n"
"                              commands to.  Default is current cluster.\n"
"                              Name of 'all' will submit to run on all clusters.\n"
"      --comment=name          arbitrary comment\n"
"      --cpu-freq=min[-max[:gov]] requested cpu frequency (and governor)\n"
"  -c, --cpus-per-task=ncpus   number of cpus required per task\n"

"  -d, --dependency=type:jobid defer job until condition on jobid is satisfied\n"
"      --deadline=time         remove the job if no ending possible before\n"
"                              this deadline (start > (deadline - time[-min]))\n"
"      --delay-boot=mins       delay boot for desired node features\n"
"  -D, --workdir=directory     set working directory for batch script\n"
"  -e, --error=err             file for batch script's standard error\n"
"      --export[=names]        specify environment variables to export\n"
"      --export-file=file|fd   specify environment variables file or file\n"
"                              descriptor to export\n"
"      --get-user-env          load environment from local cluster\n"
"      --gid=group_id          group ID to run job as (user root only)\n"
"      --gres=list             required generic resources\n"
"      --gres-flags=opts       flags related to GRES management\n"
"  -H, --hold                  submit job in held state\n"
"      --ignore-pbs            Ignore #PBS options in the batch script\n"
"  -i, --input=in              file for batch script's standard input\n"
"  -I, --immediate             exit if resources are not immediately available\n"
"      --jobid=id              run under already allocated job\n"
"  -J, --job-name=jobname      name of job\n"
"  -k, --no-kill               do not kill job on node failure\n"
"  -L, --licenses=names        required license, comma separated\n"
"  -m, --distribution=type     distribution method for processes to nodes\n"
"                              (type = block|cyclic|arbitrary)\n"

"      --mail-type=type        notify on state change: BEGIN, END, FAIL or ALL\n"
"      --mail-user=user        who to send email notification for job state\n"
"                              changes\n"
"      --mcs-label=mcs         mcs label if mcs plugin mcs/group is used\n"
"  -n, --ntasks=ntasks         number of tasks to run\n"
"      --nice[=value]          decrease scheduling priority by value\n"
"      --no-requeue            if set, do not permit the job to be requeued\n"
"      --ntasks-per-node=n     number of tasks to invoke on each node\n"
"  -N, --nodes=N               number of nodes on which to run (N = min[-max])\n"
"  -o, --output=out            file for batch script's standard output\n"
"  -O, --overcommit            overcommit resources\n"
"  -p, --partition=partition   partition requested\n"
"      --parsable              outputs only the jobid and cluster name (if present),\n"
"                              separated by semicolon, only on successful submission.\n"
"      --power=flags           power management options\n"
"      --priority=value        set the priority of the job to value\n"
"      --profile=value         enable acct_gather_profile for detailed data\n"
"                              value is all or none or any combination of\n"
"                              energy, lustre, network or task\n"
"      --propagate[=rlimits]   propagate all [or specific list of] rlimits\n"
"      --qos=qos               quality of service\n"
"  -Q, --quiet                 quiet mode (suppress informational messages)\n"
"      --reboot                reboot compute nodes before starting job\n"
"      --requeue               if set, permit the job to be requeued\n"
"  -s, --oversubscribe         over subscribe resources with other jobs\n"
"  -S, --core-spec=cores       count of reserved cores\n"
"      --signal=[B:]num[@time] send signal when time limit within time seconds\n"
"      --spread-job            spread job across as many nodes as possible\n"
"      --switches=max-switches{@max-time-to-wait}\n"
"                              Optimum switches and max time to wait for optimum\n"
"      --thread-spec=threads   count of reserved threads\n"
"  -t, --time=minutes          time limit\n"
"      --time-min=minutes      minimum time limit (if distinct)\n"
"      --uid=user_id           user ID to run job as (user root only)\n"
"      --use-min-nodes         if a range of node counts is given, prefer the\n"
"                              smaller count\n"
"  -v, --verbose               verbose mode (multiple -v's increase verbosity)\n"
"  -W, --wait                  wait for completion of submitted job\n"
"      --wckey=wckey           wckey to run job under\n"
"      --wrap[=command string] wrap command string in a sh script and submit\n"

"\n"
"Constraint options:\n"
"      --contiguous            demand a contiguous range of nodes\n"
"  -C, --constraint=list       specify a list of constraints\n"
"  -F, --nodefile=filename     request a specific list of hosts\n"
"      --mem=MB                minimum amount of real memory\n"
"      --mincpus=n             minimum number of logical processors (threads)\n"
"                              per node\n"
"      --reservation=name      allocate resources from named reservation\n"
"      --tmp=MB                minimum amount of temporary disk\n"
"  -w, --nodelist=hosts...     request a specific list of hosts\n"
"  -x, --exclude=hosts...      exclude a specific list of hosts\n"
"\n"
"Consumable resources related options:\n"
"      --exclusive[=user]      allocate nodes in exclusive mode when\n"
"                              cpu consumable resource is enabled\n"
"      --exclusive[=mcs]       allocate nodes in exclusive mode when\n"
"                              cpu consumable resource is enabled\n"
"                              and mcs plugin is enabled\n"
"      --mem-per-cpu=MB        maximum amount of real memory per allocated\n"
"                              cpu required by the job.\n"
"                              --mem >= --mem-per-cpu if --mem is specified.\n"
"\n"
"Affinity/Multi-core options: (when the task/affinity plugin is enabled)\n"
"  -B  --extra-node-info=S[:C[:T]]            Expands to:\n"
"       --sockets-per-node=S   number of sockets per node to allocate\n"
"       --cores-per-socket=C   number of cores per socket to allocate\n"
"       --threads-per-core=T   number of threads per core to allocate\n"
"                              each field can be 'min' or wildcard '*'\n"
"                              total cpus requested = (N x S x C x T)\n"
"\n"
"      --ntasks-per-core=n     number of tasks to invoke on each core\n"
"      --ntasks-per-socket=n   number of tasks to invoke on each socket\n");
	conf = slurm_conf_lock();
	if (conf->task_plugin != NULL
	    && xstrcasecmp(conf->task_plugin, "task/affinity") == 0) {
		printf(
"      --hint=                 Bind tasks according to application hints\n"
"                              (see \"--hint=help\" for options)\n"
"      --mem_bind=             Bind memory to locality domains (ldom)\n"
"                              (see \"--mem_bind=help\" for options)\n");
	}
	slurm_conf_unlock();

	spank_print_options(stdout, 6, 30);

	printf("\n"
#ifdef HAVE_NATIVE_CRAY			/* Native Cray specific options */
"Cray related options:\n"
"      --network=type          Use network performace counters\n"
"                              (system, network, or processor)\n"
"\n"
#endif
#ifdef HAVE_BG				/* Blue gene specific options */
"Blue Gene related options:\n"
#ifdef HAVE_BG_L_P
"  -g, --geometry=XxYxZ        geometry constraints of the job\n"
#else
"  -g, --geometry=AxXxYxZ      Midplane geometry constraints of the job,\n"
"                              sub-block allocations can not be allocated\n"
"                              with the geometry option\n"
#endif
"  -R, --no-rotate             disable geometry rotation\n"
"      --conn-type=type        constraint on type of connection, MESH or TORUS\n"
"                              if not set, then tries to fit TORUS else MESH\n"
#ifndef HAVE_BGL
"                              If wanting to run in HTC mode (only for 1\n"
"                              midplane and below).  You can use HTC_S for\n"
"                              SMP, HTC_D for Dual, HTC_V for\n"
"                              virtual node mode, and HTC_L for Linux mode.\n"
"      --cnload-image=path     path to compute node image for bluegene block.  Default if not set\n"
"      --mloader-image=path    path to mloader image for bluegene block.  Default if not set\n"
"      --ioload-image=path     path to ioload image for bluegene block.  Default if not set\n"
#else
"      --blrts-image=path      path to blrts image for bluegene block.  Default\n"
"                              if not set\n"
"      --linux-image=path      path to linux image for bluegene block.  Default\n"
"                              if not set\n"
"      --mloader-image=path    path to mloader image for bluegene block.\n"
"                              Default if not set\n"
"      --ramdisk-image=path    path to ramdisk image for bluegene block.\n"
"                              Default if not set\n"
#endif
#endif
"\n"
"Help options:\n"
"  -h, --help                  show this help message\n"
"  -u, --usage                 display brief usage message\n"
"\n"
"Other options:\n"
"  -V, --version               output version information and exit\n"
"\n"
		);

}<|MERGE_RESOLUTION|>--- conflicted
+++ resolved
@@ -116,12 +116,9 @@
 #define OPT_ARRAY_INX     0x20
 #define OPT_PROFILE       0x21
 #define OPT_HINT	  0x22
-<<<<<<< HEAD
 #define OPT_DELAY_BOOT	  0x23
 #define OPT_INT64	  0x24
-=======
-#define OPT_USE_MIN_NODES 0x23
->>>>>>> a5686458
+#define OPT_USE_MIN_NODES 0x25
 
 /* generic getopt_long flags, integers and *not* valid characters */
 #define LONG_OPT_PROPAGATE   0x100
@@ -187,11 +184,8 @@
 #define LONG_OPT_GRES_FLAGS      0x15a
 #define LONG_OPT_PRIORITY        0x160
 #define LONG_OPT_KILL_INV_DEP    0x161
-<<<<<<< HEAD
 #define LONG_OPT_SPREAD_JOB      0x162
-=======
-#define LONG_OPT_USE_MIN_NODES   0x162
->>>>>>> a5686458
+#define LONG_OPT_USE_MIN_NODES   0x163
 #define LONG_OPT_MCS_LABEL       0x165
 #define LONG_OPT_DEADLINE        0x166
 #define LONG_OPT_BURST_BUFFER_FILE 0x167
@@ -751,7 +745,6 @@
 		opt.core_spec = parse_int("thread_spec", val, false) |
 					 CORE_SPEC_THREAD;
 		break;
-<<<<<<< HEAD
 	case OPT_DELAY_BOOT:
 		i = time_str2secs(val);
 		if (i == NO_VAL)
@@ -759,10 +752,9 @@
 			      val);
 		else
 			opt.delay_boot = (uint32_t) i;
-=======
+		break;
 	case OPT_USE_MIN_NODES:
 		opt.job_flags |= USE_MIN_NODES;
->>>>>>> a5686458
 		break;
 	default:
 		/* do nothing */
@@ -1953,13 +1945,11 @@
 			if (xstrcasecmp(optarg, "no") == 0)
 				opt.job_flags |= NO_KILL_INV_DEP;
 			break;
-<<<<<<< HEAD
 		case LONG_OPT_SPREAD_JOB:
 			opt.job_flags |= SPREAD_JOB;
-=======
+			break;
 		case LONG_OPT_USE_MIN_NODES:
 			opt.job_flags |= USE_MIN_NODES;
->>>>>>> a5686458
 			break;
 		default:
 			if (spank_process_option (opt_char, optarg) < 0) {
@@ -3318,16 +3308,10 @@
 "              [--mem_bind=...] [--reservation=name] [--mcs-label=mcs]\n"
 "              [--cpu-freq=min[-max[:gov]] [--power=flags] [--gres-flags=opts]\n"
 "              [--switches=max-switches{@max-time-to-wait}] [--reboot]\n"
-<<<<<<< HEAD
 "              [--core-spec=cores] [--thread-spec=threads] [--bbf=burst_buffer_file]\n"
 "              [--array=index_values] [--profile=...] [--ignore-pbs] [--spread-job]\n"
 "              [--export[=names]] [--export-file=file|fd] [--delay-boot=mins]\n"
-=======
-"              [--core-spec=cores] [--thread-spec=threads] [--bb=burst_buffer_spec]\n"
-"              [--array=index_values] [--profile=...] [--ignore-pbs]\n"
-"              [--export[=names]] [--export-file=file|fd] [--use-min-nodes]\n"
->>>>>>> a5686458
-"              executable [args...]\n");
+"              [--use-min-nodes] executable [args...]\n");
 }
 
 static void _help(void)
